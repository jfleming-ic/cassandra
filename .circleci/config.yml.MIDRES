--- conflicted
+++ resolved
@@ -1356,11 +1356,7 @@
     - JDK_HOME: /usr/lib/jvm/java-8-openjdk-amd64
   j11_cqlsh_dtests_py38:
     docker:
-<<<<<<< HEAD
     - image: apache/cassandra-testing-ubuntu2004-java11:latest
-=======
-    - image: apache/cassandra-testing-ubuntu2004-java11-w-dependencies:latest
->>>>>>> fff313e4
     resource_class: large
     working_directory: ~/
     shell: /bin/bash -eo pipefail -l
@@ -5418,7 +5414,7 @@
   j8_upgrade_dtests:
     docker:
     - image: apache/cassandra-testing-ubuntu2004-java11-w-dependencies:latest
-    resource_class: xlarge
+    resource_class: large
     working_directory: ~/
     shell: /bin/bash -eo pipefail -l
     parallelism: 100

/*
 * Licensed to the Apache Software Foundation (ASF) under one
 * or more contributor license agreements.  See the NOTICE file
 * distributed with this work for additional information
 * regarding copyright ownership.  The ASF licenses this file
 * to you under the Apache License, Version 2.0 (the
 * "License"); you may not use this file except in compliance
 * with the License.  You may obtain a copy of the License at
 *
 *     http://www.apache.org/licenses/LICENSE-2.0
 *
 * Unless required by applicable law or agreed to in writing, software
 * distributed under the License is distributed on an "AS IS" BASIS,
 * WITHOUT WARRANTIES OR CONDITIONS OF ANY KIND, either express or implied.
 * See the License for the specific language governing permissions and
 * limitations under the License.
 */
package org.apache.cassandra.hadoop.pig;

import java.io.IOException;
import java.math.BigInteger;
import java.nio.ByteBuffer;
import java.util.*;


import org.apache.cassandra.exceptions.ConfigurationException;
import org.apache.cassandra.exceptions.SyntaxException;
import org.apache.cassandra.auth.IAuthenticator;
import org.apache.cassandra.db.Column;
import org.apache.cassandra.db.marshal.*;
import org.apache.cassandra.db.marshal.AbstractCompositeType.CompositeComponent;
import org.apache.cassandra.hadoop.*;
import org.apache.cassandra.thrift.*;
import org.apache.cassandra.utils.ByteBufferUtil;
import org.apache.cassandra.utils.FBUtilities;
import org.apache.cassandra.utils.Hex;
import org.apache.cassandra.utils.UUIDGen;

import org.apache.hadoop.conf.Configuration;
import org.apache.hadoop.fs.Path;
import org.apache.hadoop.mapreduce.*;
import org.apache.pig.*;
import org.apache.pig.backend.executionengine.ExecException;
import org.apache.pig.backend.hadoop.executionengine.mapReduceLayer.PigSplit;
import org.apache.pig.data.*;
import org.apache.pig.impl.util.UDFContext;
import org.apache.pig.ResourceSchema.ResourceFieldSchema;
import org.apache.thrift.TDeserializer;
import org.apache.thrift.TException;
import org.apache.thrift.TSerializer;
import org.apache.thrift.protocol.TBinaryProtocol;

import org.slf4j.Logger;
import org.slf4j.LoggerFactory;

/**
 * A LoadStoreFunc for retrieving data from and storing data to Cassandra
 *
 * A row from a standard CF will be returned as nested tuples: (key, ((name1, val1), (name2, val2))).
 */
public class CassandraStorage extends LoadFunc implements StoreFuncInterface, LoadMetadata
{
    private enum MarshallerType { COMPARATOR, DEFAULT_VALIDATOR, KEY_VALIDATOR, SUBCOMPARATOR };

    // system environment variables that can be set to configure connection info:
    // alternatively, Hadoop JobConf variables can be set using keys from ConfigHelper
    public final static String PIG_INPUT_RPC_PORT = "PIG_INPUT_RPC_PORT";
    public final static String PIG_INPUT_INITIAL_ADDRESS = "PIG_INPUT_INITIAL_ADDRESS";
    public final static String PIG_INPUT_PARTITIONER = "PIG_INPUT_PARTITIONER";
    public final static String PIG_OUTPUT_RPC_PORT = "PIG_OUTPUT_RPC_PORT";
    public final static String PIG_OUTPUT_INITIAL_ADDRESS = "PIG_OUTPUT_INITIAL_ADDRESS";
    public final static String PIG_OUTPUT_PARTITIONER = "PIG_OUTPUT_PARTITIONER";
    public final static String PIG_RPC_PORT = "PIG_RPC_PORT";
    public final static String PIG_INITIAL_ADDRESS = "PIG_INITIAL_ADDRESS";
    public final static String PIG_PARTITIONER = "PIG_PARTITIONER";
    public final static String PIG_INPUT_FORMAT = "PIG_INPUT_FORMAT";
    public final static String PIG_OUTPUT_FORMAT = "PIG_OUTPUT_FORMAT";
    public final static String PIG_ALLOW_DELETES = "PIG_ALLOW_DELETES";
    public final static String PIG_WIDEROW_INPUT = "PIG_WIDEROW_INPUT";
    public final static String PIG_USE_SECONDARY = "PIG_USE_SECONDARY";

    private final static String DEFAULT_INPUT_FORMAT = "org.apache.cassandra.hadoop.ColumnFamilyInputFormat";
    private final static String DEFAULT_OUTPUT_FORMAT = "org.apache.cassandra.hadoop.ColumnFamilyOutputFormat";

    private final static String PARTITION_FILTER_SIGNATURE = "cassandra.partition.filter";

    private final static ByteBuffer BOUND = ByteBufferUtil.EMPTY_BYTE_BUFFER;
    private static final Logger logger = LoggerFactory.getLogger(CassandraStorage.class);

    private ByteBuffer slice_start = BOUND;
    private ByteBuffer slice_end = BOUND;
    private boolean slice_reverse = false;
    private boolean allow_deletes = false;
    private String username;
    private String password;
    private String keyspace;
    private String column_family;
    private String loadSignature;
    private String storeSignature;

    private Configuration conf;
    private RecordReader<ByteBuffer, Map<ByteBuffer, Column>> reader;
    private RecordWriter<ByteBuffer, List<Mutation>> writer;
    private String inputFormatClass;
    private String outputFormatClass;
    private int limit;
    private boolean widerows = false;
    private boolean usePartitionFilter = false;
    // wide row hacks
    private ByteBuffer lastKey;
    private Map<ByteBuffer,Column> lastRow;
    private boolean hasNext = true;

    public CassandraStorage()
    {
        this(1024);
    }

    /**
     * @param limit number of columns to fetch in a slice
     */
    public CassandraStorage(int limit)
    {
        super();
        this.limit = limit;
    }

    public int getLimit()
    {
        return limit;
    }

    public Tuple getNextWide() throws IOException
    {
        CfDef cfDef = getCfDef(loadSignature);
        ByteBuffer key = null;
        Tuple tuple = null; 
        DefaultDataBag bag = new DefaultDataBag();
        try
        {
            while(true)
            {
                hasNext = reader.nextKeyValue();
                if (!hasNext)
                {
                    if (tuple == null)
                        tuple = TupleFactory.getInstance().newTuple();

                    if (lastRow != null)
                    {
                        if (tuple.size() == 0) // lastRow is a new one
                        {
                            key = (ByteBuffer)reader.getCurrentKey();
                            tuple = keyToTuple(key, cfDef, parseType(cfDef.getKey_validation_class()));
                        }
                        for (Map.Entry<ByteBuffer, Column> entry : lastRow.entrySet())
                        {
                            bag.add(columnToTuple(entry.getValue(), cfDef, parseType(cfDef.getComparator_type())));
                        }
                        lastKey = null;
                        lastRow = null;
                        tuple.append(bag);
                        return tuple;
                    }
                    else
                    {
                        if (tuple.size() == 1) // rare case of just one wide row, key already set
                        {
                            tuple.append(bag);
                            return tuple;
                        }
                        else
                            return null;
                    }
                }
                if (key != null && !((ByteBuffer)reader.getCurrentKey()).equals(key)) // key changed
                {
                    // read too much, hold on to it for next time
                    lastKey = (ByteBuffer)reader.getCurrentKey();
                    lastRow = (SortedMap<ByteBuffer,Column>)reader.getCurrentValue();
                    // but return what we have so far
                    tuple.append(bag);
                    return tuple;
                }
                if (key == null) // only set the key on the first iteration
                {
                    key = (ByteBuffer)reader.getCurrentKey();
                    if (lastKey != null && !(key.equals(lastKey))) // last key only had one value
                    {
<<<<<<< HEAD
                        tuple = addKeyToTuple(tuple, lastKey, cfDef, parseType(cfDef.getKey_validation_class()));
                        for (Map.Entry<ByteBuffer, Column> entry : lastRow.entrySet())
=======
                        if (tuple == null)
                            tuple = keyToTuple(lastKey, cfDef, parseType(cfDef.getKey_validation_class()));
                        else
                            addKeyToTuple(tuple, lastKey, cfDef, parseType(cfDef.getKey_validation_class()));
                        for (Map.Entry<ByteBuffer, IColumn> entry : lastRow.entrySet())
>>>>>>> e771b079
                        {
                            bag.add(columnToTuple(entry.getValue(), cfDef, parseType(cfDef.getComparator_type())));
                        }
                        tuple.append(bag);
                        lastKey = key;
                        lastRow = (SortedMap<ByteBuffer,Column>)reader.getCurrentValue();
                        return tuple;
                    }
                    if (tuple == null)
                        tuple = keyToTuple(key, cfDef, parseType(cfDef.getKey_validation_class()));
                    else
                        addKeyToTuple(tuple, lastKey, cfDef, parseType(cfDef.getKey_validation_class()));
                }
                SortedMap<ByteBuffer,Column> row = (SortedMap<ByteBuffer,Column>)reader.getCurrentValue();
                if (lastRow != null) // prepend what was read last time
                {
                    for (Map.Entry<ByteBuffer, Column> entry : lastRow.entrySet())
                    {
                        bag.add(columnToTuple(entry.getValue(), cfDef, parseType(cfDef.getComparator_type())));
                    }
                    lastKey = null;
                    lastRow = null;
                }
                for (Map.Entry<ByteBuffer, Column> entry : row.entrySet())
                {
                    bag.add(columnToTuple(entry.getValue(), cfDef, parseType(cfDef.getComparator_type())));
                }
            }
        }
        catch (InterruptedException e)
        {
            throw new IOException(e.getMessage());
        }
    }

    @Override
    public Tuple getNext() throws IOException
    {
        if (widerows)
            return getNextWide();
        try
        {
            // load the next pair
            if (!reader.nextKeyValue())
                return null;

            CfDef cfDef = getCfDef(loadSignature);
            ByteBuffer key = reader.getCurrentKey();
            Map<ByteBuffer, Column> cf = reader.getCurrentValue();
            assert key != null && cf != null;

            // output tuple, will hold the key, each indexed column in a tuple, then a bag of the rest
            // NOTE: we're setting the tuple size here only for the key so we can use setTupleValue on it

            Tuple tuple = keyToTuple(key, cfDef, parseType(cfDef.getKey_validation_class()));
            DefaultDataBag bag = new DefaultDataBag();

            // we must add all the indexed columns first to match the schema
            Map<ByteBuffer, Boolean> added = new HashMap<ByteBuffer, Boolean>();
            // take care to iterate these in the same order as the schema does
            for (ColumnDef cdef : cfDef.column_metadata)
            {
                if (cf.containsKey(cdef.name))
                {
                    tuple.append(columnToTuple(cf.get(cdef.name), cfDef, parseType(cfDef.getComparator_type())));
                }
                else
                {   // otherwise, we need to add an empty tuple to take its place
                    tuple.append(TupleFactory.getInstance().newTuple());
                }
                added.put(cdef.name, true);
            }
            // now add all the other columns
            for (Map.Entry<ByteBuffer, Column> entry : cf.entrySet())
            {
                if (!added.containsKey(entry.getKey()))
                    bag.add(columnToTuple(entry.getValue(), cfDef, parseType(cfDef.getComparator_type())));
            }
            tuple.append(bag);
            // finally, special top-level indexes if needed
            if (usePartitionFilter)
            {
                for (ColumnDef cdef : getIndexes())
                {
                    Tuple throwaway = columnToTuple(cf.get(cdef.name), cfDef, parseType(cfDef.getComparator_type()));
                    tuple.append(throwaway.get(1));
                }
            }
            return tuple;
        }
        catch (InterruptedException e)
        {
            throw new IOException(e.getMessage());
        }
    }

    /**
     *  Deconstructs a composite type to a Tuple.
     */
    private Tuple composeComposite( AbstractCompositeType comparator, ByteBuffer name ) throws IOException
    {
        List<CompositeComponent> result = comparator.deconstruct( name );

        Tuple t = TupleFactory.getInstance().newTuple( result.size() );

        for( int i = 0; i < result.size(); i++ )
        {
            setTupleValue( t, i, result.get(i).comparator.compose( result.get(i).value ) );
        }

        return t;
    }

    private Tuple keyToTuple(ByteBuffer key, CfDef cfDef, AbstractType comparator) throws IOException
    {
        Tuple tuple = TupleFactory.getInstance().newTuple(1);
        addKeyToTuple(tuple, key, cfDef, comparator);
        return tuple;
    }

    private void addKeyToTuple(Tuple tuple, ByteBuffer key, CfDef cfDef, AbstractType comparator) throws IOException
    {
        if( comparator instanceof AbstractCompositeType )
        {
            setTupleValue(tuple, 0, composeComposite((AbstractCompositeType)comparator,key));
        }
        else
        {
            setTupleValue(tuple, 0, getDefaultMarshallers(cfDef).get(MarshallerType.KEY_VALIDATOR).compose(key));
        }

    }

    private Tuple columnToTuple(Column col, CfDef cfDef, AbstractType comparator) throws IOException
    {
        Tuple pair = TupleFactory.getInstance().newTuple(2);

        if( comparator instanceof AbstractCompositeType )
        {
            setTupleValue(pair, 0, composeComposite((AbstractCompositeType)comparator,col.name()));
        }
        else
        {
            setTupleValue(pair, 0, comparator.compose(col.name()));
        }

        // standard
        Map<ByteBuffer,AbstractType> validators = getValidatorMap(cfDef);
        if (validators.get(col.name()) == null)
        {
            Map<MarshallerType, AbstractType> marshallers = getDefaultMarshallers(cfDef);
            setTupleValue(pair, 1, marshallers.get(MarshallerType.DEFAULT_VALIDATOR).compose(col.value()));
        }
        else
            setTupleValue(pair, 1, validators.get(col.name()).compose(col.value()));

        return pair;
    }

    private void setTupleValue(Tuple pair, int position, Object value) throws ExecException
    {
       if (value instanceof BigInteger)
           pair.set(position, ((BigInteger) value).intValue());
       else if (value instanceof ByteBuffer)
           pair.set(position, new DataByteArray(ByteBufferUtil.getArray((ByteBuffer) value)));
       else if (value instanceof UUID)
           pair.set(position, new DataByteArray(UUIDGen.decompose((java.util.UUID) value)));
       else if (value instanceof Date)
           pair.set(position, DateType.instance.decompose((Date) value).getLong());
       else
           pair.set(position, value);
    }

    private CfDef getCfDef(String signature)
    {
        UDFContext context = UDFContext.getUDFContext();
        Properties property = context.getUDFProperties(CassandraStorage.class);
        return cfdefFromString(property.getProperty(signature));
    }

    private List<IndexExpression> getIndexExpressions()
    {
        UDFContext context = UDFContext.getUDFContext();
        Properties property = context.getUDFProperties(CassandraStorage.class);
        if (property.getProperty(PARTITION_FILTER_SIGNATURE) != null)
            return indexExpressionsFromString(property.getProperty(PARTITION_FILTER_SIGNATURE));
        else
            return null;
    }

    private Map<MarshallerType, AbstractType> getDefaultMarshallers(CfDef cfDef) throws IOException
    {
        Map<MarshallerType, AbstractType> marshallers = new EnumMap<MarshallerType, AbstractType>(MarshallerType.class);
        AbstractType comparator;
        AbstractType subcomparator;
        AbstractType default_validator;
        AbstractType key_validator;

        comparator = parseType(cfDef.getComparator_type());
        subcomparator = parseType(cfDef.getSubcomparator_type());
        default_validator = parseType(cfDef.getDefault_validation_class());
        key_validator = parseType(cfDef.getKey_validation_class());

        marshallers.put(MarshallerType.COMPARATOR, comparator);
        marshallers.put(MarshallerType.DEFAULT_VALIDATOR, default_validator);
        marshallers.put(MarshallerType.KEY_VALIDATOR, key_validator);
        marshallers.put(MarshallerType.SUBCOMPARATOR, subcomparator);
        return marshallers;
    }

    private Map<ByteBuffer, AbstractType> getValidatorMap(CfDef cfDef) throws IOException
    {
        Map<ByteBuffer, AbstractType> validators = new HashMap<ByteBuffer, AbstractType>();
        for (ColumnDef cd : cfDef.getColumn_metadata())
        {
            if (cd.getValidation_class() != null && !cd.getValidation_class().isEmpty())
            {
                AbstractType validator = null;
                try
                {
                    validator = TypeParser.parse(cd.getValidation_class());
                    validators.put(cd.name, validator);
                }
                catch (ConfigurationException e)
                {
                    throw new IOException(e);
                }
                catch (SyntaxException e)
                {
                    throw new IOException(e);
                }
            }
        }
        return validators;
    }

    private AbstractType parseType(String type) throws IOException
    {
        try
        {
            // always treat counters like longs, specifically CCT.compose is not what we need
            if (type != null && type.equals("org.apache.cassandra.db.marshal.CounterColumnType"))
                    return LongType.instance;
            return TypeParser.parse(type);
        }
        catch (ConfigurationException e)
        {
            throw new IOException(e);
        }
        catch (SyntaxException e)
        {
            throw new IOException(e);
        }
    }

    @Override
    public InputFormat getInputFormat()
    {
        try
        {
            return FBUtilities.construct(inputFormatClass, "inputformat");
        }
        catch (ConfigurationException e)
        {
            throw new RuntimeException(e);
        }
    }

    @Override
    public void prepareToRead(RecordReader reader, PigSplit split)
    {
        this.reader = reader;
    }

    public static Map<String, String> getQueryMap(String query)
    {
        String[] params = query.split("&");
        Map<String, String> map = new HashMap<String, String>();
        for (String param : params)
        {
            String[] keyValue = param.split("=");
            map.put(keyValue[0], keyValue[1]);
        }
        return map;
    }

    private void setLocationFromUri(String location) throws IOException
    {
        try
        {
            if (!location.startsWith("cassandra://"))
                throw new Exception("Bad scheme.");
            String[] urlParts = location.split("\\?");
            if (urlParts.length > 1)
            {
                Map<String, String> urlQuery = getQueryMap(urlParts[1]);
                AbstractType comparator = BytesType.instance;
                if (urlQuery.containsKey("comparator"))
                    comparator = TypeParser.parse(urlQuery.get("comparator"));
                if (urlQuery.containsKey("slice_start"))
                    slice_start = comparator.fromString(urlQuery.get("slice_start"));
                if (urlQuery.containsKey("slice_end"))
                    slice_end = comparator.fromString(urlQuery.get("slice_end"));
                if (urlQuery.containsKey("reversed"))
                    slice_reverse = Boolean.parseBoolean(urlQuery.get("reversed"));
                if (urlQuery.containsKey("limit"))
                    limit = Integer.parseInt(urlQuery.get("limit"));
                if (urlQuery.containsKey("allow_deletes"))
                    allow_deletes = Boolean.parseBoolean(urlQuery.get("allow_deletes"));
                if (urlQuery.containsKey("widerows"))
                    widerows = Boolean.parseBoolean(urlQuery.get("widerows"));
                if (urlQuery.containsKey("use_secondary"))
                    usePartitionFilter = Boolean.parseBoolean(urlQuery.get("use_secondary"));
            }
            String[] parts = urlParts[0].split("/+");
            String[] credentialsAndKeyspace = parts[1].split("@");
            if (credentialsAndKeyspace.length > 1)
            {
                String[] credentials = credentialsAndKeyspace[0].split(":");
                username = credentials[0];
                password = credentials[1];
                keyspace = credentialsAndKeyspace[1];
            }
            else
            {
                keyspace = parts[1];
            }
            column_family = parts[2];
        }
        catch (Exception e)
        {
            throw new IOException("Expected 'cassandra://[username:password@]<keyspace>/<columnfamily>[?slice_start=<start>&slice_end=<end>[&reversed=true][&limit=1][&allow_deletes=true][widerows=true][use_secondary=true]]': " + e.getMessage());
        }
    }

    private void setConnectionInformation()
    {
        if (System.getenv(PIG_RPC_PORT) != null)
        {
            ConfigHelper.setInputRpcPort(conf, System.getenv(PIG_RPC_PORT));
            ConfigHelper.setOutputRpcPort(conf, System.getenv(PIG_RPC_PORT));
        }

        if (System.getenv(PIG_INPUT_RPC_PORT) != null)
            ConfigHelper.setInputRpcPort(conf, System.getenv(PIG_INPUT_RPC_PORT));
        if (System.getenv(PIG_OUTPUT_RPC_PORT) != null)
            ConfigHelper.setOutputRpcPort(conf, System.getenv(PIG_OUTPUT_RPC_PORT));

        if (System.getenv(PIG_INITIAL_ADDRESS) != null)
        {
            ConfigHelper.setInputInitialAddress(conf, System.getenv(PIG_INITIAL_ADDRESS));
            ConfigHelper.setOutputInitialAddress(conf, System.getenv(PIG_INITIAL_ADDRESS));
        }
        if (System.getenv(PIG_INPUT_INITIAL_ADDRESS) != null)
            ConfigHelper.setInputInitialAddress(conf, System.getenv(PIG_INPUT_INITIAL_ADDRESS));
        if (System.getenv(PIG_OUTPUT_INITIAL_ADDRESS) != null)
            ConfigHelper.setOutputInitialAddress(conf, System.getenv(PIG_OUTPUT_INITIAL_ADDRESS));

        if (System.getenv(PIG_PARTITIONER) != null)
        {
            ConfigHelper.setInputPartitioner(conf, System.getenv(PIG_PARTITIONER));
            ConfigHelper.setOutputPartitioner(conf, System.getenv(PIG_PARTITIONER));
        }
        if(System.getenv(PIG_INPUT_PARTITIONER) != null)
            ConfigHelper.setInputPartitioner(conf, System.getenv(PIG_INPUT_PARTITIONER));
        if(System.getenv(PIG_OUTPUT_PARTITIONER) != null)
            ConfigHelper.setOutputPartitioner(conf, System.getenv(PIG_OUTPUT_PARTITIONER));
        if (System.getenv(PIG_INPUT_FORMAT) != null)
            inputFormatClass = getFullyQualifiedClassName(System.getenv(PIG_INPUT_FORMAT));
        else
            inputFormatClass = DEFAULT_INPUT_FORMAT;
        if (System.getenv(PIG_OUTPUT_FORMAT) != null)
            outputFormatClass = getFullyQualifiedClassName(System.getenv(PIG_OUTPUT_FORMAT));
        else
            outputFormatClass = DEFAULT_OUTPUT_FORMAT;
        if (System.getenv(PIG_ALLOW_DELETES) != null)
            allow_deletes = Boolean.parseBoolean(System.getenv(PIG_ALLOW_DELETES));
    }

    private String getFullyQualifiedClassName(String classname)
    {
        return classname.contains(".") ? classname : "org.apache.cassandra.hadoop." + classname;
    }

    @Override
    public void setLocation(String location, Job job) throws IOException
    {
        conf = job.getConfiguration();
        setLocationFromUri(location);

        if (ConfigHelper.getInputSlicePredicate(conf) == null)
        {
            SliceRange range = new SliceRange(slice_start, slice_end, slice_reverse, limit);
            SlicePredicate predicate = new SlicePredicate().setSlice_range(range);
            ConfigHelper.setInputSlicePredicate(conf, predicate);
        }
        if (System.getenv(PIG_WIDEROW_INPUT) != null)
            widerows = Boolean.valueOf(System.getenv(PIG_WIDEROW_INPUT));
        if (System.getenv(PIG_USE_SECONDARY) != null)
            usePartitionFilter = Boolean.valueOf(System.getenv(PIG_USE_SECONDARY));

        if (usePartitionFilter && getIndexExpressions() != null)
            ConfigHelper.setInputRange(conf, getIndexExpressions());

        if (username != null && password != null)
            ConfigHelper.setInputKeyspaceUserNameAndPassword(conf, username, password);

        ConfigHelper.setInputColumnFamily(conf, keyspace, column_family, widerows);
        setConnectionInformation();

        if (ConfigHelper.getInputRpcPort(conf) == 0)
            throw new IOException("PIG_INPUT_RPC_PORT or PIG_RPC_PORT environment variable not set");
        if (ConfigHelper.getInputInitialAddress(conf) == null)
            throw new IOException("PIG_INPUT_INITIAL_ADDRESS or PIG_INITIAL_ADDRESS environment variable not set");
        if (ConfigHelper.getInputPartitioner(conf) == null)
            throw new IOException("PIG_INPUT_PARTITIONER or PIG_PARTITIONER environment variable not set");
        if (loadSignature == null)
            loadSignature = location;
        initSchema(loadSignature);
    }

    public ResourceSchema getSchema(String location, Job job) throws IOException
    {
        setLocation(location, job);
        CfDef cfDef = getCfDef(loadSignature);

        if (cfDef.column_type.equals("Super"))
            return null;
        /*
        Our returned schema should look like this:
        (key, index1:(name, value), index2:(name, value), columns:{(name, value)})
        Which is to say, columns that have metadata will be returned as named tuples, but unknown columns will go into a bag.
        This way, wide rows can still be handled by the bag, but known columns can easily be referenced.
         */

        // top-level schema, no type
        ResourceSchema schema = new ResourceSchema();

        // get default marshallers and validators
        Map<MarshallerType, AbstractType> marshallers = getDefaultMarshallers(cfDef);
        Map<ByteBuffer,AbstractType> validators = getValidatorMap(cfDef);

        // add key
        ResourceFieldSchema keyFieldSchema = new ResourceFieldSchema();
        keyFieldSchema.setName("key");
        keyFieldSchema.setType(getPigType(marshallers.get(MarshallerType.KEY_VALIDATOR)));

        ResourceSchema bagSchema = new ResourceSchema();
        ResourceFieldSchema bagField = new ResourceFieldSchema();
        bagField.setType(DataType.BAG);
        bagField.setName("columns");
        // inside the bag, place one tuple with the default comparator/validator schema
        ResourceSchema bagTupleSchema = new ResourceSchema();
        ResourceFieldSchema bagTupleField = new ResourceFieldSchema();
        bagTupleField.setType(DataType.TUPLE);
        ResourceFieldSchema bagcolSchema = new ResourceFieldSchema();
        ResourceFieldSchema bagvalSchema = new ResourceFieldSchema();
        bagcolSchema.setName("name");
        bagvalSchema.setName("value");
        bagcolSchema.setType(getPigType(marshallers.get(MarshallerType.COMPARATOR)));
        bagvalSchema.setType(getPigType(marshallers.get(MarshallerType.DEFAULT_VALIDATOR)));
        bagTupleSchema.setFields(new ResourceFieldSchema[] { bagcolSchema, bagvalSchema });
        bagTupleField.setSchema(bagTupleSchema);
        bagSchema.setFields(new ResourceFieldSchema[] { bagTupleField });
        bagField.setSchema(bagSchema);

        // will contain all fields for this schema
        List<ResourceFieldSchema> allSchemaFields = new ArrayList<ResourceFieldSchema>();
        // add the key first, then the indexed columns, and finally the bag
        allSchemaFields.add(keyFieldSchema);

        // defined validators/indexes
        for (ColumnDef cdef : cfDef.column_metadata)
        {
            // make a new tuple for each col/val pair
            ResourceSchema innerTupleSchema = new ResourceSchema();
            ResourceFieldSchema innerTupleField = new ResourceFieldSchema();
            innerTupleField.setType(DataType.TUPLE);
            innerTupleField.setSchema(innerTupleSchema);
            innerTupleField.setName(new String(cdef.getName()));

            ResourceFieldSchema idxColSchema = new ResourceFieldSchema();
            idxColSchema.setName("name");
            idxColSchema.setType(getPigType(marshallers.get(MarshallerType.COMPARATOR)));

            ResourceFieldSchema valSchema = new ResourceFieldSchema();
            AbstractType validator = validators.get(cdef.name);
            if (validator == null)
                validator = marshallers.get(MarshallerType.DEFAULT_VALIDATOR);
            valSchema.setName("value");
            valSchema.setType(getPigType(validator));

            innerTupleSchema.setFields(new ResourceFieldSchema[] { idxColSchema, valSchema });
            allSchemaFields.add(innerTupleField);
        }
        // bag at the end for unknown columns
        allSchemaFields.add(bagField);

        // add top-level index elements if needed
        if (usePartitionFilter)
        {
            for (ColumnDef cdef : getIndexes())
            {
                ResourceFieldSchema idxSchema = new ResourceFieldSchema();
                idxSchema.setName("index_" + new String(cdef.getName()));
                AbstractType validator = validators.get(cdef.name);
                if (validator == null)
                    validator = marshallers.get(MarshallerType.DEFAULT_VALIDATOR);
                idxSchema.setType(getPigType(validator));
                allSchemaFields.add(idxSchema);
            }
        }
        // top level schema contains everything
        schema.setFields(allSchemaFields.toArray(new ResourceFieldSchema[allSchemaFields.size()]));
        return schema;
    }

    private byte getPigType(AbstractType type)
    {
        if (type instanceof LongType || type instanceof DateType) // DateType is bad and it should feel bad
            return DataType.LONG;
        else if (type instanceof IntegerType || type instanceof Int32Type) // IntegerType will overflow at 2**31, but is kept for compatibility until pig has a BigInteger
            return DataType.INTEGER;
        else if (type instanceof AsciiType)
            return DataType.CHARARRAY;
        else if (type instanceof UTF8Type)
            return DataType.CHARARRAY;
        else if (type instanceof FloatType)
            return DataType.FLOAT;
        else if (type instanceof DoubleType)
            return DataType.DOUBLE;
        else if (type instanceof AbstractCompositeType )
            return DataType.TUPLE;

        return DataType.BYTEARRAY;
    }

    public ResourceStatistics getStatistics(String location, Job job)
    {
        return null;
    }

    public String[] getPartitionKeys(String location, Job job)
    {
        if (!usePartitionFilter)
            return null;
        List<ColumnDef> indexes = getIndexes();
        String[] partitionKeys = new String[indexes.size()];
        for (int i = 0; i < indexes.size(); i++)
        {
            partitionKeys[i] = new String(indexes.get(i).getName());
        }
        return partitionKeys;
    }

    public void setPartitionFilter(Expression partitionFilter)
    {
        UDFContext context = UDFContext.getUDFContext();
        Properties property = context.getUDFProperties(CassandraStorage.class);
        property.setProperty(PARTITION_FILTER_SIGNATURE, indexExpressionsToString(filterToIndexExpressions(partitionFilter)));
    }

    private List<IndexExpression> filterToIndexExpressions(Expression expression)
    {
        List<IndexExpression> indexExpressions = new ArrayList<IndexExpression>();
        Expression.BinaryExpression be = (Expression.BinaryExpression)expression;
        ByteBuffer name = ByteBuffer.wrap(be.getLhs().toString().getBytes());
        ByteBuffer value = ByteBuffer.wrap(be.getRhs().toString().getBytes());
        switch (expression.getOpType())
        {
            case OP_EQ:
                indexExpressions.add(new IndexExpression(name, IndexOperator.EQ, value));
                break;
            case OP_GE:
                indexExpressions.add(new IndexExpression(name, IndexOperator.GTE, value));
                break;
            case OP_GT:
                indexExpressions.add(new IndexExpression(name, IndexOperator.GT, value));
                break;
            case OP_LE:
                indexExpressions.add(new IndexExpression(name, IndexOperator.LTE, value));
                break;
            case OP_LT:
                indexExpressions.add(new IndexExpression(name, IndexOperator.LT, value));
                break;
            case OP_AND:
                indexExpressions.addAll(filterToIndexExpressions(be.getLhs()));
                indexExpressions.addAll(filterToIndexExpressions(be.getRhs()));
                break;
            default:
                throw new RuntimeException("Unsupported expression type: " + expression.getOpType().name());
        }
        return indexExpressions;
    }

    private List<ColumnDef> getIndexes()
    {
        CfDef cfdef = getCfDef(loadSignature);
        List<ColumnDef> indexes = new ArrayList<ColumnDef>();
        for (ColumnDef cdef : cfdef.column_metadata)
        {
            if (cdef.index_type != null)
                indexes.add(cdef);
        }
        return indexes;
    }

    @Override
    public String relativeToAbsolutePath(String location, Path curDir) throws IOException
    {
        return location;
    }

    @Override
    public void setUDFContextSignature(String signature)
    {
        this.loadSignature = signature;
    }

    /* StoreFunc methods */
    public void setStoreFuncUDFContextSignature(String signature)
    {
        this.storeSignature = signature;
    }

    public String relToAbsPathForStoreLocation(String location, Path curDir) throws IOException
    {
        return relativeToAbsolutePath(location, curDir);
    }

    public void setStoreLocation(String location, Job job) throws IOException
    {
        conf = job.getConfiguration();
        setLocationFromUri(location);

        if (username != null && password != null)
            ConfigHelper.setOutputKeyspaceUserNameAndPassword(conf, username, password);

        ConfigHelper.setOutputColumnFamily(conf, keyspace, column_family);
        setConnectionInformation();

        if (ConfigHelper.getOutputRpcPort(conf) == 0)
            throw new IOException("PIG_OUTPUT_RPC_PORT or PIG_RPC_PORT environment variable not set");
        if (ConfigHelper.getOutputInitialAddress(conf) == null)
            throw new IOException("PIG_OUTPUT_INITIAL_ADDRESS or PIG_INITIAL_ADDRESS environment variable not set");
        if (ConfigHelper.getOutputPartitioner(conf) == null)
            throw new IOException("PIG_OUTPUT_PARTITIONER or PIG_PARTITIONER environment variable not set");

        // we have to do this again here for the check in writeColumnsFromTuple
        if (System.getenv(PIG_USE_SECONDARY) != null)
            usePartitionFilter = Boolean.valueOf(System.getenv(PIG_USE_SECONDARY));

        initSchema(storeSignature);
    }

    public OutputFormat getOutputFormat()
    {
        try
        {
            return FBUtilities.construct(outputFormatClass, "outputformat");
        }
        catch (ConfigurationException e)
        {
            throw new RuntimeException(e);
        }
    }

    public void checkSchema(ResourceSchema schema) throws IOException
    {
        // we don't care about types, they all get casted to ByteBuffers
    }

    public void prepareToWrite(RecordWriter writer)
    {
        this.writer = writer;
    }

    private ByteBuffer objToBB(Object o)
    {
        if (o == null)
            return (ByteBuffer)o;
        if (o instanceof java.lang.String)
            return ByteBuffer.wrap(new DataByteArray((String)o).get());
        if (o instanceof Integer)
            return Int32Type.instance.decompose((Integer)o);
        if (o instanceof Long)
            return LongType.instance.decompose((Long)o);
        if (o instanceof Float)
            return FloatType.instance.decompose((Float)o);
        if (o instanceof Double)
            return DoubleType.instance.decompose((Double)o);
        if (o instanceof UUID)
            return ByteBuffer.wrap(UUIDGen.decompose((UUID) o));
        if(o instanceof Tuple) {
            List<Object> objects = ((Tuple)o).getAll();
            List<ByteBuffer> serialized = new ArrayList<ByteBuffer>(objects.size());
            int totalLength = 0;
            for(Object sub : objects)
            {
                ByteBuffer buffer = objToBB(sub);
                serialized.add(buffer);
                totalLength += 2 + buffer.remaining() + 1;
            }
            ByteBuffer out = ByteBuffer.allocate(totalLength);
            for (ByteBuffer bb : serialized)
            {
                int length = bb.remaining();
                out.put((byte) ((length >> 8) & 0xFF));
                out.put((byte) (length & 0xFF));
                out.put(bb);
                out.put((byte) 0);
            }
            out.flip();
            return out;
        }

        return ByteBuffer.wrap(((DataByteArray) o).get());
    }

    public void putNext(Tuple t) throws IOException
    {
        /*
        We support two cases for output:
        First, the original output:
            (key, (name, value), (name,value), {(name,value)}) (tuples or bag is optional)
        For supers, we only accept the original output.
        */

        if (t.size() < 1)
        {
            // simply nothing here, we can't even delete without a key
            logger.warn("Empty output skipped, filter empty tuples to suppress this warning");
            return;
        }
        ByteBuffer key = objToBB(t.get(0));
        if (t.getType(1) == DataType.TUPLE)
            writeColumnsFromTuple(key, t, 1);
        else if (t.getType(1) == DataType.BAG)
        {
            if (t.size() > 2)
                throw new IOException("No arguments allowed after bag");
            writeColumnsFromBag(key, (DefaultDataBag) t.get(1));
        }
        else
            throw new IOException("Second argument in output must be a tuple or bag");
    }

    private void writeColumnsFromTuple(ByteBuffer key, Tuple t, int offset) throws IOException
    {
        ArrayList<Mutation> mutationList = new ArrayList<Mutation>();
        for (int i = offset; i < t.size(); i++)
        {
            if (t.getType(i) == DataType.BAG)
                writeColumnsFromBag(key, (DefaultDataBag) t.get(i));
            else if (t.getType(i) == DataType.TUPLE)
            {
                Tuple inner = (Tuple) t.get(i);
                if (inner.size() > 0) // may be empty, for an indexed column that wasn't present
                    mutationList.add(mutationFromTuple(inner));
            }
            else if (!usePartitionFilter)
            {
                throw new IOException("Output type was not a bag or a tuple");
            }
        }
        if (mutationList.size() > 0)
            writeMutations(key, mutationList);
    }

    private Mutation mutationFromTuple(Tuple t) throws IOException
    {
        Mutation mutation = new Mutation();
        if (t.get(1) == null)
        {
            if (allow_deletes)
            {
                mutation.deletion = new Deletion();
                mutation.deletion.predicate = new org.apache.cassandra.thrift.SlicePredicate();
                mutation.deletion.predicate.column_names = Arrays.asList(objToBB(t.get(0)));
                mutation.deletion.setTimestamp(FBUtilities.timestampMicros());
            }
            else
                throw new IOException("null found but deletes are disabled, set " + PIG_ALLOW_DELETES +
                    "=true in environment or allow_deletes=true in URL to enable");
        }
        else
        {
            org.apache.cassandra.thrift.Column column = new org.apache.cassandra.thrift.Column();
            column.setName(objToBB(t.get(0)));
            column.setValue(objToBB(t.get(1)));
            column.setTimestamp(FBUtilities.timestampMicros());
            mutation.column_or_supercolumn = new ColumnOrSuperColumn();
            mutation.column_or_supercolumn.column = column;
        }
        return mutation;
    }

    private void writeColumnsFromBag(ByteBuffer key, DefaultDataBag bag) throws IOException
    {
        List<Mutation> mutationList = new ArrayList<Mutation>();
        for (Tuple pair : bag)
        {
            Mutation mutation = new Mutation();
            if (DataType.findType(pair.get(1)) == DataType.BAG) // supercolumn
            {
                SuperColumn sc = new SuperColumn();
                sc.setName(objToBB(pair.get(0)));
                List<org.apache.cassandra.thrift.Column> columns = new ArrayList<org.apache.cassandra.thrift.Column>();
                for (Tuple subcol : (DefaultDataBag) pair.get(1))
                {
                    org.apache.cassandra.thrift.Column column = new org.apache.cassandra.thrift.Column();
                    column.setName(objToBB(subcol.get(0)));
                    column.setValue(objToBB(subcol.get(1)));
                    column.setTimestamp(FBUtilities.timestampMicros());
                    columns.add(column);
                }
                if (columns.isEmpty())
                {
                    if (allow_deletes)
                    {
                        mutation.deletion = new Deletion();
                        mutation.deletion.super_column = objToBB(pair.get(0));
                        mutation.deletion.setTimestamp(FBUtilities.timestampMicros());
                    }
                    else
                        throw new IOException("SuperColumn deletion attempted with empty bag, but deletes are disabled, set " +
                            PIG_ALLOW_DELETES + "=true in environment or allow_deletes=true in URL to enable");
                }
                else
                {
                    sc.columns = columns;
                    mutation.column_or_supercolumn = new ColumnOrSuperColumn();
                    mutation.column_or_supercolumn.super_column = sc;
                }
            }
            else
                mutation = mutationFromTuple(pair);
            mutationList.add(mutation);
            // for wide rows, we need to limit the amount of mutations we write at once
            if (mutationList.size() >= 10) // arbitrary, CFOF will re-batch this up, and BOF won't care
            {
                writeMutations(key, mutationList);
                mutationList.clear();
            }
        }
        // write the last batch
        if (mutationList.size() > 0)
            writeMutations(key, mutationList);
    }

    private void writeMutations(ByteBuffer key, List<Mutation> mutations) throws IOException
    {
        try
        {
            writer.write(key, mutations);
        }
        catch (InterruptedException e)
        {
            throw new IOException(e);
        }
    }

    public void cleanupOnFailure(String failure, Job job)
    {
    }

    /* Methods to get the column family schema from Cassandra */

    private void initSchema(String signature)
    {
        Properties properties = UDFContext.getUDFContext().getUDFProperties(CassandraStorage.class);

        // Only get the schema if we haven't already gotten it
        if (!properties.containsKey(signature))
        {
            try
            {
                Cassandra.Client client = ConfigHelper.getClientFromInputAddressList(conf);
                client.set_keyspace(keyspace);

                if (username != null && password != null)
                {
                    Map<String, String> credentials = new HashMap<String, String>(2);
                    credentials.put(IAuthenticator.USERNAME_KEY, username);
                    credentials.put(IAuthenticator.PASSWORD_KEY, password);

                    try
                    {
                        client.login(new AuthenticationRequest(credentials));
                    }
                    catch (AuthenticationException e)
                    {
                        logger.error("Authentication exception: invalid username and/or password");
                        throw new RuntimeException(e);
                    }
                    catch (AuthorizationException e)
                    {
                        throw new AssertionError(e); // never actually throws AuthorizationException.
                    }
                }

                CfDef cfDef = null;
                KsDef ksDef = client.describe_keyspace(keyspace);
                List<CfDef> defs = ksDef.getCf_defs();
                for (CfDef def : defs)
                {
                    if (column_family.equalsIgnoreCase(def.getName()))
                    {
                        cfDef = def;
                        break;
                    }
                }
                if (cfDef != null)
                    properties.setProperty(signature, cfdefToString(cfDef));
                else
                    throw new RuntimeException(String.format("Column family '%s' not found in keyspace '%s'",
                                                             column_family,
                                                             keyspace));
            }
            catch (InvalidRequestException e)
            {
                throw new RuntimeException(e);
            }
            catch (NotFoundException e)
            {
                throw new RuntimeException(e);
            }
            catch (TException e)
            {
                throw new RuntimeException(e);
            }
            catch (IOException e)
            {
                throw new RuntimeException(e);
            }
        }
    }

    private static String cfdefToString(CfDef cfDef)
    {
        assert cfDef != null;
        // this is so awful it's kind of cool!
        TSerializer serializer = new TSerializer(new TBinaryProtocol.Factory());
        try
        {
            return Hex.bytesToHex(serializer.serialize(cfDef));
        }
        catch (TException e)
        {
            throw new RuntimeException(e);
        }
    }

    private static CfDef cfdefFromString(String st)
    {
        assert st != null;
        TDeserializer deserializer = new TDeserializer(new TBinaryProtocol.Factory());
        CfDef cfDef = new CfDef();
        try
        {
            deserializer.deserialize(cfDef, Hex.hexToBytes(st));
        }
        catch (TException e)
        {
            throw new RuntimeException(e);
        }
        return cfDef;
    }

    private static String indexExpressionsToString(List<IndexExpression> indexExpressions)
    {
        assert indexExpressions != null;
        // oh, you thought cfdefToString was awful?
        IndexClause indexClause = new IndexClause();
        indexClause.setExpressions(indexExpressions);
        indexClause.setStart_key("".getBytes());
        TSerializer serializer = new TSerializer(new TBinaryProtocol.Factory());
        try
        {
            return Hex.bytesToHex(serializer.serialize(indexClause));
        }
        catch (TException e)
        {
            throw new RuntimeException(e);
        }
    }

    private static List<IndexExpression> indexExpressionsFromString(String ie)
    {
        assert ie != null;
        TDeserializer deserializer = new TDeserializer(new TBinaryProtocol.Factory());
        IndexClause indexClause = new IndexClause();
        try
        {
            deserializer.deserialize(indexClause, Hex.hexToBytes(ie));
        }
        catch (TException e)
        {
            throw new RuntimeException(e);
        }
        return indexClause.getExpressions();
    }
}
<|MERGE_RESOLUTION|>--- conflicted
+++ resolved
@@ -187,16 +187,11 @@
                     key = (ByteBuffer)reader.getCurrentKey();
                     if (lastKey != null && !(key.equals(lastKey))) // last key only had one value
                     {
-<<<<<<< HEAD
-                        tuple = addKeyToTuple(tuple, lastKey, cfDef, parseType(cfDef.getKey_validation_class()));
-                        for (Map.Entry<ByteBuffer, Column> entry : lastRow.entrySet())
-=======
                         if (tuple == null)
                             tuple = keyToTuple(lastKey, cfDef, parseType(cfDef.getKey_validation_class()));
                         else
                             addKeyToTuple(tuple, lastKey, cfDef, parseType(cfDef.getKey_validation_class()));
-                        for (Map.Entry<ByteBuffer, IColumn> entry : lastRow.entrySet())
->>>>>>> e771b079
+                        for (Map.Entry<ByteBuffer, Column> entry : lastRow.entrySet())
                         {
                             bag.add(columnToTuple(entry.getValue(), cfDef, parseType(cfDef.getComparator_type())));
                         }

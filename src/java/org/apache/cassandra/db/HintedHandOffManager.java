--- conflicted
+++ resolved
@@ -397,11 +397,7 @@
             }
         }
 
-<<<<<<< HEAD
-        if (rowsReplayed.get() > 0)
-=======
         try
->>>>>>> 577cb2c7
         {
             compact().get();
         }

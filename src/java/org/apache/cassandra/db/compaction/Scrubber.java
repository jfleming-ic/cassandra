/*
 * Licensed to the Apache Software Foundation (ASF) under one
 * or more contributor license agreements.  See the NOTICE file
 * distributed with this work for additional information
 * regarding copyright ownership.  The ASF licenses this file
 * to you under the Apache License, Version 2.0 (the
 * "License"); you may not use this file except in compliance
 * with the License.  You may obtain a copy of the License at
 *
 *     http://www.apache.org/licenses/LICENSE-2.0
 *
 * Unless required by applicable law or agreed to in writing, software
 * distributed under the License is distributed on an "AS IS" BASIS,
 * WITHOUT WARRANTIES OR CONDITIONS OF ANY KIND, either express or implied.
 * See the License for the specific language governing permissions and
 * limitations under the License.
 */
package org.apache.cassandra.db.compaction;

import java.nio.ByteBuffer;
import java.io.*;
import java.util.*;

import com.google.common.annotations.VisibleForTesting;
import com.google.common.base.Throwables;
import com.google.common.collect.AbstractIterator;

import org.apache.cassandra.db.*;
import org.apache.cassandra.db.lifecycle.LifecycleTransaction;
<<<<<<< HEAD
import org.apache.cassandra.db.rows.*;
import org.apache.cassandra.db.partitions.*;
=======
import org.apache.cassandra.db.columniterator.OnDiskAtomIterator;
>>>>>>> 9583b6b3
import org.apache.cassandra.io.sstable.*;
import org.apache.cassandra.io.sstable.format.SSTableReader;
import org.apache.cassandra.io.sstable.format.SSTableWriter;
import org.apache.cassandra.io.util.FileUtils;
import org.apache.cassandra.io.util.RandomAccessReader;
import org.apache.cassandra.service.ActiveRepairService;
import org.apache.cassandra.utils.*;

public class Scrubber implements Closeable
{
    private final ColumnFamilyStore cfs;
    private final SSTableReader sstable;
    private final LifecycleTransaction transaction;
    private final File destination;
    private final boolean skipCorrupted;

    private final boolean isCommutative;
    private final boolean isIndex;
    private final boolean checkData;
    private final long expectedBloomFilterSize;

    private final RandomAccessReader dataFile;
    private final RandomAccessReader indexFile;
    private final ScrubInfo scrubInfo;
    private final RowIndexEntry.IndexSerializer rowIndexEntrySerializer;

    private int goodRows;
    private int badRows;
    private int emptyRows;

    private ByteBuffer currentIndexKey;
    private ByteBuffer nextIndexKey;
    long currentRowPositionFromIndex;
    long nextRowPositionFromIndex;

    private final OutputHandler outputHandler;

    private static final Comparator<Partition> partitionComparator = new Comparator<Partition>()
    {
         public int compare(Partition r1, Partition r2)
         {
             return r1.partitionKey().compareTo(r2.partitionKey());
         }
    };
    private final SortedSet<Partition> outOfOrder = new TreeSet<>(partitionComparator);

    public Scrubber(ColumnFamilyStore cfs, LifecycleTransaction transaction, boolean skipCorrupted, boolean checkData) throws IOException
    {
        this(cfs, transaction, skipCorrupted, new OutputHandler.LogOutput(), checkData);
    }

    @SuppressWarnings("resource")
    public Scrubber(ColumnFamilyStore cfs,
                    LifecycleTransaction transaction,
                    boolean skipCorrupted,
                    OutputHandler outputHandler,
                    boolean checkData) throws IOException
    {
        this.cfs = cfs;
        this.transaction = transaction;
        this.sstable = transaction.onlyOne();
        this.outputHandler = outputHandler;
        this.skipCorrupted = skipCorrupted;
        this.rowIndexEntrySerializer = sstable.descriptor.version.getSSTableFormat().getIndexSerializer(sstable.metadata,
                                                                                                        sstable.descriptor.version,
                                                                                                        sstable.header);

        List<SSTableReader> toScrub = Collections.singletonList(sstable);

        // Calculate the expected compacted filesize
        this.destination = cfs.getDirectories().getWriteableLocationAsFile(cfs.getExpectedCompactedFileSize(toScrub, OperationType.SCRUB));
        if (destination == null)
            throw new IOException("disk full");

        this.isCommutative = cfs.metadata.isCounter();

        boolean hasIndexFile = (new File(sstable.descriptor.filenameFor(Component.PRIMARY_INDEX))).exists();
        this.isIndex = cfs.isIndex();
        if (!hasIndexFile)
        {
            // if there's any corruption in the -Data.db then rows can't be skipped over. but it's worth a shot.
            outputHandler.warn("Missing component: " + sstable.descriptor.filenameFor(Component.PRIMARY_INDEX));
        }
        this.checkData = checkData && !this.isIndex; //LocalByPartitionerType does not support validation
        this.expectedBloomFilterSize = Math.max(
            cfs.metadata.params.minIndexInterval,
            hasIndexFile ? SSTableReader.getApproximateKeyCount(toScrub) : 0);

        // loop through each row, deserializing to check for damage.
        // we'll also loop through the index at the same time, using the position from the index to recover if the
        // row header (key or data size) is corrupt. (This means our position in the index file will be one row
        // "ahead" of the data file.)
        this.dataFile = transaction.isOffline()
                        ? sstable.openDataReader()
                        : sstable.openDataReader(CompactionManager.instance.getRateLimiter());

        this.indexFile = hasIndexFile
                ? RandomAccessReader.open(new File(sstable.descriptor.filenameFor(Component.PRIMARY_INDEX)))
                : null;

        this.scrubInfo = new ScrubInfo(dataFile, sstable);

        this.currentRowPositionFromIndex = 0;
        this.nextRowPositionFromIndex = 0;
    }

    private UnfilteredRowIterator withValidation(UnfilteredRowIterator iter, String filename)
    {
        return checkData ? UnfilteredRowIterators.withValidation(iter, filename) : iter;
    }

    public void scrub()
    {
        List<SSTableReader> finished = new ArrayList<>();
        boolean completed = false;
        outputHandler.output(String.format("Scrubbing %s (%s bytes)", sstable, dataFile.length()));
        try (SSTableRewriter writer = SSTableRewriter.construct(cfs, transaction, false, sstable.maxDataAge, transaction.isOffline()))
        {
            nextIndexKey = indexAvailable() ? ByteBufferUtil.readWithShortLength(indexFile) : null;
            if (indexAvailable())
            {
                // throw away variable so we don't have a side effect in the assert
                long firstRowPositionFromIndex = rowIndexEntrySerializer.deserialize(indexFile).position;
                assert firstRowPositionFromIndex == 0 : firstRowPositionFromIndex;
            }

            writer.switchWriter(CompactionManager.createWriter(cfs, destination, expectedBloomFilterSize, sstable.getSSTableMetadata().repairedAt, sstable, transaction));

            DecoratedKey prevKey = null;

            while (!dataFile.isEOF())
            {
                if (scrubInfo.isStopRequested())
                    throw new CompactionInterruptedException(scrubInfo.getCompactionInfo());

                long rowStart = dataFile.getFilePointer();
                outputHandler.debug("Reading row at " + rowStart);

                DecoratedKey key = null;
                try
                {
                    key = sstable.decorateKey(ByteBufferUtil.readWithShortLength(dataFile));
                }
                catch (Throwable th)
                {
                    throwIfFatal(th);
                    // check for null key below
                }

                updateIndexKey();

                long dataStart = dataFile.getFilePointer();

                long dataStartFromIndex = -1;
                long dataSizeFromIndex = -1;
                if (currentIndexKey != null)
                {
                    dataStartFromIndex = currentRowPositionFromIndex + 2 + currentIndexKey.remaining();
                    dataSizeFromIndex = nextRowPositionFromIndex - dataStartFromIndex;
                }

                // avoid an NPE if key is null
                String keyName = key == null ? "(unreadable key)" : ByteBufferUtil.bytesToHex(key.getKey());
                outputHandler.debug(String.format("row %s is %s bytes", keyName, dataSizeFromIndex));

                assert currentIndexKey != null || !indexAvailable();

                try
                {
                    if (key == null)
                        throw new IOError(new IOException("Unable to read row key from data file"));

                    if (currentIndexKey != null && !key.getKey().equals(currentIndexKey))
                    {
                        throw new IOError(new IOException(String.format("Key from data file (%s) does not match key from index file (%s)",
                                //ByteBufferUtil.bytesToHex(key.getKey()), ByteBufferUtil.bytesToHex(currentIndexKey))));
                                "_too big_", ByteBufferUtil.bytesToHex(currentIndexKey))));
                    }

                    if (indexFile != null && dataSizeFromIndex > dataFile.length())
                        throw new IOError(new IOException("Impossible row size (greater than file length): " + dataSizeFromIndex));

                    if (indexFile != null && dataStart != dataStartFromIndex)
                        outputHandler.warn(String.format("Data file row position %d differs from index file row position %d", dataStart, dataStartFromIndex));

<<<<<<< HEAD
                    try (UnfilteredRowIterator iterator = withValidation(new RowMergingSSTableIterator(sstable, dataFile, key), dataFile.getPath()))
                    {
                        if (prevKey != null && prevKey.compareTo(key) > 0)
                        {
                            saveOutOfOrderRow(prevKey, key, iterator);
                            continue;
                        }

                        if (writer.tryAppend(iterator) == null)
                            emptyRows++;
                        else
                            goodRows++;
                    }

                    prevKey = key;
=======
                    if (tryAppend(prevKey, key, writer))
                        prevKey = key;
>>>>>>> 9583b6b3
                }
                catch (Throwable th)
                {
                    throwIfFatal(th);
                    outputHandler.warn("Error reading row (stacktrace follows):", th);

                    if (currentIndexKey != null
                        && (key == null || !key.getKey().equals(currentIndexKey) || dataStart != dataStartFromIndex))
                    {
                        outputHandler.output(String.format("Retrying from row index; data is %s bytes starting at %s",
                                                  dataSizeFromIndex, dataStartFromIndex));
                        key = sstable.decorateKey(currentIndexKey);
                        try
                        {
                            dataFile.seek(dataStartFromIndex);

<<<<<<< HEAD
                            try (UnfilteredRowIterator iterator = withValidation(new SSTableIdentityIterator(sstable, dataFile, key), dataFile.getPath()))
                            {
                                if (prevKey != null && prevKey.compareTo(key) > 0)
                                {
                                    saveOutOfOrderRow(prevKey, key, iterator);
                                    continue;
                                }

                                if (writer.tryAppend(iterator) == null)
                                    emptyRows++;
                                else
                                    goodRows++;
                            }

                            prevKey = key;
=======
                            if (tryAppend(prevKey, key, writer))
                                prevKey = key;
>>>>>>> 9583b6b3
                        }
                        catch (Throwable th2)
                        {
                            throwIfFatal(th2);
                            throwIfCannotContinue(key, th2);

                            outputHandler.warn("Retry failed too. Skipping to next row (retry's stacktrace follows)", th2);
                            badRows++;
                            seekToNextRow();
                        }
                    }
                    else
                    {
                        throwIfCannotContinue(key, th);

                        outputHandler.warn("Row starting at position " + dataStart + " is unreadable; skipping to next");
                        badRows++;
                        if (currentIndexKey != null)
                            seekToNextRow();
                    }
                }
            }

            if (!outOfOrder.isEmpty())
            {
                // out of order rows, but no bad rows found - we can keep our repairedAt time
                long repairedAt = badRows > 0 ? ActiveRepairService.UNREPAIRED_SSTABLE : sstable.getSSTableMetadata().repairedAt;
                SSTableReader newInOrderSstable;
                try (SSTableWriter inOrderWriter = CompactionManager.createWriter(cfs, destination, expectedBloomFilterSize, repairedAt, sstable, transaction))
                {
                    for (Partition partition : outOfOrder)
                        inOrderWriter.append(partition.unfilteredIterator());
                    newInOrderSstable = inOrderWriter.finish(-1, sstable.maxDataAge, true);
                }
                transaction.update(newInOrderSstable, false);
                finished.add(newInOrderSstable);
                outputHandler.warn(String.format("%d out of order rows found while scrubbing %s; Those have been written (in order) to a new sstable (%s)", outOfOrder.size(), sstable, newInOrderSstable));
            }

            // finish obsoletes the old sstable
            finished.addAll(writer.setRepairedAt(badRows > 0 ? ActiveRepairService.UNREPAIRED_SSTABLE : sstable.getSSTableMetadata().repairedAt).finish());
            completed = true;
        }
        catch (IOException e)
        {
            throw Throwables.propagate(e);
        }
        finally
        {
            if (transaction.isOffline())
                finished.forEach(sstable -> sstable.selfRef().release());
        }

        if (completed)
        {
            if (badRows > 0)
                outputHandler.warn("No valid rows found while scrubbing " + sstable + "; it is marked for deletion now. If you want to attempt manual recovery, you can find a copy in the pre-scrub snapshot");
            else
                outputHandler.output("Scrub of " + sstable + " complete; looks like all " + emptyRows + " rows were tombstoned");
        }
        else
        {
            outputHandler.output("Scrub of " + sstable + " complete: " + goodRows + " rows in new sstable and " + emptyRows + " empty (tombstoned) rows dropped");
            if (badRows > 0)
                outputHandler.warn("Unable to recover " + badRows + " rows that were skipped.  You can attempt manual recovery from the pre-scrub snapshot.  You can also run nodetool repair to transfer the data from a healthy replica, if any");
        }
    }

    @SuppressWarnings("resource")
    private boolean tryAppend(DecoratedKey prevKey, DecoratedKey key, SSTableRewriter writer)
    {
        // OrderCheckerIterator will check, at iteration time, that the cells are in the proper order. If it detects
        // that one cell is out of order, it will stop returning them. The remaining cells will be sorted and added
        // to the outOfOrderRows that will be later written to a new SSTable.
        OrderCheckerIterator atoms = new OrderCheckerIterator(new SSTableIdentityIterator(sstable, dataFile, key, checkData),
                                                              cfs.metadata.comparator.onDiskAtomComparator());
        if (prevKey != null && prevKey.compareTo(key) > 0)
        {
            saveOutOfOrderRow(prevKey, key, atoms);
            return false;
        }

        AbstractCompactedRow compactedRow = new LazilyCompactedRow(controller, Collections.singletonList(atoms));
        if (writer.tryAppend(compactedRow) == null)
            emptyRows++;
        else
            goodRows++;

        if (atoms.hasOutOfOrderCells())
            saveOutOfOrderRow(key, atoms);

        return true;
    }

    private void updateIndexKey()
    {
        currentIndexKey = nextIndexKey;
        currentRowPositionFromIndex = nextRowPositionFromIndex;
        try
        {
            nextIndexKey = !indexAvailable() ? null : ByteBufferUtil.readWithShortLength(indexFile);

            nextRowPositionFromIndex = !indexAvailable()
                    ? dataFile.length()
                    : rowIndexEntrySerializer.deserialize(indexFile).position;
        }
        catch (Throwable th)
        {
            JVMStabilityInspector.inspectThrowable(th);
            outputHandler.warn("Error reading index file", th);
            nextIndexKey = null;
            nextRowPositionFromIndex = dataFile.length();
        }
    }

    private boolean indexAvailable()
    {
        return indexFile != null && !indexFile.isEOF();
    }

    private void seekToNextRow()
    {
        while(nextRowPositionFromIndex < dataFile.length())
        {
            try
            {
                dataFile.seek(nextRowPositionFromIndex);
                return;
            }
            catch (Throwable th)
            {
                throwIfFatal(th);
                outputHandler.warn(String.format("Failed to seek to next row position %d", nextRowPositionFromIndex), th);
                badRows++;
            }

            updateIndexKey();
        }
    }

<<<<<<< HEAD
    private void saveOutOfOrderRow(DecoratedKey prevKey, DecoratedKey key, UnfilteredRowIterator iterator)
    {
        // TODO bitch if the row is too large?  if it is there's not much we can do ...
        outputHandler.warn(String.format("Out of order row detected (%s found after %s)", key, prevKey));
        outOfOrder.add(ImmutableBTreePartition.create(iterator));
=======
    private void saveOutOfOrderRow(DecoratedKey prevKey, DecoratedKey key, OnDiskAtomIterator atoms)
    {
        saveOutOfOrderRow(key, atoms, String.format("Out of order row detected (%s found after %s)", key, prevKey));
    }

    void saveOutOfOrderRow(DecoratedKey key, OnDiskAtomIterator atoms, String message)
    {
        // TODO bitch if the row is too large?  if it is there's not much we can do ...
        outputHandler.warn(message);
        // adding atoms in sorted order is worst-case for TMBSC, but we shouldn't need to do this very often
        // and there's no sense in failing on mis-sorted cells when a TreeMap could safe us
        ColumnFamily cf = atoms.getColumnFamily().cloneMeShallow(ArrayBackedSortedColumns.factory, false);
        while (atoms.hasNext())
        {
            OnDiskAtom atom = atoms.next();
            cf.addAtom(atom);
        }
        outOfOrderRows.add(new Row(key, cf));
    }

    void saveOutOfOrderRow(DecoratedKey key, OrderCheckerIterator atoms)
    {
        outputHandler.warn(String.format("Out of order cells found at key %s", key));
        outOfOrderRows.add(new Row(key, atoms.getOutOfOrderCells()));
    }

    public SSTableReader getNewSSTable()
    {
        return newSstable;
    }

    public SSTableReader getNewInOrderSSTable()
    {
        return newInOrderSstable;
>>>>>>> 9583b6b3
    }

    private void throwIfFatal(Throwable th)
    {
        if (th instanceof Error && !(th instanceof AssertionError || th instanceof IOError))
            throw (Error) th;
    }

    private void throwIfCannotContinue(DecoratedKey key, Throwable th)
    {
        if (isIndex)
        {
            outputHandler.warn(String.format("An error occurred while scrubbing the row with key '%s' for an index table. " +
                                             "Scrubbing will abort for this table and the index will be rebuilt.", key));
            throw new IOError(th);
        }

        if (isCommutative && !skipCorrupted)
        {
            outputHandler.warn(String.format("An error occurred while scrubbing the row with key '%s'.  Skipping corrupt " +
                                             "rows in counter tables will result in undercounts for the affected " +
                                             "counters (see CASSANDRA-2759 for more details), so by default the scrub will " +
                                             "stop at this point.  If you would like to skip the row anyway and continue " +
                                             "scrubbing, re-run the scrub with the --skip-corrupted option.", key));
            throw new IOError(th);
        }
    }

    public void close()
    {
        FileUtils.closeQuietly(dataFile);
        FileUtils.closeQuietly(indexFile);
    }

    public CompactionInfo.Holder getScrubInfo()
    {
        return scrubInfo;
    }

    private static class ScrubInfo extends CompactionInfo.Holder
    {
        private final RandomAccessReader dataFile;
        private final SSTableReader sstable;
        private final UUID scrubCompactionId;

        public ScrubInfo(RandomAccessReader dataFile, SSTableReader sstable)
        {
            this.dataFile = dataFile;
            this.sstable = sstable;
            scrubCompactionId = UUIDGen.getTimeUUID();
        }

        public CompactionInfo getCompactionInfo()
        {
            try
            {
                return new CompactionInfo(sstable.metadata,
                                          OperationType.SCRUB,
                                          dataFile.getFilePointer(),
                                          dataFile.length(),
                                          scrubCompactionId);
            }
            catch (Exception e)
            {
                throw new RuntimeException();
            }
        }
    }

    @VisibleForTesting
    public ScrubResult scrubWithResult()
    {
        scrub();
        return new ScrubResult(this);
    }

    public static final class ScrubResult
    {
        public final int goodRows;
        public final int badRows;
        public final int emptyRows;

        public ScrubResult(Scrubber scrubber)
        {
            this.goodRows = scrubber.goodRows;
            this.badRows = scrubber.badRows;
            this.emptyRows = scrubber.emptyRows;
        }
    }

    /**
<<<<<<< HEAD
     * During 2.x migration, under some circumstances rows might have gotten duplicated.
     * Merging iterator merges rows with same clustering.
     *
     * For more details, refer to CASSANDRA-12144.
     */
    private static class RowMergingSSTableIterator extends SSTableIdentityIterator
    {
        RowMergingSSTableIterator(SSTableReader sstable, RandomAccessReader file, DecoratedKey key)
        {
            super(sstable, file, key);
        }

        @Override
        protected Unfiltered doCompute()
=======
     * In some case like CASSANDRA-12127 the cells might have been stored in the wrong order. This decorator check the
     * cells order and collect the out of order cells to correct the problem.
     */
    private static final class OrderCheckerIterator extends AbstractIterator<OnDiskAtom> implements OnDiskAtomIterator
    {
        /**
         * The decorated iterator.
         */
        private final OnDiskAtomIterator iterator;

        /**
         * The atom comparator.
         */
        private final Comparator<OnDiskAtom> comparator;

        /**
         * The Column family containing the cells which are out of order.
         */
        private ColumnFamily outOfOrderCells;

        /**
         * The previous atom returned
         */
        private OnDiskAtom previous;

        public OrderCheckerIterator(OnDiskAtomIterator iterator, Comparator<OnDiskAtom> comparator)
        {
            this.iterator = iterator;
            this.comparator = comparator;
        }

        public ColumnFamily getColumnFamily()
        {
            return iterator.getColumnFamily();
        }

        public DecoratedKey getKey()
        {
            return iterator.getKey();
        }

        public void close() throws IOException
        {
            iterator.close();
        }

        @Override
        protected OnDiskAtom computeNext()
>>>>>>> 9583b6b3
        {
            if (!iterator.hasNext())
                return endOfData();

<<<<<<< HEAD
            Unfiltered next = iterator.next();
            if (!next.isRow())
                return next;

            while (iterator.hasNext())
            {
                Unfiltered peek = iterator.peek();
                // If there was a duplicate row, merge it.
                if (next.clustering().equals(peek.clustering()) && peek.isRow())
                {
                    iterator.next(); // Make sure that the peeked item was consumed.
                    next = Rows.merge((Row) next, (Row) peek, FBUtilities.nowInSeconds());
                }
                else
                {
                    break;
                }
            }

            return next;
        }
=======
            OnDiskAtom next = iterator.next();

            // If we detect that some cells are out of order we will store and sort the remaining once to insert them
            // in a separate SSTable.
            if (previous != null && comparator.compare(next, previous) < 0)
            {
                outOfOrderCells = collectOutOfOrderCells(next, iterator);
                return endOfData();
            }
            previous = next;
            return next;
        }

        public boolean hasOutOfOrderCells()
        {
            return outOfOrderCells != null;
        }

        public ColumnFamily getOutOfOrderCells()
        {
            return outOfOrderCells;
        }

        private static ColumnFamily collectOutOfOrderCells(OnDiskAtom atom, OnDiskAtomIterator iterator)
        {
            ColumnFamily cf = iterator.getColumnFamily().cloneMeShallow(ArrayBackedSortedColumns.factory, false);
            cf.addAtom(atom);
            while (iterator.hasNext())
                cf.addAtom(iterator.next());
            return cf;
        }
>>>>>>> 9583b6b3
    }
}<|MERGE_RESOLUTION|>--- conflicted
+++ resolved
@@ -23,16 +23,12 @@
 
 import com.google.common.annotations.VisibleForTesting;
 import com.google.common.base.Throwables;
-import com.google.common.collect.AbstractIterator;
-
+
+import org.apache.cassandra.config.CFMetaData;
 import org.apache.cassandra.db.*;
 import org.apache.cassandra.db.lifecycle.LifecycleTransaction;
-<<<<<<< HEAD
 import org.apache.cassandra.db.rows.*;
 import org.apache.cassandra.db.partitions.*;
-=======
-import org.apache.cassandra.db.columniterator.OnDiskAtomIterator;
->>>>>>> 9583b6b3
 import org.apache.cassandra.io.sstable.*;
 import org.apache.cassandra.io.sstable.format.SSTableReader;
 import org.apache.cassandra.io.sstable.format.SSTableWriter;
@@ -218,26 +214,8 @@
                     if (indexFile != null && dataStart != dataStartFromIndex)
                         outputHandler.warn(String.format("Data file row position %d differs from index file row position %d", dataStart, dataStartFromIndex));
 
-<<<<<<< HEAD
-                    try (UnfilteredRowIterator iterator = withValidation(new RowMergingSSTableIterator(sstable, dataFile, key), dataFile.getPath()))
-                    {
-                        if (prevKey != null && prevKey.compareTo(key) > 0)
-                        {
-                            saveOutOfOrderRow(prevKey, key, iterator);
-                            continue;
-                        }
-
-                        if (writer.tryAppend(iterator) == null)
-                            emptyRows++;
-                        else
-                            goodRows++;
-                    }
-
-                    prevKey = key;
-=======
                     if (tryAppend(prevKey, key, writer))
                         prevKey = key;
->>>>>>> 9583b6b3
                 }
                 catch (Throwable th)
                 {
@@ -254,26 +232,8 @@
                         {
                             dataFile.seek(dataStartFromIndex);
 
-<<<<<<< HEAD
-                            try (UnfilteredRowIterator iterator = withValidation(new SSTableIdentityIterator(sstable, dataFile, key), dataFile.getPath()))
-                            {
-                                if (prevKey != null && prevKey.compareTo(key) > 0)
-                                {
-                                    saveOutOfOrderRow(prevKey, key, iterator);
-                                    continue;
-                                }
-
-                                if (writer.tryAppend(iterator) == null)
-                                    emptyRows++;
-                                else
-                                    goodRows++;
-                            }
-
-                            prevKey = key;
-=======
                             if (tryAppend(prevKey, key, writer))
                                 prevKey = key;
->>>>>>> 9583b6b3
                         }
                         catch (Throwable th2)
                         {
@@ -345,25 +305,31 @@
     @SuppressWarnings("resource")
     private boolean tryAppend(DecoratedKey prevKey, DecoratedKey key, SSTableRewriter writer)
     {
-        // OrderCheckerIterator will check, at iteration time, that the cells are in the proper order. If it detects
-        // that one cell is out of order, it will stop returning them. The remaining cells will be sorted and added
-        // to the outOfOrderRows that will be later written to a new SSTable.
-        OrderCheckerIterator atoms = new OrderCheckerIterator(new SSTableIdentityIterator(sstable, dataFile, key, checkData),
-                                                              cfs.metadata.comparator.onDiskAtomComparator());
-        if (prevKey != null && prevKey.compareTo(key) > 0)
-        {
-            saveOutOfOrderRow(prevKey, key, atoms);
-            return false;
-        }
-
-        AbstractCompactedRow compactedRow = new LazilyCompactedRow(controller, Collections.singletonList(atoms));
-        if (writer.tryAppend(compactedRow) == null)
-            emptyRows++;
-        else
-            goodRows++;
-
-        if (atoms.hasOutOfOrderCells())
-            saveOutOfOrderRow(key, atoms);
+        // OrderCheckerIterator will check, at iteration time, that the rows are in the proper order. If it detects
+        // that one row is out of order, it will stop returning them. The remaining rows will be sorted and added
+        // to the outOfOrder set that will be later written to a new SSTable.
+        OrderCheckerIterator sstableIterator = new OrderCheckerIterator(new RowMergingSSTableIterator(sstable, dataFile, key),
+                                                                        cfs.metadata.comparator);
+
+        try (UnfilteredRowIterator iterator = withValidation(sstableIterator, dataFile.getPath()))
+        {
+            if (prevKey != null && prevKey.compareTo(key) > 0)
+            {
+                saveOutOfOrderRow(prevKey, key, iterator);
+                return false;
+            }
+
+            if (writer.tryAppend(iterator) == null)
+                emptyRows++;
+            else
+                goodRows++;
+        }
+
+        if (sstableIterator.hasRowsOutOfOrder())
+        {
+            outputHandler.warn(String.format("Out of order rows found in partition: %s", key));
+            outOfOrder.add(sstableIterator.getRowsOutOfOrder());
+        }
 
         return true;
     }
@@ -414,48 +380,11 @@
         }
     }
 
-<<<<<<< HEAD
     private void saveOutOfOrderRow(DecoratedKey prevKey, DecoratedKey key, UnfilteredRowIterator iterator)
     {
         // TODO bitch if the row is too large?  if it is there's not much we can do ...
         outputHandler.warn(String.format("Out of order row detected (%s found after %s)", key, prevKey));
         outOfOrder.add(ImmutableBTreePartition.create(iterator));
-=======
-    private void saveOutOfOrderRow(DecoratedKey prevKey, DecoratedKey key, OnDiskAtomIterator atoms)
-    {
-        saveOutOfOrderRow(key, atoms, String.format("Out of order row detected (%s found after %s)", key, prevKey));
-    }
-
-    void saveOutOfOrderRow(DecoratedKey key, OnDiskAtomIterator atoms, String message)
-    {
-        // TODO bitch if the row is too large?  if it is there's not much we can do ...
-        outputHandler.warn(message);
-        // adding atoms in sorted order is worst-case for TMBSC, but we shouldn't need to do this very often
-        // and there's no sense in failing on mis-sorted cells when a TreeMap could safe us
-        ColumnFamily cf = atoms.getColumnFamily().cloneMeShallow(ArrayBackedSortedColumns.factory, false);
-        while (atoms.hasNext())
-        {
-            OnDiskAtom atom = atoms.next();
-            cf.addAtom(atom);
-        }
-        outOfOrderRows.add(new Row(key, cf));
-    }
-
-    void saveOutOfOrderRow(DecoratedKey key, OrderCheckerIterator atoms)
-    {
-        outputHandler.warn(String.format("Out of order cells found at key %s", key));
-        outOfOrderRows.add(new Row(key, atoms.getOutOfOrderCells()));
-    }
-
-    public SSTableReader getNewSSTable()
-    {
-        return newSstable;
-    }
-
-    public SSTableReader getNewInOrderSSTable()
-    {
-        return newInOrderSstable;
->>>>>>> 9583b6b3
     }
 
     private void throwIfFatal(Throwable th)
@@ -547,7 +476,6 @@
     }
 
     /**
-<<<<<<< HEAD
      * During 2.x migration, under some circumstances rows might have gotten duplicated.
      * Merging iterator merges rows with same clustering.
      *
@@ -562,114 +490,132 @@
 
         @Override
         protected Unfiltered doCompute()
-=======
+        {
+            if (!iterator.hasNext())
+                return endOfData();
+
+            Unfiltered next = iterator.next();
+            if (!next.isRow())
+                return next;
+
+            while (iterator.hasNext())
+            {
+                Unfiltered peek = iterator.peek();
+                // If there was a duplicate row, merge it.
+                if (next.clustering().equals(peek.clustering()) && peek.isRow())
+                {
+                    iterator.next(); // Make sure that the peeked item was consumed.
+                    next = Rows.merge((Row) next, (Row) peek, FBUtilities.nowInSeconds());
+                }
+                else
+                {
+                    break;
+                }
+            }
+
+            return next;
+        }
+    }
+
+    /**
      * In some case like CASSANDRA-12127 the cells might have been stored in the wrong order. This decorator check the
      * cells order and collect the out of order cells to correct the problem.
      */
-    private static final class OrderCheckerIterator extends AbstractIterator<OnDiskAtom> implements OnDiskAtomIterator
+    private static final class OrderCheckerIterator extends AbstractIterator<Unfiltered> implements UnfilteredRowIterator
     {
         /**
          * The decorated iterator.
          */
-        private final OnDiskAtomIterator iterator;
+        private final UnfilteredRowIterator iterator;
+
+        private final ClusteringComparator comparator;
+
+        private Unfiltered previous;
 
         /**
-         * The atom comparator.
+         * The partition containing the rows which are out of order.
          */
-        private final Comparator<OnDiskAtom> comparator;
-
-        /**
-         * The Column family containing the cells which are out of order.
-         */
-        private ColumnFamily outOfOrderCells;
-
-        /**
-         * The previous atom returned
-         */
-        private OnDiskAtom previous;
-
-        public OrderCheckerIterator(OnDiskAtomIterator iterator, Comparator<OnDiskAtom> comparator)
+        private Partition rowsOutOfOrder;
+
+        public OrderCheckerIterator(UnfilteredRowIterator iterator, ClusteringComparator comparator)
         {
             this.iterator = iterator;
             this.comparator = comparator;
         }
 
-        public ColumnFamily getColumnFamily()
-        {
-            return iterator.getColumnFamily();
-        }
-
-        public DecoratedKey getKey()
-        {
-            return iterator.getKey();
-        }
-
-        public void close() throws IOException
+        public CFMetaData metadata()
+        {
+            return iterator.metadata();
+        }
+
+        public boolean isReverseOrder()
+        {
+            return iterator.isReverseOrder();
+        }
+
+        public PartitionColumns columns()
+        {
+            return iterator.columns();
+        }
+
+        public DecoratedKey partitionKey()
+        {
+            return iterator.partitionKey();
+        }
+
+        public Row staticRow()
+        {
+            return iterator.staticRow();
+        }
+
+        @Override
+        public boolean isEmpty()
+        {
+            return iterator.isEmpty();
+        }
+
+        public void close()
         {
             iterator.close();
         }
 
-        @Override
-        protected OnDiskAtom computeNext()
->>>>>>> 9583b6b3
+        public DeletionTime partitionLevelDeletion()
+        {
+            return iterator.partitionLevelDeletion();
+        }
+
+        public EncodingStats stats()
+        {
+            return iterator.stats();
+        }
+
+        public boolean hasRowsOutOfOrder()
+        {
+            return rowsOutOfOrder != null;
+        }
+
+        public Partition getRowsOutOfOrder()
+        {
+            return rowsOutOfOrder;
+        }
+
+        protected Unfiltered computeNext()
         {
             if (!iterator.hasNext())
                 return endOfData();
 
-<<<<<<< HEAD
             Unfiltered next = iterator.next();
-            if (!next.isRow())
-                return next;
-
-            while (iterator.hasNext())
-            {
-                Unfiltered peek = iterator.peek();
-                // If there was a duplicate row, merge it.
-                if (next.clustering().equals(peek.clustering()) && peek.isRow())
-                {
-                    iterator.next(); // Make sure that the peeked item was consumed.
-                    next = Rows.merge((Row) next, (Row) peek, FBUtilities.nowInSeconds());
-                }
-                else
-                {
-                    break;
-                }
-            }
-
-            return next;
-        }
-=======
-            OnDiskAtom next = iterator.next();
-
-            // If we detect that some cells are out of order we will store and sort the remaining once to insert them
+
+            // If we detect that some rows are out of order we will store and sort the remaining ones to insert them
             // in a separate SSTable.
             if (previous != null && comparator.compare(next, previous) < 0)
             {
-                outOfOrderCells = collectOutOfOrderCells(next, iterator);
+                rowsOutOfOrder = ImmutableBTreePartition.create(UnfilteredRowIterators.concat(next, iterator), false);
                 return endOfData();
             }
             previous = next;
             return next;
         }
 
-        public boolean hasOutOfOrderCells()
-        {
-            return outOfOrderCells != null;
-        }
-
-        public ColumnFamily getOutOfOrderCells()
-        {
-            return outOfOrderCells;
-        }
-
-        private static ColumnFamily collectOutOfOrderCells(OnDiskAtom atom, OnDiskAtomIterator iterator)
-        {
-            ColumnFamily cf = iterator.getColumnFamily().cloneMeShallow(ArrayBackedSortedColumns.factory, false);
-            cf.addAtom(atom);
-            while (iterator.hasNext())
-                cf.addAtom(iterator.next());
-            return cf;
-        }
->>>>>>> 9583b6b3
     }
 }
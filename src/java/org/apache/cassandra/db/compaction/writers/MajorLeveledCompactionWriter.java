--- conflicted
+++ resolved
@@ -94,15 +94,7 @@
                 totalWrittenInLevel = 0;
                 currentLevel++;
             }
-<<<<<<< HEAD
             switchCompactionLocation(sstableDirectory);
-=======
-
-            averageEstimatedKeysPerSSTable = Math.round(((double) averageEstimatedKeysPerSSTable * sstablesWritten + partitionsWritten) / (sstablesWritten + 1));
-            switchCompactionLocation(getWriteDirectory(getExpectedWriteSize()));
-            partitionsWritten = 0;
-            sstablesWritten++;
->>>>>>> b58a5c86
         }
         return rie != null;
 
@@ -129,6 +121,6 @@
     @Override
     protected long getExpectedWriteSize()
     {
-        return expectedWriteSize;
+        return Math.min(maxSSTableSize, super.getExpectedWriteSize());
     }
 }
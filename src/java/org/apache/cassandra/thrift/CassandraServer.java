--- conflicted
+++ resolved
@@ -922,19 +922,11 @@
         }
         else if (del.predicate != null && del.predicate.slice_range != null)
         {
-<<<<<<< HEAD
             if (del.super_column == null && cfm.isSuper())
                 mutation.deleteRange(cfm.cfName,
                                      SuperColumns.startOf(del.predicate.getSlice_range().start),
-                                     SuperColumns.startOf(del.predicate.getSlice_range().finish),
+                                     SuperColumns.endOf(del.predicate.getSlice_range().finish),
                                      del.timestamp);
-=======
-            if (del.super_column == null && Schema.instance.getColumnFamilyType(rm.getKeyspaceName(), cfName) == ColumnFamilyType.Super)
-                rm.deleteRange(cfName,
-                               SuperColumns.startOf(del.predicate.getSlice_range().start),
-                               SuperColumns.endOf(del.predicate.getSlice_range().finish),
-                               del.timestamp);
->>>>>>> f732a8b3
             else if (del.super_column != null)
                 mutation.deleteRange(cfm.cfName,
                                      cfm.comparator.makeCellName(del.super_column, del.predicate.getSlice_range().start),

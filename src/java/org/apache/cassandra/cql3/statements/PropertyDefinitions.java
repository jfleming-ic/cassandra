/*
 * Licensed to the Apache Software Foundation (ASF) under one
 * or more contributor license agreements.  See the NOTICE file
 * distributed with this work for additional information
 * regarding copyright ownership.  The ASF licenses this file
 * to you under the Apache License, Version 2.0 (the
 * "License"); you may not use this file except in compliance
 * with the License.  You may obtain a copy of the License at
 *
 *     http://www.apache.org/licenses/LICENSE-2.0
 *
 * Unless required by applicable law or agreed to in writing, software
 * distributed under the License is distributed on an "AS IS" BASIS,
 * WITHOUT WARRANTIES OR CONDITIONS OF ANY KIND, either express or implied.
 * See the License for the specific language governing permissions and
 * limitations under the License.
 */
package org.apache.cassandra.cql3.statements;

import java.util.HashMap;
import java.util.Map;
import java.util.Set;
import java.util.regex.Pattern;

import org.slf4j.Logger;
import org.slf4j.LoggerFactory;

import org.apache.cassandra.exceptions.SyntaxException;

import static java.lang.String.format;

public class PropertyDefinitions
{
    private static final Pattern POSITIVE_PATTERN = Pattern.compile("(1|true|yes)");
    private static final Pattern NEGATIVE_PATTERN = Pattern.compile("(0|false|no)");
    
    protected static final Logger logger = LoggerFactory.getLogger(PropertyDefinitions.class);

    protected final Map<String, Object> properties = new HashMap<>();

    public void addProperty(String name, String value) throws SyntaxException
    {
        if (properties.put(name, value) != null)
            throw new SyntaxException(format("Multiple definitions for property '%s'", name));
    }

    public void addProperty(String name, Map<String, String> value) throws SyntaxException
    {
        if (properties.put(name, value) != null)
            throw new SyntaxException(format("Multiple definitions for property '%s'", name));
    }

    public void validate(Set<String> keywords, Set<String> obsolete) throws SyntaxException
    {
        for (String name : properties.keySet())
        {
            if (keywords.contains(name))
                continue;

            if (obsolete.contains(name))
                logger.warn("Ignoring obsolete property {}", name);
            else
                throw new SyntaxException(format("Unknown property '%s'", name));
        }
    }

<<<<<<< HEAD
    /**
     * Returns the name of all the properties that are updated by this object.
     */
    public Set<String> updatedProperties()
    {
        return properties.keySet();
    }

    public void removeProperty(String name)
    {
        properties.remove(name);
    }

    protected String getSimple(String name) throws SyntaxException
=======
    public boolean hasProperty(String name)
    {
        return properties.containsKey(name);
    }

    protected String getString(String name) throws SyntaxException
>>>>>>> db8248f2
    {
        Object val = properties.get(name);
        if (val == null)
            return null;
        if (!(val instanceof String))
            throw new SyntaxException(format("Invalid value for property '%s'. It should be a string", name));
        return (String)val;
    }

    protected Map<String, String> getMap(String name) throws SyntaxException
    {
        Object val = properties.get(name);
        if (val == null)
            return null;
        if (!(val instanceof Map))
            throw new SyntaxException(format("Invalid value for property '%s'. It should be a map.", name));
        return (Map<String, String>)val;
    }

    public boolean getBoolean(String key, boolean defaultValue) throws SyntaxException
    {
        String value = getString(key);
        return value != null ? parseBoolean(key, value) : defaultValue;
    }

    public static boolean parseBoolean(String key, String value) throws SyntaxException
    {
        if (null == value)
            throw new IllegalArgumentException("value argument can't be null");

        String lowerCasedValue = value.toLowerCase();

        if (POSITIVE_PATTERN.matcher(lowerCasedValue).matches())
            return true;
        else if (NEGATIVE_PATTERN.matcher(lowerCasedValue).matches())
            return false;

        throw new SyntaxException(format("Invalid boolean value %s for '%s'. " +
                                         "Positive values can be '1', 'true' or 'yes'. " +
                                         "Negative values can be '0', 'false' or 'no'.",
                                         value, key));
    }

    public int getInt(String key, int defaultValue) throws SyntaxException
    {
        String value = getString(key);
        return value != null ? parseInt(key, value) : defaultValue;
    }

    public static int parseInt(String key, String value) throws SyntaxException
    {
        if (null == value)
            throw new IllegalArgumentException("value argument can't be null");

        try
        {
            return Integer.parseInt(value);
        }
        catch (NumberFormatException e)
        {
            throw new SyntaxException(format("Invalid integer value %s for '%s'", value, key));
        }
    }

    public double getDouble(String key, double defaultValue) throws SyntaxException
    {
        String value = getString(key);
        return value != null ? parseDouble(key, value) : defaultValue;
    }

    public static double parseDouble(String key, String value) throws SyntaxException
    {
        if (null == value)
            throw new IllegalArgumentException("value argument can't be null");

        try
        {
            return Double.parseDouble(value);
        }
        catch (NumberFormatException e)
        {
            throw new SyntaxException(format("Invalid double value %s for '%s'", value, key));
        }
    }
}<|MERGE_RESOLUTION|>--- conflicted
+++ resolved
@@ -64,7 +64,6 @@
         }
     }
 
-<<<<<<< HEAD
     /**
      * Returns the name of all the properties that are updated by this object.
      */
@@ -78,15 +77,12 @@
         properties.remove(name);
     }
 
-    protected String getSimple(String name) throws SyntaxException
-=======
     public boolean hasProperty(String name)
     {
         return properties.containsKey(name);
     }
 
     protected String getString(String name) throws SyntaxException
->>>>>>> db8248f2
     {
         Object val = properties.get(name);
         if (val == null)

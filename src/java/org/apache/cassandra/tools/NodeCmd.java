/*
 * Licensed to the Apache Software Foundation (ASF) under one
 * or more contributor license agreements.  See the NOTICE file
 * distributed with this work for additional information
 * regarding copyright ownership.  The ASF licenses this file
 * to you under the Apache License, Version 2.0 (the
 * "License"); you may not use this file except in compliance
 * with the License.  You may obtain a copy of the License at
 *
 *     http://www.apache.org/licenses/LICENSE-2.0
 *
 * Unless required by applicable law or agreed to in writing, software
 * distributed under the License is distributed on an "AS IS" BASIS,
 * WITHOUT WARRANTIES OR CONDITIONS OF ANY KIND, either express or implied.
 * See the License for the specific language governing permissions and
 * limitations under the License.
 */
package org.apache.cassandra.tools;

import java.io.IOException;
import java.io.InputStream;
import java.io.PrintStream;
import java.lang.management.MemoryUsage;
import java.net.ConnectException;
import java.net.InetAddress;
import java.net.UnknownHostException;
import java.text.DecimalFormat;
import java.util.*;
import java.util.Map.Entry;
import java.util.concurrent.ExecutionException;

import com.google.common.collect.LinkedHashMultimap;
import com.google.common.collect.Maps;
import org.apache.commons.cli.*;
import org.yaml.snakeyaml.Loader;
import org.yaml.snakeyaml.TypeDescription;
import org.yaml.snakeyaml.Yaml;
import org.yaml.snakeyaml.constructor.Constructor;

import org.apache.cassandra.concurrent.JMXEnabledThreadPoolExecutorMBean;
import org.apache.cassandra.db.ColumnFamilyStoreMBean;
import org.apache.cassandra.db.Table;
import org.apache.cassandra.db.compaction.CompactionManagerMBean;
import org.apache.cassandra.db.compaction.OperationType;
import org.apache.cassandra.io.util.FileUtils;
import org.apache.cassandra.locator.EndpointSnitchInfoMBean;
import org.apache.cassandra.net.MessagingServiceMBean;
import org.apache.cassandra.service.CacheServiceMBean;
import org.apache.cassandra.service.StorageProxyMBean;
import org.apache.cassandra.utils.EstimatedHistogram;
import org.apache.cassandra.utils.Pair;

public class NodeCmd
{
    private static final Pair<String, String> SNAPSHOT_COLUMNFAMILY_OPT = Pair.create("cf", "column-family");
    private static final Pair<String, String> HOST_OPT = Pair.create("h", "host");
    private static final Pair<String, String> PORT_OPT = Pair.create("p", "port");
    private static final Pair<String, String> USERNAME_OPT = Pair.create("u", "username");
    private static final Pair<String, String> PASSWORD_OPT = Pair.create("pw", "password");
    private static final Pair<String, String> TAG_OPT = Pair.create("t", "tag");
    private static final Pair<String, String> TOKENS_OPT = Pair.create("T", "tokens");
    private static final Pair<String, String> PRIMARY_RANGE_OPT = Pair.create("pr", "partitioner-range");
    private static final Pair<String, String> SNAPSHOT_REPAIR_OPT = Pair.create("snapshot", "with-snapshot");
    private static final Pair<String, String> LOCAL_DC_REPAIR_OPT = Pair.create("local", "in-local-dc");
    private static final Pair<String, String> START_TOKEN_OPT = Pair.create("st", "start-token");
    private static final Pair<String, String> END_TOKEN_OPT = Pair.create("et", "end-token");
    private static final Pair<String, String> UPGRADE_ALL_SSTABLE_OPT = Pair.create("a", "include-all-sstables");

    private static final String DEFAULT_HOST = "127.0.0.1";
    private static final int DEFAULT_PORT = 7199;

    private static final ToolOptions options = new ToolOptions();

    private final NodeProbe probe;

    static
    {
        options.addOption(SNAPSHOT_COLUMNFAMILY_OPT, true, "only take a snapshot of the specified column family");
        options.addOption(HOST_OPT,     true, "node hostname or ip address");
        options.addOption(PORT_OPT,     true, "remote jmx agent port number");
        options.addOption(USERNAME_OPT, true, "remote jmx agent username");
        options.addOption(PASSWORD_OPT, true, "remote jmx agent password");
        options.addOption(TAG_OPT,      true, "optional name to give a snapshot");
        options.addOption(TOKENS_OPT,   false, "display all tokens");
        options.addOption(PRIMARY_RANGE_OPT, false, "only repair the first range returned by the partitioner for the node");
        options.addOption(SNAPSHOT_REPAIR_OPT, false, "repair one node at a time using snapshots");
        options.addOption(LOCAL_DC_REPAIR_OPT, false, "only repair against nodes in the same datacenter");
        options.addOption(START_TOKEN_OPT, true, "token at which repair range starts");
        options.addOption(END_TOKEN_OPT, true, "token at which repair range ends");
        options.addOption(UPGRADE_ALL_SSTABLE_OPT, false, "includes sstables that are already on the most recent version during upgradesstables");
    }

    public NodeCmd(NodeProbe probe)
    {
        this.probe = probe;
    }

    private enum NodeCommand
    {
        CFHISTOGRAMS,
        CFSTATS,
        CLEANUP,
        CLEARSNAPSHOT,
        COMPACT,
        COMPACTIONSTATS,
        DECOMMISSION,
        DISABLEBINARY,
        DISABLEGOSSIP,
        DISABLEHANDOFF,
        DISABLETHRIFT,
        DRAIN,
        ENABLEBINARY,
        ENABLEGOSSIP,
        ENABLEHANDOFF,
        ENABLETHRIFT,
        FLUSH,
        GETCOMPACTIONTHRESHOLD,
<<<<<<< HEAD
        DISABLEAUTOCOMPACTION,
        ENABLEAUTOCOMPACTION,
=======
        GETCOMPACTIONTHROUGHPUT,
        GETSTREAMTHROUGHPUT,
>>>>>>> 843dc796
        GETENDPOINTS,
        GETSSTABLES,
        GOSSIPINFO,
        HELP,
        INFO,
        INVALIDATEKEYCACHE,
        INVALIDATEROWCACHE,
        JOIN,
        MOVE,
        NETSTATS,
        PAUSEHANDOFF,
        PROXYHISTOGRAMS,
        REBUILD,
        REFRESH,
        REMOVETOKEN,
        REMOVENODE,
        REPAIR,
        RESUMEHANDOFF,
        RING,
        SCRUB,
        SETCACHECAPACITY,
        SETCOMPACTIONTHRESHOLD,
        SETCOMPACTIONTHROUGHPUT,
        SETSTREAMTHROUGHPUT,
        SETTRACEPROBABILITY,
        SNAPSHOT,
        STATUS,
        STATUSBINARY,
        STATUSTHRIFT,
        STOP,
        TPSTATS,
        UPGRADESSTABLES,
        VERSION,
        DESCRIBERING,
        RANGEKEYSAMPLE,
        REBUILD_INDEX,
        RESETLOCALSCHEMA,
        ENABLEBACKUP,
        DISABLEBACKUP
    }


    /**
     * Prints usage information to stdout.
     */
    private static void printUsage()
    {
        HelpFormatter hf = new HelpFormatter();
        StringBuilder header = new StringBuilder(512);
        header.append("\nAvailable commands\n");
        final NodeToolHelp ntHelp = loadHelp();
        for(NodeToolHelp.NodeToolCommand cmd : ntHelp.commands)
            addCmdHelp(header, cmd);
        String usage = String.format("java %s --host <arg> <command>%n", NodeCmd.class.getName());
        hf.printHelp(usage, "", options, "");
        System.out.println(header.toString());
    }

    private static NodeToolHelp loadHelp()
    {
        final InputStream is = NodeCmd.class.getClassLoader().getResourceAsStream("org/apache/cassandra/tools/NodeToolHelp.yaml");
        assert is != null;

        try
        {
            final Constructor constructor = new Constructor(NodeToolHelp.class);
            TypeDescription desc = new TypeDescription(NodeToolHelp.class);
            desc.putListPropertyType("commands", NodeToolHelp.NodeToolCommand.class);
            final Yaml yaml = new Yaml(new Loader(constructor));
            return (NodeToolHelp)yaml.load(is);
        }
        finally
        {
            FileUtils.closeQuietly(is);
        }
    }

    private static void addCmdHelp(StringBuilder sb, NodeToolHelp.NodeToolCommand cmd)
    {
        sb.append("  ").append(cmd.name);
        // Ghetto indentation (trying, but not too hard, to not look too bad)
        if (cmd.name.length() <= 20)
            for (int i = cmd.name.length(); i < 22; ++i) sb.append(" ");
        sb.append(" - ").append(cmd.help);
  }


    /**
     * Write a textual representation of the Cassandra ring.
     *
     * @param outs
     *            the stream to write to
     */
    public void printRing(PrintStream outs, String keyspace)
    {
        Map<String, String> tokensToEndpoints = probe.getTokenToEndpointMap();
        LinkedHashMultimap<String, String> endpointsToTokens = LinkedHashMultimap.create();
        for (Map.Entry<String, String> entry : tokensToEndpoints.entrySet())
            endpointsToTokens.put(entry.getValue(), entry.getKey());

        int maxAddressLength = Collections.max(endpointsToTokens.keys(), new Comparator<String>() {
            @Override
            public int compare(String first, String second)
            {
                return ((Integer)first.length()).compareTo((Integer)second.length());
            }
        }).length();

        String formatPlaceholder = "%%-%ds  %%-12s%%-7s%%-8s%%-16s%%-20s%%-44s%%n";
        String format = String.format(formatPlaceholder, maxAddressLength);

        // Calculate per-token ownership of the ring
        Map<InetAddress, Float> ownerships;
        boolean keyspaceSelected;
        try
        {
            ownerships = probe.effectiveOwnership(keyspace);
            keyspaceSelected = true;
        }
        catch (IllegalStateException ex)
        {
            ownerships = probe.getOwnership();
            outs.printf("Note: Ownership information does not include topology; for complete information, specify a keyspace%n");
            keyspaceSelected = false;
        }
        try
        {
            outs.println();
            Map<String, Map<InetAddress, Float>> perDcOwnerships = Maps.newLinkedHashMap();
            // get the different datasets and map to tokens
            for (Map.Entry<InetAddress, Float> ownership : ownerships.entrySet())
            {
                String dc = probe.getEndpointSnitchInfoProxy().getDatacenter(ownership.getKey().getHostAddress());
                if (!perDcOwnerships.containsKey(dc))
                    perDcOwnerships.put(dc, new LinkedHashMap<InetAddress, Float>());
                perDcOwnerships.get(dc).put(ownership.getKey(), ownership.getValue());
            }
            for (Map.Entry<String, Map<InetAddress, Float>> entry : perDcOwnerships.entrySet())
                printDc(outs, format, entry.getKey(), endpointsToTokens, keyspaceSelected, entry.getValue());
        }
        catch (UnknownHostException e)
        {
            throw new RuntimeException(e);
        }
    }

    private void printDc(PrintStream outs, String format, String dc, LinkedHashMultimap<String, String> endpointsToTokens,
            boolean keyspaceSelected, Map<InetAddress, Float> filteredOwnerships)
    {
        Collection<String> liveNodes = probe.getLiveNodes();
        Collection<String> deadNodes = probe.getUnreachableNodes();
        Collection<String> joiningNodes = probe.getJoiningNodes();
        Collection<String> leavingNodes = probe.getLeavingNodes();
        Collection<String> movingNodes = probe.getMovingNodes();
        Map<String, String> loadMap = probe.getLoadMap();

        outs.println("Datacenter: " + dc);
        outs.println("==========");

        // get the total amount of replicas for this dc and the last token in this dc's ring
        List<String> tokens = new ArrayList<String>();
        float totalReplicas = 0f;
        String lastToken = "";

        for (Map.Entry<InetAddress, Float> entry : filteredOwnerships.entrySet())
        {
            tokens.addAll(endpointsToTokens.get(entry.getKey().getHostAddress()));
            lastToken = tokens.get(tokens.size() - 1);
            totalReplicas += entry.getValue();
        }


        if (keyspaceSelected)
            outs.print("Replicas: " + (int) totalReplicas + "\n\n");

        outs.printf(format, "Address", "Rack", "Status", "State", "Load", "Owns", "Token");

        if (filteredOwnerships.size() > 1)
            outs.printf(format, "", "", "", "", "", "", lastToken);
        else
            outs.println();

        for (Map.Entry<InetAddress, Float> entry : filteredOwnerships.entrySet())
        {
            String endpoint = entry.getKey().getHostAddress();
            for (String token : endpointsToTokens.get(endpoint))
            {
                String rack;
                try
                {
                    rack = probe.getEndpointSnitchInfoProxy().getRack(endpoint);
                }
                catch (UnknownHostException e)
                {
                    rack = "Unknown";
                }

                String status = liveNodes.contains(endpoint)
                        ? "Up"
                        : deadNodes.contains(endpoint)
                                ? "Down"
                                : "?";

                String state = "Normal";

                if (joiningNodes.contains(endpoint))
                    state = "Joining";
                else if (leavingNodes.contains(endpoint))
                    state = "Leaving";
                else if (movingNodes.contains(endpoint))
                    state = "Moving";

                String load = loadMap.containsKey(endpoint)
                        ? loadMap.get(endpoint)
                        : "?";
                String owns = new DecimalFormat("##0.00%").format(entry.getValue());
                outs.printf(format, endpoint, rack, status, state, load, owns, token);
            }
        }
        outs.println();
    }

    private class ClusterStatus
    {
        String kSpace = null, format = null;
        int maxAddressLength;
        Collection<String> joiningNodes, leavingNodes, movingNodes, liveNodes, unreachableNodes;
        Map<String, String> loadMap, hostIDMap, tokensToEndpoints;
        EndpointSnitchInfoMBean epSnitchInfo;
        PrintStream outs;

        ClusterStatus(PrintStream outs, String kSpace)
        {
            this.kSpace = kSpace;
            this.outs = outs;
            joiningNodes = probe.getJoiningNodes();
            leavingNodes = probe.getLeavingNodes();
            movingNodes = probe.getMovingNodes();
            loadMap = probe.getLoadMap();
            tokensToEndpoints = probe.getTokenToEndpointMap();
            liveNodes = probe.getLiveNodes();
            unreachableNodes = probe.getUnreachableNodes();
            hostIDMap = probe.getHostIdMap();
            epSnitchInfo = probe.getEndpointSnitchInfoProxy();
        }

        private void printStatusLegend()
        {
            outs.println("Status=Up/Down");
            outs.println("|/ State=Normal/Leaving/Joining/Moving");
        }

        private Map<String, Map<InetAddress, Float>> getOwnershipByDc(Map<InetAddress, Float> ownerships)
        throws UnknownHostException
        {
            Map<String, Map<InetAddress, Float>> ownershipByDc = Maps.newLinkedHashMap();
            EndpointSnitchInfoMBean epSnitchInfo = probe.getEndpointSnitchInfoProxy();

            for (Map.Entry<InetAddress, Float> ownership : ownerships.entrySet())
            {
                String dc = epSnitchInfo.getDatacenter(ownership.getKey().getHostAddress());
                if (!ownershipByDc.containsKey(dc))
                    ownershipByDc.put(dc, new LinkedHashMap<InetAddress, Float>());
                ownershipByDc.get(dc).put(ownership.getKey(), ownership.getValue());
            }

            return ownershipByDc;
        }

        private String getFormat(boolean hasEffectiveOwns, boolean isTokenPerNode)
        {
            if (format == null)
            {
                StringBuffer buf = new StringBuffer();
                String addressPlaceholder = String.format("%%-%ds  ", maxAddressLength);
                buf.append("%s%s  ");                         // status
                buf.append(addressPlaceholder);               // address
                buf.append("%-9s  ");                         // load
                if (!isTokenPerNode)  buf.append("%-6s  ");   // "Tokens"
                if (hasEffectiveOwns) buf.append("%-16s  ");  // "Owns (effective)"
                else                  buf.append("%-5s  ");   // "Owns
                buf.append("%-36s  ");                        // Host ID
                if (isTokenPerNode)   buf.append("%-39s  ");  // token
                buf.append("%s%n");                           // "Rack"

                format = buf.toString();
            }

            return format;
        }

        private void printNode(String endpoint, Float owns, Map<InetAddress, Float> ownerships,
                boolean hasEffectiveOwns, boolean isTokenPerNode) throws UnknownHostException
        {
            String status, state, load, strOwns, hostID, rack, fmt;
            fmt = getFormat(hasEffectiveOwns, isTokenPerNode);

            if      (liveNodes.contains(endpoint))        status = "U";
            else if (unreachableNodes.contains(endpoint)) status = "D";
            else                                          status = "?";
            if      (joiningNodes.contains(endpoint))     state = "J";
            else if (leavingNodes.contains(endpoint))     state = "L";
            else if (movingNodes.contains(endpoint))      state = "M";
            else                                          state = "N";

            load = loadMap.containsKey(endpoint) ? loadMap.get(endpoint) : "?";
            strOwns = new DecimalFormat("##0.0%").format(ownerships.get(InetAddress.getByName(endpoint)));
            hostID = hostIDMap.get(endpoint);
            rack = epSnitchInfo.getRack(endpoint);

            if (isTokenPerNode)
            {
                outs.printf(fmt, status, state, endpoint, load, strOwns, hostID, probe.getTokens(endpoint).get(0), rack);
            }
            else
            {
                int tokens = probe.getTokens(endpoint).size();
                outs.printf(fmt, status, state, endpoint, load, tokens, strOwns, hostID, rack);
            }
        }

        private void printNodesHeader(boolean hasEffectiveOwns, boolean isTokenPerNode)
        {
            String fmt = getFormat(hasEffectiveOwns, isTokenPerNode);
            String owns = hasEffectiveOwns ? "Owns (effective)" : "Owns";

            if (isTokenPerNode)
                outs.printf(fmt, "-", "-", "Address", "Load", owns, "Host ID", "Token", "Rack");
            else
                outs.printf(fmt, "-", "-", "Address", "Load", "Tokens", owns, "Host ID", "Rack");
        }

        void print() throws UnknownHostException
        {
            Map<InetAddress, Float> ownerships;
            boolean hasEffectiveOwns = false, isTokenPerNode = true;

            try
            {
                ownerships = probe.effectiveOwnership(kSpace);
                hasEffectiveOwns = true;
            }
            catch (IllegalStateException e)
            {
                ownerships = probe.getOwnership();
            }

            // More tokens then nodes (aka vnodes)?
            if (new HashSet<String>(tokensToEndpoints.values()).size() < tokensToEndpoints.keySet().size())
                isTokenPerNode = false;

            maxAddressLength = 0;
            for (Map.Entry<String, Map<InetAddress, Float>> dc : getOwnershipByDc(ownerships).entrySet())
            {
                int dcMaxAddressLength = Collections.max(dc.getValue().keySet(), new Comparator<InetAddress>() {
                    @Override
                    public int compare(InetAddress first, InetAddress second)
                    {
                        return ((Integer)first.getHostAddress().length()).compareTo((Integer)second.getHostAddress().length());
                    }
                }).getHostAddress().length();

                if(dcMaxAddressLength > maxAddressLength)
                    maxAddressLength = dcMaxAddressLength;
            }

            // Datacenters
            for (Map.Entry<String, Map<InetAddress, Float>> dc : getOwnershipByDc(ownerships).entrySet())
            {
                String dcHeader = String.format("Datacenter: %s%n", dc.getKey());
                outs.printf(dcHeader);
                for (int i=0; i < (dcHeader.length() - 1); i++) outs.print('=');
                outs.println();

                printStatusLegend();
                printNodesHeader(hasEffectiveOwns, isTokenPerNode);

                // Nodes
                for (Map.Entry<InetAddress, Float> entry : dc.getValue().entrySet())
                    printNode(entry.getKey().getHostAddress(),
                              entry.getValue(),
                              ownerships,
                              hasEffectiveOwns,
                              isTokenPerNode);
            }
        }
    }

    /** Writes a table of cluster-wide node information to a PrintStream
     * @throws UnknownHostException */
    public void printClusterStatus(PrintStream outs, String keyspace) throws UnknownHostException
    {
        new ClusterStatus(outs, keyspace).print();
    }

    public void printThreadPoolStats(PrintStream outs)
    {
        outs.printf("%-25s%10s%10s%15s%10s%18s%n", "Pool Name", "Active", "Pending", "Completed", "Blocked", "All time blocked");

        Iterator<Map.Entry<String, JMXEnabledThreadPoolExecutorMBean>> threads = probe.getThreadPoolMBeanProxies();
        while (threads.hasNext())
        {
            Entry<String, JMXEnabledThreadPoolExecutorMBean> thread = threads.next();
            String poolName = thread.getKey();
            JMXEnabledThreadPoolExecutorMBean threadPoolProxy = thread.getValue();
            outs.printf("%-25s%10s%10s%15s%10s%18s%n",
                        poolName,
                        threadPoolProxy.getActiveCount(),
                        threadPoolProxy.getPendingTasks(),
                        threadPoolProxy.getCompletedTasks(),
                        threadPoolProxy.getCurrentlyBlockedTasks(),
                        threadPoolProxy.getTotalBlockedTasks());
        }

        outs.printf("%n%-20s%10s%n", "Message type", "Dropped");
        for (Entry<String, Integer> entry : probe.getDroppedMessages().entrySet())
            outs.printf("%-20s%10s%n", entry.getKey(), entry.getValue());
    }

    /**
     * Write node information.
     *
     * @param outs the stream to write to
     */
    public void printInfo(PrintStream outs, ToolCommandLine cmd)
    {
        boolean gossipInitialized = probe.isInitialized();
        List<String> toks = probe.getTokens();

        // If there is just 1 token, print it now like we always have, otherwise,
        // require that -T/--tokens be passed (that output is potentially verbose).
        if (toks.size() == 1)
            outs.printf("%-17s: %s%n", "Token", toks.get(0));
        else if (!cmd.hasOption(TOKENS_OPT.left))
            outs.printf("%-17s: (invoke with -T/--tokens to see all %d tokens)%n", "Token", toks.size());

        outs.printf("%-17s: %s%n", "ID", probe.getLocalHostId());
        outs.printf("%-17s: %s%n", "Gossip active", gossipInitialized);
        outs.printf("%-17s: %s%n", "Thrift active", probe.isThriftServerRunning());
        outs.printf("%-17s: %s%n", "Load", probe.getLoadString());
        if (gossipInitialized)
            outs.printf("%-17s: %s%n", "Generation No", probe.getCurrentGenerationNumber());
        else
            outs.printf("%-17s: %s%n", "Generation No", 0);

        // Uptime
        long secondsUp = probe.getUptime() / 1000;
        outs.printf("%-17s: %d%n", "Uptime (seconds)", secondsUp);

        // Memory usage
        MemoryUsage heapUsage = probe.getHeapMemoryUsage();
        double memUsed = (double)heapUsage.getUsed() / (1024 * 1024);
        double memMax = (double)heapUsage.getMax() / (1024 * 1024);
        outs.printf("%-17s: %.2f / %.2f%n", "Heap Memory (MB)", memUsed, memMax);

        // Data Center/Rack
        outs.printf("%-17s: %s%n", "Data Center", probe.getDataCenter());
        outs.printf("%-17s: %s%n", "Rack", probe.getRack());

        // Exceptions
        outs.printf("%-17s: %s%n", "Exceptions", probe.getExceptionCount());

        CacheServiceMBean cacheService = probe.getCacheServiceMBean();

        // Key Cache: Hits, Requests, RecentHitRate, SavePeriodInSeconds
        outs.printf("%-17s: size %d (bytes), capacity %d (bytes), %d hits, %d requests, %.3f recent hit rate, %d save period in seconds%n",
                    "Key Cache",
                    cacheService.getKeyCacheSize(),
                    cacheService.getKeyCacheCapacityInBytes(),
                    cacheService.getKeyCacheHits(),
                    cacheService.getKeyCacheRequests(),
                    cacheService.getKeyCacheRecentHitRate(),
                    cacheService.getKeyCacheSavePeriodInSeconds());

        // Row Cache: Hits, Requests, RecentHitRate, SavePeriodInSeconds
        outs.printf("%-17s: size %d (bytes), capacity %d (bytes), %d hits, %d requests, %.3f recent hit rate, %d save period in seconds%n",
                    "Row Cache",
                    cacheService.getRowCacheSize(),
                    cacheService.getRowCacheCapacityInBytes(),
                    cacheService.getRowCacheHits(),
                    cacheService.getRowCacheRequests(),
                    cacheService.getRowCacheRecentHitRate(),
                    cacheService.getRowCacheSavePeriodInSeconds());

        if (toks.size() > 1 && cmd.hasOption(TOKENS_OPT.left))
        {
            for (String tok : toks)
                outs.printf("%-17s: %s%n", "Token", tok);
        }
    }

    public void printReleaseVersion(PrintStream outs)
    {
        outs.println("ReleaseVersion: " + probe.getReleaseVersion());
    }

    public void printNetworkStats(final InetAddress addr, PrintStream outs)
    {
        outs.printf("Mode: %s%n", probe.getOperationMode());
        Set<InetAddress> hosts = addr == null ? probe.getStreamDestinations() : new HashSet<InetAddress>(){{add(addr);}};
        if (hosts.size() == 0)
            outs.println("Not sending any streams.");
        for (InetAddress host : hosts)
        {
            try
            {
                List<String> files = probe.getFilesDestinedFor(host);
                if (files.size() > 0)
                {
                    outs.printf("Streaming to: %s%n", host);
                    for (String file : files)
                        outs.printf("   %s%n", file);
                }
                else
                {
                    outs.printf(" Nothing streaming to %s%n", host);
                }
            }
            catch (IOException ex)
            {
                outs.printf("   Error retrieving file data for %s%n", host);
            }
        }

        hosts = addr == null ? probe.getStreamSources() : new HashSet<InetAddress>(){{add(addr); }};
        if (hosts.size() == 0)
            outs.println("Not receiving any streams.");
        for (InetAddress host : hosts)
        {
            try
            {
                List<String> files = probe.getIncomingFiles(host);
                if (files.size() > 0)
                {
                    outs.printf("Streaming from: %s%n", host);
                    for (String file : files)
                        outs.printf("   %s%n", file);
                }
                else
                {
                    outs.printf(" Nothing streaming from %s%n", host);
                }
            }
            catch (IOException ex)
            {
                outs.printf("   Error retrieving file data for %s%n", host);
            }
        }

        MessagingServiceMBean ms = probe.msProxy;
        outs.printf("%-25s", "Pool Name");
        outs.printf("%10s", "Active");
        outs.printf("%10s", "Pending");
        outs.printf("%15s%n", "Completed");

        int pending;
        long completed;

        pending = 0;
        for (int n : ms.getCommandPendingTasks().values())
            pending += n;
        completed = 0;
        for (long n : ms.getCommandCompletedTasks().values())
            completed += n;
        outs.printf("%-25s%10s%10s%15s%n", "Commands", "n/a", pending, completed);

        pending = 0;
        for (int n : ms.getResponsePendingTasks().values())
            pending += n;
        completed = 0;
        for (long n : ms.getResponseCompletedTasks().values())
            completed += n;
        outs.printf("%-25s%10s%10s%15s%n", "Responses", "n/a", pending, completed);
    }

    public void printCompactionStats(PrintStream outs)
    {
        int compactionThroughput = probe.getCompactionThroughput();
        CompactionManagerMBean cm = probe.getCompactionManagerProxy();
        outs.println("pending tasks: " + cm.getPendingTasks());
        if (cm.getCompactions().size() > 0)
            outs.printf("%25s%16s%16s%16s%16s%10s%10s%n", "compaction type", "keyspace", "column family", "completed", "total", "unit", "progress");
        long remainingBytes = 0;
        for (Map<String, String> c : cm.getCompactions())
        {
            String percentComplete = new Long(c.get("total")) == 0
                                   ? "n/a"
                                   : new DecimalFormat("0.00").format((double) new Long(c.get("completed")) / new Long(c.get("total")) * 100) + "%";
            outs.printf("%25s%16s%16s%16s%16s%10s%10s%n", c.get("taskType"), c.get("keyspace"), c.get("columnfamily"), c.get("completed"), c.get("total"), c.get("unit"), percentComplete);
            if (c.get("taskType").equals(OperationType.COMPACTION.toString()))
                remainingBytes += (new Long(c.get("total")) - new Long(c.get("completed")));
        }
        long remainingTimeInSecs = compactionThroughput == 0 || remainingBytes == 0
                        ? -1
                        : (remainingBytes) / (long) (1024L * 1024L * compactionThroughput);
        String remainingTime = remainingTimeInSecs < 0
                        ? "n/a"
                        : String.format("%dh%02dm%02ds", remainingTimeInSecs / 3600, (remainingTimeInSecs % 3600) / 60, (remainingTimeInSecs % 60));

        outs.printf("%25s%10s%n", "Active compaction remaining time : ", remainingTime);
    }

    /**
     * Print the compaction threshold
     *
     * @param outs the stream to write to
     */
    public void printCompactionThreshold(PrintStream outs, String ks, String cf)
    {
        ColumnFamilyStoreMBean cfsProxy = probe.getCfsProxy(ks, cf);
        outs.println("Current compaction thresholds for " + ks + "/" + cf + ": \n" +
                     " min = " + cfsProxy.getMinimumCompactionThreshold() + ", " +
                     " max = " + cfsProxy.getMaximumCompactionThreshold());
    }

    /**
     * Print the compaction throughput
     *
     * @param outs the stream to write to
     */
    public void printCompactionThroughput(PrintStream outs)
    {
        outs.println("Current compaction throughput: " + probe.getCompactionThroughput() + " MB/s");
    }

    /**
     * Print the stream throughput
     *
     * @param outs the stream to write to
     */
    public void printStreamThroughput(PrintStream outs)
    {
        outs.println("Current stream throughput: " + probe.getStreamThroughput() + " MB/s");
    }

    public void printColumnFamilyStats(PrintStream outs)
    {
        Map <String, List <ColumnFamilyStoreMBean>> cfstoreMap = new HashMap <String, List <ColumnFamilyStoreMBean>>();

        // get a list of column family stores
        Iterator<Map.Entry<String, ColumnFamilyStoreMBean>> cfamilies = probe.getColumnFamilyStoreMBeanProxies();

        while (cfamilies.hasNext())
        {
            Entry<String, ColumnFamilyStoreMBean> entry = cfamilies.next();
            String tableName = entry.getKey();
            ColumnFamilyStoreMBean cfsProxy = entry.getValue();

            if (!cfstoreMap.containsKey(tableName))
            {
                List<ColumnFamilyStoreMBean> columnFamilies = new ArrayList<ColumnFamilyStoreMBean>();
                columnFamilies.add(cfsProxy);
                cfstoreMap.put(tableName, columnFamilies);
            }
            else
            {
                cfstoreMap.get(tableName).add(cfsProxy);
            }
        }

        // print out the table statistics
        for (Entry<String, List<ColumnFamilyStoreMBean>> entry : cfstoreMap.entrySet())
        {
            String tableName = entry.getKey();
            List<ColumnFamilyStoreMBean> columnFamilies = entry.getValue();
            long tableReadCount = 0;
            long tableWriteCount = 0;
            int tablePendingTasks = 0;
            double tableTotalReadTime = 0.0f;
            double tableTotalWriteTime = 0.0f;

            outs.println("Keyspace: " + tableName);
            for (ColumnFamilyStoreMBean cfstore : columnFamilies)
            {
                long writeCount = cfstore.getWriteCount();
                long readCount = cfstore.getReadCount();

                if (readCount > 0)
                {
                    tableReadCount += readCount;
                    tableTotalReadTime += cfstore.getTotalReadLatencyMicros();
                }
                if (writeCount > 0)
                {
                    tableWriteCount += writeCount;
                    tableTotalWriteTime += cfstore.getTotalWriteLatencyMicros();
                }
                tablePendingTasks += cfstore.getPendingTasks();
            }

            double tableReadLatency = tableReadCount > 0 ? tableTotalReadTime / tableReadCount / 1000 : Double.NaN;
            double tableWriteLatency = tableWriteCount > 0 ? tableTotalWriteTime / tableWriteCount / 1000 : Double.NaN;

            outs.println("\tRead Count: " + tableReadCount);
            outs.println("\tRead Latency: " + String.format("%s", tableReadLatency) + " ms.");
            outs.println("\tWrite Count: " + tableWriteCount);
            outs.println("\tWrite Latency: " + String.format("%s", tableWriteLatency) + " ms.");
            outs.println("\tPending Tasks: " + tablePendingTasks);

            // print out column family statistics for this table
            for (ColumnFamilyStoreMBean cfstore : columnFamilies)
            {
                String cfName = cfstore.getColumnFamilyName();
                if(cfName.contains("."))
                    outs.println("\t\tColumn Family (index): " + cfName);
                else
                    outs.println("\t\tColumn Family: " + cfName);

                outs.println("\t\tSSTable count: " + cfstore.getLiveSSTableCount());
                int[] leveledSStables = cfstore.getSSTableCountPerLevel();
                if (leveledSStables != null)
                {
                    outs.print("\t\tSSTables in each level: [");
                    for (int level = 0; level < leveledSStables.length; level++)
                    {
                        int count = leveledSStables[level];
                        outs.print(count);
                        long maxCount = 4L; // for L0
                        if (level > 0)
                            maxCount = (long) Math.pow(10, level);
                        //  show max threshold for level when exceeded
                        if (count > maxCount)
                            outs.print("/" + maxCount);

                        if (level < leveledSStables.length - 1)
                            outs.print(", ");
                        else
                            outs.println("]");
                    }
                }
                outs.println("\t\tSpace used (live): " + cfstore.getLiveDiskSpaceUsed());
                outs.println("\t\tSpace used (total): " + cfstore.getTotalDiskSpaceUsed());
                outs.println("\t\tNumber of Keys (estimate): " + cfstore.estimateKeys());
                outs.println("\t\tMemtable Columns Count: " + cfstore.getMemtableColumnsCount());
                outs.println("\t\tMemtable Data Size: " + cfstore.getMemtableDataSize());
                outs.println("\t\tMemtable Switch Count: " + cfstore.getMemtableSwitchCount());
                outs.println("\t\tRead Count: " + cfstore.getReadCount());
                outs.println("\t\tRead Latency: " + String.format("%01.3f", cfstore.getRecentReadLatencyMicros() / 1000) + " ms.");
                outs.println("\t\tWrite Count: " + cfstore.getWriteCount());
                outs.println("\t\tWrite Latency: " + String.format("%01.3f", cfstore.getRecentWriteLatencyMicros() / 1000) + " ms.");
                outs.println("\t\tPending Tasks: " + cfstore.getPendingTasks());
                outs.println("\t\tBloom Filter False Positives: " + cfstore.getBloomFilterFalsePositives());
                outs.println("\t\tBloom Filter False Ratio: " + String.format("%01.5f", cfstore.getRecentBloomFilterFalseRatio()));
                outs.println("\t\tBloom Filter Space Used: " + cfstore.getBloomFilterDiskSpaceUsed());
                outs.println("\t\tCompacted row minimum size: " + cfstore.getMinRowSize());
                outs.println("\t\tCompacted row maximum size: " + cfstore.getMaxRowSize());
                outs.println("\t\tCompacted row mean size: " + cfstore.getMeanRowSize());

                outs.println("");
            }
            outs.println("----------------");
        }
    }

    public void printRemovalStatus(PrintStream outs)
    {
        outs.println("RemovalStatus: " + probe.getRemovalStatus());
    }

    private void printCfHistograms(String keySpace, String columnFamily, PrintStream output)
    {
        ColumnFamilyStoreMBean store = this.probe.getCfsProxy(keySpace, columnFamily);

        // default is 90 offsets
        long[] offsets = new EstimatedHistogram().getBucketOffsets();

        long[] rrlh = store.getRecentReadLatencyHistogramMicros();
        long[] rwlh = store.getRecentWriteLatencyHistogramMicros();
        long[] sprh = store.getRecentSSTablesPerReadHistogram();
        long[] ersh = store.getEstimatedRowSizeHistogram();
        long[] ecch = store.getEstimatedColumnCountHistogram();

        output.println(String.format("%s/%s histograms", keySpace, columnFamily));

        output.println(String.format("%-10s%10s%18s%18s%18s%18s",
                                     "Offset", "SSTables", "Write Latency", "Read Latency", "Row Size", "Column Count"));

        for (int i = 0; i < offsets.length; i++)
        {
            output.println(String.format("%-10d%10s%18s%18s%18s%18s",
                                         offsets[i],
                                         (i < sprh.length ? sprh[i] : "0"),
                                         (i < rwlh.length ? rwlh[i] : "0"),
                                         (i < rrlh.length ? rrlh[i] : "0"),
                                         (i < ersh.length ? ersh[i] : "0"),
                                         (i < ecch.length ? ecch[i] : "0")));
        }
    }

    private void printProxyHistograms(PrintStream output)
    {
        StorageProxyMBean sp = this.probe.getSpProxy();
        long[] offsets = new EstimatedHistogram().getBucketOffsets();
        long[] rrlh = sp.getRecentReadLatencyHistogramMicros();
        long[] rwlh = sp.getRecentWriteLatencyHistogramMicros();
        long[] rrnglh = sp.getRecentRangeLatencyHistogramMicros();

        output.println("proxy histograms");
        output.println(String.format("%-10s%18s%18s%18s",
                                    "Offset", "Read Latency", "Write Latency", "Range Latency"));
        for (int i = 0; i < offsets.length; i++)
        {
            output.println(String.format("%-10d%18s%18s%18s",
                                        offsets[i],
                                        (i < rrlh.length ? rrlh[i] : "0"),
                                        (i < rwlh.length ? rwlh[i] : "0"),
                                        (i < rrnglh.length ? rrnglh[i] : "0")));
        }
    }

    private void printEndPoints(String keySpace, String cf, String key, PrintStream output)
    {
        List<InetAddress> endpoints = this.probe.getEndpoints(keySpace, cf, key);

        for (InetAddress anEndpoint : endpoints)
        {
           output.println(anEndpoint.getHostAddress());
        }
    }

    private void printSSTables(String keyspace, String cf, String key, PrintStream output)
    {
        List<String> sstables = this.probe.getSSTables(keyspace, cf, key);
        for (String sstable : sstables)
        {
            output.println(sstable);
        }
    }

    private void printIsNativeTransportRunning(PrintStream outs)
    {
        outs.println(probe.isNativeTransportRunning() ? "running" : "not running");
    }

    private void printIsThriftServerRunning(PrintStream outs)
    {
        outs.println(probe.isThriftServerRunning() ? "running" : "not running");
    }

    public static void main(String[] args) throws IOException, InterruptedException, ParseException
    {
        CommandLineParser parser = new PosixParser();
        ToolCommandLine cmd = null;

        try
        {
            cmd = new ToolCommandLine(parser.parse(options, args));
        }
        catch (ParseException p)
        {
            badUse(p.getMessage());
        }

        String host = cmd.hasOption(HOST_OPT.left) ? cmd.getOptionValue(HOST_OPT.left) : DEFAULT_HOST;

        int port = DEFAULT_PORT;

        String portNum = cmd.getOptionValue(PORT_OPT.left);
        if (portNum != null)
        {
            try
            {
                port = Integer.parseInt(portNum);
            }
            catch (NumberFormatException e)
            {
                throw new ParseException("Port must be a number");
            }
        }

        String username = cmd.getOptionValue(USERNAME_OPT.left);
        String password = cmd.getOptionValue(PASSWORD_OPT.left);

        NodeProbe probe = null;
        try
        {
            probe = username == null ? new NodeProbe(host, port) : new NodeProbe(host, port, username, password);
        }
        catch (IOException ioe)
        {
            Throwable inner = findInnermostThrowable(ioe);
            if (inner instanceof ConnectException)
            {
                System.err.printf("Failed to connect to '%s:%d': %s%n", host, port, inner.getMessage());
                System.exit(1);
            }
            else if (inner instanceof UnknownHostException)
            {
                System.err.printf("Cannot resolve '%s': unknown host%n", host);
                System.exit(1);
            }
            else
            {
                err(ioe, "Error connecting to remote JMX agent!");
            }
        }
        try
        {
            NodeCommand command = null;

            try
            {
                command = cmd.getCommand();
            }
            catch (IllegalArgumentException e)
            {
                badUse(e.getMessage());
            }


            NodeCmd nodeCmd = new NodeCmd(probe);

            // Execute the requested command.
            String[] arguments = cmd.getCommandArguments();
            String tag;
            String columnFamilyName = null;

            switch (command)
            {
                case HELP : printUsage(); break;
                case RING :
                    if (arguments.length > 0) { nodeCmd.printRing(System.out, arguments[0]); }
                    else                      { nodeCmd.printRing(System.out, null); };
                    break;

                case INFO            : nodeCmd.printInfo(System.out, cmd); break;
                case CFSTATS         : nodeCmd.printColumnFamilyStats(System.out); break;
                case TPSTATS         : nodeCmd.printThreadPoolStats(System.out); break;
                case VERSION         : nodeCmd.printReleaseVersion(System.out); break;
                case COMPACTIONSTATS : nodeCmd.printCompactionStats(System.out); break;
                case DISABLEBINARY   : probe.stopNativeTransport(); break;
                case ENABLEBINARY    : probe.startNativeTransport(); break;
                case STATUSBINARY    : nodeCmd.printIsNativeTransportRunning(System.out); break;
                case DISABLEGOSSIP   : probe.stopGossiping(); break;
                case ENABLEGOSSIP    : probe.startGossiping(); break;
                case DISABLEHANDOFF  : probe.disableHintedHandoff(); break;
                case ENABLEHANDOFF   : probe.enableHintedHandoff(); break;
                case PAUSEHANDOFF    : probe.pauseHintsDelivery(); break;
                case RESUMEHANDOFF   : probe.resumeHintsDelivery(); break;
                case DISABLETHRIFT   : probe.stopThriftServer(); break;
                case ENABLETHRIFT    : probe.startThriftServer(); break;
                case STATUSTHRIFT    : nodeCmd.printIsThriftServerRunning(System.out); break;
                case RESETLOCALSCHEMA: probe.resetLocalSchema(); break;
                case ENABLEBACKUP    : probe.setIncrementalBackupsEnabled(true); break;
                case DISABLEBACKUP   : probe.setIncrementalBackupsEnabled(false); break;
                    

                case STATUS :
                    if (arguments.length > 0) nodeCmd.printClusterStatus(System.out, arguments[0]);
                    else                      nodeCmd.printClusterStatus(System.out, null);
                    break;

                case DECOMMISSION :
                    if (arguments.length > 0)
                    {
                        System.err.println("Decommission will decommission the node you are connected to and does not take arguments!");
                        System.exit(1);
                    }
                    probe.decommission();
                    break;

                case DRAIN :
                    try { probe.drain(); }
                    catch (ExecutionException ee) { err(ee, "Error occured during flushing"); }
                    break;

                case NETSTATS :
                    if (arguments.length > 0) { nodeCmd.printNetworkStats(InetAddress.getByName(arguments[0]), System.out); }
                    else                      { nodeCmd.printNetworkStats(null, System.out); }
                    break;

                case SNAPSHOT :
                    columnFamilyName = cmd.getOptionValue(SNAPSHOT_COLUMNFAMILY_OPT.left);
                    /* FALL THRU */
                case CLEARSNAPSHOT :
                    tag = cmd.getOptionValue(TAG_OPT.left);
                    handleSnapshots(command, tag, arguments, columnFamilyName, probe);
                    break;

                case MOVE :
                    if (arguments.length != 1) { badUse("Missing token argument for move."); }
                    try
                    {
                        probe.move(arguments[0]);
                    }
                    catch (UnsupportedOperationException uoerror)
                    {
                        System.err.println(uoerror.getMessage());
                        System.exit(1);
                    }
                    break;

                case JOIN:
                    if (probe.isJoined())
                    {
                        System.err.println("This node has already joined the ring.");
                        System.exit(1);
                    }

                    probe.joinRing();
                    break;

                case SETCOMPACTIONTHROUGHPUT :
                    if (arguments.length != 1) { badUse("Missing value argument."); }
                    probe.setCompactionThroughput(Integer.parseInt(arguments[0]));
                    break;

                case SETSTREAMTHROUGHPUT :
                    if (arguments.length != 1) { badUse("Missing value argument."); }
                    probe.setStreamThroughput(Integer.parseInt(arguments[0]));
                    break;

                case SETTRACEPROBABILITY :
                    if (arguments.length != 1) { badUse("Missing value argument."); }
                    probe.setTraceProbability(Double.parseDouble(arguments[0]));
                    break;

                case REBUILD :
                    if (arguments.length > 1) { badUse("Too many arguments."); }
                    probe.rebuild(arguments.length == 1 ? arguments[0] : null);
                    break;

                case REMOVETOKEN :
                    System.err.println("Warn: removetoken is deprecated, please use removenode instead");
                case REMOVENODE  :
                    if (arguments.length != 1) { badUse("Missing an argument for removenode (either status, force, or an ID)"); }
                    else if (arguments[0].equals("status")) { nodeCmd.printRemovalStatus(System.out); }
                    else if (arguments[0].equals("force"))  { nodeCmd.printRemovalStatus(System.out); probe.forceRemoveCompletion(); }
                    else                                    { probe.removeNode(arguments[0]); }
                    break;

                case INVALIDATEKEYCACHE :
                    probe.invalidateKeyCache();
                    break;

                case INVALIDATEROWCACHE :
                    probe.invalidateRowCache();
                    break;

                case CLEANUP :
                case COMPACT :
                case REPAIR  :
                case FLUSH   :
                case SCRUB   :
                case UPGRADESSTABLES   :
                case DISABLEAUTOCOMPACTION:
                case ENABLEAUTOCOMPACTION:
                    optionalKSandCFs(command, cmd, arguments, probe);
                    break;

                case GETCOMPACTIONTHRESHOLD :
                    if (arguments.length != 2) { badUse("getcompactionthreshold requires ks and cf args."); }
                    nodeCmd.printCompactionThreshold(System.out, arguments[0], arguments[1]);
                    break;

                case GETCOMPACTIONTHROUGHPUT : nodeCmd.printCompactionThroughput(System.out); break;
                case GETSTREAMTHROUGHPUT : nodeCmd.printStreamThroughput(System.out); break;

                case CFHISTOGRAMS :
                    if (arguments.length != 2) { badUse("cfhistograms requires ks and cf args"); }
                    nodeCmd.printCfHistograms(arguments[0], arguments[1], System.out);
                    break;

                case SETCACHECAPACITY :
                    if (arguments.length != 2) { badUse("setcachecapacity requires key-cache-capacity, and row-cache-capacity args."); }
                    probe.setCacheCapacities(Integer.parseInt(arguments[0]), Integer.parseInt(arguments[1]));
                    break;

                case SETCOMPACTIONTHRESHOLD :
                    if (arguments.length != 4) { badUse("setcompactionthreshold requires ks, cf, min, and max threshold args."); }
                    int minthreshold = Integer.parseInt(arguments[2]);
                    int maxthreshold = Integer.parseInt(arguments[3]);
                    if ((minthreshold < 0) || (maxthreshold < 0)) { badUse("Thresholds must be positive integers"); }
                    if (minthreshold > maxthreshold)              { badUse("Min threshold cannot be greater than max."); }
                    if (minthreshold < 2 && maxthreshold != 0)    { badUse("Min threshold must be at least 2"); }
                    probe.setCompactionThreshold(arguments[0], arguments[1], minthreshold, maxthreshold);
                    break;
                case GETENDPOINTS :
                    if (arguments.length != 3) { badUse("getendpoints requires ks, cf and key args"); }
                    nodeCmd.printEndPoints(arguments[0], arguments[1], arguments[2], System.out);
                    break;

                case PROXYHISTOGRAMS :
                    if (arguments.length != 0) { badUse("proxyhistograms does not take arguments"); }
                    nodeCmd.printProxyHistograms(System.out);
                    break;

                case GETSSTABLES:
                    if (arguments.length != 3) { badUse("getsstables requires ks, cf and key args"); }
                    nodeCmd.printSSTables(arguments[0], arguments[1], arguments[2], System.out);
                    break;

                case REFRESH:
                    if (arguments.length != 2) { badUse("load_new_sstables requires ks and cf args"); }
                    probe.loadNewSSTables(arguments[0], arguments[1]);
                    break;

                case REBUILD_INDEX:
                    if (arguments.length < 2) { badUse("rebuild_index requires ks and cf args"); }
                    if (arguments.length >= 3)
                        probe.rebuildIndex(arguments[0], arguments[1], arguments[2].split(","));
                    else
                        probe.rebuildIndex(arguments[0], arguments[1]);

                    break;

                case GOSSIPINFO : nodeCmd.printGossipInfo(System.out); break;

                case STOP:
                    if (arguments.length != 1) { badUse("stop requires a type."); }
                    probe.stop(arguments[0].toUpperCase());
                    break;

                case DESCRIBERING :
                    if (arguments.length != 1) { badUse("Missing keyspace argument for describering."); }
                    nodeCmd.printDescribeRing(arguments[0], System.out);
                    break;

                case RANGEKEYSAMPLE :
                    nodeCmd.printRangeKeySample(System.out);
                    break;

                default :
                    throw new RuntimeException("Unreachable code.");
            }
        }
        finally
        {
            if (probe != null)
            {
                try
                {
                    probe.close();
                }
                catch (IOException ex)
                {
                    // swallow the exception so the user will see the real one.
                }
            }
        }
        System.exit(probe.isFailed() ? 1 : 0);
    }

    private static Throwable findInnermostThrowable(Throwable ex)
    {
        Throwable inner = ex.getCause();
        return inner == null ? ex : findInnermostThrowable(inner);
    }

    private void printDescribeRing(String keyspaceName, PrintStream out)
    {
        out.println("Schema Version:" + probe.getSchemaVersion());
        out.println("TokenRange: ");
        try
        {
            for (String tokenRangeString : probe.describeRing(keyspaceName))
            {
                out.println("\t" + tokenRangeString);
            }
        }
        catch (IOException e)
        {
            err(e, e.getMessage());
        }
    }

    private void printRangeKeySample(PrintStream outs)
    {
        outs.println("RangeKeySample: ");
        List<String> tokenStrings = this.probe.sampleKeyRange();
        for (String tokenString : tokenStrings)
        {
            outs.println("\t" + tokenString);
        }
    }

    private void printGossipInfo(PrintStream out) {
        out.println(probe.getGossipInfo());
    }

    private static void badUse(String useStr)
    {
        System.err.println(useStr);
        printUsage();
        System.exit(1);
    }

    private static void err(Exception e, String errStr)
    {
        System.err.println(errStr);
        e.printStackTrace();
        System.exit(3);
    }

    private static void complainNonzeroArgs(String[] args, NodeCommand cmd)
    {
        if (args.length > 0) {
            System.err.println("Too many arguments for command '"+cmd.toString()+"'.");
            printUsage();
            System.exit(1);
        }
    }

    private static void handleSnapshots(NodeCommand nc, String tag, String[] cmdArgs, String columnFamily, NodeProbe probe) throws IOException
    {
        String[] keyspaces = Arrays.copyOfRange(cmdArgs, 0, cmdArgs.length);
        System.out.print("Requested " + ((nc == NodeCommand.SNAPSHOT) ? "creating" : "clearing") + " snapshot for: ");
        if ( keyspaces.length > 0 )
        {
          for (int i = 0; i < keyspaces.length; i++)
              System.out.print(keyspaces[i] + " ");
        }
        else
        {
            System.out.print("all keyspaces ");
        }

        if (columnFamily != null)
        {
            System.out.print("and column family: " + columnFamily);
        }
        System.out.println();

        switch (nc)
        {
            case SNAPSHOT :
                if (tag == null || tag.equals(""))
                    tag = new Long(System.currentTimeMillis()).toString();
                probe.takeSnapshot(tag, columnFamily, keyspaces);
                System.out.println("Snapshot directory: " + tag);
                break;
            case CLEARSNAPSHOT :
                probe.clearSnapshot(tag, keyspaces);
                break;
        }
    }

    private static void optionalKSandCFs(NodeCommand nc, ToolCommandLine cmd, String[] cmdArgs, NodeProbe probe) throws InterruptedException, IOException
    {
        // if there is one additional arg, it's the keyspace; more are columnfamilies
        List<String> keyspaces = cmdArgs.length == 0 ? probe.getKeyspaces() : Arrays.asList(cmdArgs[0]);
        for (String keyspace : keyspaces)
        {
            if (!probe.getKeyspaces().contains(keyspace))
            {
                System.err.println("Keyspace [" + keyspace + "] does not exist.");
                System.exit(1);
            }
        }

        // second loop so we're less likely to die halfway through due to invalid keyspace
        for (String keyspace : keyspaces)
        {
            String[] columnFamilies = cmdArgs.length <= 1 ? new String[0] : Arrays.copyOfRange(cmdArgs, 1, cmdArgs.length);
            switch (nc)
            {
                case REPAIR  :
                    boolean snapshot = cmd.hasOption(SNAPSHOT_REPAIR_OPT.left);
                    boolean localDC = cmd.hasOption(LOCAL_DC_REPAIR_OPT.left);
                    boolean primaryRange = cmd.hasOption(PRIMARY_RANGE_OPT.left);
                    if (cmd.hasOption(START_TOKEN_OPT.left) || cmd.hasOption(END_TOKEN_OPT.left))
                        probe.forceRepairRangeAsync(System.out, keyspace, snapshot, localDC, cmd.getOptionValue(START_TOKEN_OPT.left), cmd.getOptionValue(END_TOKEN_OPT.left), columnFamilies);
                    else
                        probe.forceRepairAsync(System.out, keyspace, snapshot, localDC, primaryRange, columnFamilies);
                    break;
                case FLUSH   :
                    try { probe.forceTableFlush(keyspace, columnFamilies); }
                    catch (ExecutionException ee) { err(ee, "Error occurred during flushing"); }
                    break;
                case COMPACT :
                    try { probe.forceTableCompaction(keyspace, columnFamilies); }
                    catch (ExecutionException ee) { err(ee, "Error occurred during compaction"); }
                    break;
                case CLEANUP :
                    if (keyspace.equals(Table.SYSTEM_KS)) { break; } // Skip cleanup on system cfs.
                    try { probe.forceTableCleanup(keyspace, columnFamilies); }
                    catch (ExecutionException ee) { err(ee, "Error occurred during cleanup"); }
                    break;
                case SCRUB :
                    try { probe.scrub(keyspace, columnFamilies); }
                    catch (ExecutionException ee) { err(ee, "Error occurred while scrubbing keyspace " + keyspace); }
                    break;
                case UPGRADESSTABLES :
                    boolean excludeCurrentVersion = !cmd.hasOption(UPGRADE_ALL_SSTABLE_OPT.left);
                    try { probe.upgradeSSTables(keyspace, excludeCurrentVersion, columnFamilies); }
                    catch (ExecutionException ee) { err(ee, "Error occurred while upgrading the sstables for keyspace " + keyspace); }
                    break;
                case ENABLEAUTOCOMPACTION:
                    probe.enableAutoCompaction(keyspace, columnFamilies);
                    break;
                case DISABLEAUTOCOMPACTION:
                    probe.disableAutoCompaction(keyspace, columnFamilies);
                    break;
                default:
                    throw new RuntimeException("Unreachable code.");
            }
        }
    }


    private static class ToolOptions extends Options
    {
        public void addOption(Pair<String, String> opts, boolean hasArgument, String description)
        {
            addOption(opts, hasArgument, description, false);
        }

        public void addOption(Pair<String, String> opts, boolean hasArgument, String description, boolean required)
        {
            addOption(opts.left, opts.right, hasArgument, description, required);
        }

        public void addOption(String opt, String longOpt, boolean hasArgument, String description, boolean required)
        {
            Option option = new Option(opt, longOpt, hasArgument, description);
            option.setRequired(required);
            addOption(option);
        }
    }

    private static class ToolCommandLine
    {
        private final CommandLine commandLine;

        public ToolCommandLine(CommandLine commands)
        {
            commandLine = commands;
        }

        public Option[] getOptions()
        {
            return commandLine.getOptions();
        }

        public boolean hasOption(String opt)
        {
            return commandLine.hasOption(opt);
        }

        public String getOptionValue(String opt)
        {
            return commandLine.getOptionValue(opt);
        }

        public NodeCommand getCommand()
        {
            if (commandLine.getArgs().length == 0)
                throw new IllegalArgumentException("Command was not specified.");

            String command = commandLine.getArgs()[0];

            try
            {
                return NodeCommand.valueOf(command.toUpperCase());
            }
            catch (IllegalArgumentException e)
            {
                throw new IllegalArgumentException("Unrecognized command: " + command);
            }
        }

        public String[] getCommandArguments()
        {
            List params = commandLine.getArgList();

            if (params.size() < 2) // command parameters are empty
                return new String[0];

            String[] toReturn = new String[params.size() - 1];

            for (int i = 1; i < params.size(); i++)
            {
                String parm = (String) params.get(i);
                // why? look at CASSANDRA-4808
                if (parm.startsWith("\\"))
                    parm = parm.substring(1);
                toReturn[i - 1] = parm;
            }
            return toReturn;
        }
    }
}<|MERGE_RESOLUTION|>--- conflicted
+++ resolved
@@ -115,13 +115,10 @@
         ENABLETHRIFT,
         FLUSH,
         GETCOMPACTIONTHRESHOLD,
-<<<<<<< HEAD
         DISABLEAUTOCOMPACTION,
         ENABLEAUTOCOMPACTION,
-=======
         GETCOMPACTIONTHROUGHPUT,
         GETSTREAMTHROUGHPUT,
->>>>>>> 843dc796
         GETENDPOINTS,
         GETSSTABLES,
         GOSSIPINFO,

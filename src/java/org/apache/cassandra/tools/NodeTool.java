/*
 * Licensed to the Apache Software Foundation (ASF) under one
 * or more contributor license agreements.  See the NOTICE file
 * distributed with this work for additional information
 * regarding copyright ownership.  The ASF licenses this file
 * to you under the Apache License, Version 2.0 (the
 * "License"); you may not use this file except in compliance
 * with the License.  You may obtain a copy of the License at
 *
 *     http://www.apache.org/licenses/LICENSE-2.0
 *
 * Unless required by applicable law or agreed to in writing, software
 * distributed under the License is distributed on an "AS IS" BASIS,
 * WITHOUT WARRANTIES OR CONDITIONS OF ANY KIND, either express or implied.
 * See the License for the specific language governing permissions and
 * limitations under the License.
 */
package org.apache.cassandra.tools;

import static com.google.common.base.Throwables.getStackTraceAsString;
import static com.google.common.collect.Iterables.toArray;
import static com.google.common.collect.Lists.newArrayList;
import static java.lang.Integer.parseInt;
import static java.lang.String.format;
import static org.apache.commons.lang3.ArrayUtils.EMPTY_STRING_ARRAY;
import static org.apache.commons.lang3.StringUtils.EMPTY;
import static org.apache.commons.lang3.StringUtils.isEmpty;
import static org.apache.commons.lang3.StringUtils.isNotEmpty;

import java.io.Console;
import java.io.File;
import java.io.FileNotFoundException;
import java.io.FileWriter;
import java.io.IOError;
import java.io.IOException;
import java.net.InetAddress;
import java.net.UnknownHostException;
import java.text.SimpleDateFormat;
import java.util.ArrayList;
import java.util.Collections;
import java.util.Date;
import java.util.List;
import java.util.Map;
import java.util.Map.Entry;
<<<<<<< HEAD
import java.util.Scanner;
import java.util.SortedMap;
=======
import java.util.function.Consumer;

import com.google.common.base.Joiner;
import com.google.common.base.Throwables;
import com.google.common.collect.*;

import io.airlift.command.*;
>>>>>>> 10651b2e

import org.apache.cassandra.locator.EndpointSnitchInfoMBean;
import org.apache.cassandra.tools.nodetool.*;
import org.apache.cassandra.utils.FBUtilities;

import com.google.common.base.Joiner;
import com.google.common.base.Throwables;
import com.google.common.collect.Maps;

import io.airlift.airline.Cli;
import io.airlift.airline.Help;
import io.airlift.airline.Option;
import io.airlift.airline.OptionType;
import io.airlift.airline.ParseArgumentsMissingException;
import io.airlift.airline.ParseArgumentsUnexpectedException;
import io.airlift.airline.ParseCommandMissingException;
import io.airlift.airline.ParseCommandUnrecognizedException;
import io.airlift.airline.ParseOptionConversionException;
import io.airlift.airline.ParseOptionMissingException;
import io.airlift.airline.ParseOptionMissingValueException;

public class NodeTool
{
    static
    {
        FBUtilities.preventIllegalAccessWarnings();
    }

    private static final String HISTORYFILE = "nodetool.history";

    private final INodeProbeFactory nodeProbeFactory;

    public static void main(String... args)
    {
        System.exit(new NodeTool(new NodeProbeFactory()).execute(args));
    }

    public NodeTool(INodeProbeFactory nodeProbeFactory)
    {
        this.nodeProbeFactory = nodeProbeFactory;
    }

    public int execute(String... args)
    {
        List<Class<? extends Consumer<INodeProbeFactory>>> commands = newArrayList(
                CassHelp.class,
                Info.class,
                Ring.class,
                NetStats.class,
                CfStats.class,
                TableStats.class,
                CfHistograms.class,
                TableHistograms.class,
                Cleanup.class,
                ClearSnapshot.class,
                ClientStats.class,
                Compact.class,
                Scrub.class,
                Verify.class,
                Flush.class,
                UpgradeSSTable.class,
                GarbageCollect.class,
                DisableAutoCompaction.class,
                EnableAutoCompaction.class,
                CompactionStats.class,
                CompactionHistory.class,
                Decommission.class,
                DescribeCluster.class,
                DisableBinary.class,
                EnableBinary.class,
                EnableGossip.class,
                DisableGossip.class,
                EnableHandoff.class,
                EnableFullQueryLog.class,
                DisableFullQueryLog.class,
                GcStats.class,
                GetBatchlogReplayTrottle.class,
                GetCompactionThreshold.class,
                GetCompactionThroughput.class,
                GetConcurrency.class,
                GetTimeout.class,
                GetStreamThroughput.class,
                GetTraceProbability.class,
                GetInterDCStreamThroughput.class,
                GetEndpoints.class,
                GetSeeds.class,
                GetSSTables.class,
                GetMaxHintWindow.class,
                GossipInfo.class,
                Import.class,
                InvalidateKeyCache.class,
                InvalidateRowCache.class,
                InvalidateCounterCache.class,
                Join.class,
                Move.class,
                PauseHandoff.class,
                ResumeHandoff.class,
                ProfileLoad.class,
                ProxyHistograms.class,
                Rebuild.class,
                Refresh.class,
                RemoveNode.class,
                Assassinate.class,
                ReloadSeeds.class,
                ResetFullQueryLog.class,
                Repair.class,
                RepairAdmin.class,
                ReplayBatchlog.class,
                SetCacheCapacity.class,
                SetConcurrency.class,
                SetHintedHandoffThrottleInKB.class,
                SetBatchlogReplayThrottle.class,
                SetCompactionThreshold.class,
                SetCompactionThroughput.class,
                GetConcurrentCompactors.class,
                SetConcurrentCompactors.class,
                GetConcurrentViewBuilders.class,
                SetConcurrentViewBuilders.class,
                SetConcurrency.class,
                SetTimeout.class,
                SetStreamThroughput.class,
                SetInterDCStreamThroughput.class,
                SetTraceProbability.class,
                SetMaxHintWindow.class,
                Snapshot.class,
                ListSnapshots.class,
                Status.class,
                StatusBinary.class,
                StatusGossip.class,
                StatusBackup.class,
                StatusHandoff.class,
                StatusAutoCompaction.class,
                Stop.class,
                StopDaemon.class,
                Version.class,
                DescribeRing.class,
                RebuildIndex.class,
                RangeKeySample.class,
                EnableBackup.class,
                DisableBackup.class,
                ResetLocalSchema.class,
                ReloadLocalSchema.class,
                ReloadTriggers.class,
                SetCacheKeysToSave.class,
                DisableHandoff.class,
                Drain.class,
                TruncateHints.class,
                TpStats.class,
                TopPartitions.class,
                SetLoggingLevel.class,
                GetLoggingLevels.class,
                DisableHintsForDC.class,
                EnableHintsForDC.class,
                FailureDetectorInfo.class,
                RefreshSizeEstimates.class,
                RelocateSSTables.class,
                ViewBuildStatus.class,
                HandoffWindow.class,
                ReloadSslCertificates.class,
                EnableAuditLog.class,
                DisableAuditLog.class,
                GetReplicas.class,
                DisableAuditLog.class,
                EnableOldProtocolVersions.class,
                DisableOldProtocolVersions.class
        );

        Cli.CliBuilder<Consumer<INodeProbeFactory>> builder = Cli.builder("nodetool");

        builder.withDescription("Manage your Cassandra cluster")
                 .withDefaultCommand(CassHelp.class)
                 .withCommands(commands);

        // bootstrap commands
        builder.withGroup("bootstrap")
                .withDescription("Monitor/manage node's bootstrap process")
                .withDefaultCommand(CassHelp.class)
                .withCommand(BootstrapResume.class);

        Cli<Consumer<INodeProbeFactory>> parser = builder.build();

        int status = 0;
        try
        {
            Consumer<INodeProbeFactory> parse = parser.parse(args);
            printHistory(args);
            parse.accept(nodeProbeFactory);
        } catch (IllegalArgumentException |
                IllegalStateException |
                ParseArgumentsMissingException |
                ParseArgumentsUnexpectedException |
                ParseOptionConversionException |
                ParseOptionMissingException |
                ParseOptionMissingValueException |
                ParseCommandMissingException |
                ParseCommandUnrecognizedException e)
        {
            badUse(e);
            status = 1;
        } catch (Throwable throwable)
        {
            err(Throwables.getRootCause(throwable));
            status = 2;
        }

        return status;
    }

    private static void printHistory(String... args)
    {
        //don't bother to print if no args passed (meaning, nodetool is just printing out the sub-commands list)
        if (args.length == 0)
            return;

        String cmdLine = Joiner.on(" ").skipNulls().join(args);
        cmdLine = cmdLine.replaceFirst("(?<=(-pw|--password))\\s+\\S+", " <hidden>");

        try (FileWriter writer = new FileWriter(new File(FBUtilities.getToolsOutputDirectory(), HISTORYFILE), true))
        {
            SimpleDateFormat sdf = new SimpleDateFormat("yyyy-MM-dd HH:mm:ss,SSS");
            writer.append(sdf.format(new Date())).append(": ").append(cmdLine).append(System.lineSeparator());
        }
        catch (IOException | IOError ioe)
        {
            //quietly ignore any errors about not being able to write out history
        }
    }

    private static void badUse(Exception e)
    {
        System.out.println("nodetool: " + e.getMessage());
        System.out.println("See 'nodetool help' or 'nodetool help <command>'.");
    }

    private static void err(Throwable e)
    {
        System.err.println("error: " + e.getMessage());
        System.err.println("-- StackTrace --");
        System.err.println(getStackTraceAsString(e));
    }

    public static class CassHelp extends Help implements Consumer<INodeProbeFactory>
    {
        public void accept(INodeProbeFactory nodeProbeFactory)
        {
            run();
        }
    }

    public static abstract class NodeToolCmd implements Consumer<INodeProbeFactory>
    {

        @Option(type = OptionType.GLOBAL, name = {"-h", "--host"}, description = "Node hostname or ip address")
        private String host = "127.0.0.1";

        @Option(type = OptionType.GLOBAL, name = {"-p", "--port"}, description = "Remote jmx agent port number")
        private String port = "7199";

        @Option(type = OptionType.GLOBAL, name = {"-u", "--username"}, description = "Remote jmx agent username")
        private String username = EMPTY;

        @Option(type = OptionType.GLOBAL, name = {"-pw", "--password"}, description = "Remote jmx agent password")
        private String password = EMPTY;

        @Option(type = OptionType.GLOBAL, name = {"-pwf", "--password-file"}, description = "Path to the JMX password file")
        private String passwordFilePath = EMPTY;

<<<<<<< HEAD
        @Option(type = OptionType.GLOBAL, name = { "-pp", "--print-port"}, description = "Operate in 4.0 mode with hosts disambiguated by port number", arity = 0)
        protected boolean printPort = false;

        @Override
=======
        private INodeProbeFactory nodeProbeFactory;

        public void accept(INodeProbeFactory nodeProbeFactory)
        {
            this.nodeProbeFactory = nodeProbeFactory;
            run();
        }

>>>>>>> 10651b2e
        public void run()
        {
            if (isNotEmpty(username)) {
                if (isNotEmpty(passwordFilePath))
                    password = readUserPasswordFromFile(username, passwordFilePath);

                if (isEmpty(password))
                    password = promptAndReadPassword();
            }

            try (NodeProbe probe = connect())
            {
                execute(probe);
                if (probe.isFailed())
                    throw new RuntimeException("nodetool failed, check server logs");
            }
            catch (IOException e)
            {
                throw new RuntimeException("Error while closing JMX connection", e);
            }

        }

        private String readUserPasswordFromFile(String username, String passwordFilePath) {
            String password = EMPTY;

            File passwordFile = new File(passwordFilePath);
            try (Scanner scanner = new Scanner(passwordFile).useDelimiter("\\s+"))
            {
                while (scanner.hasNextLine())
                {
                    if (scanner.hasNext())
                    {
                        String jmxRole = scanner.next();
                        if (jmxRole.equals(username) && scanner.hasNext())
                        {
                            password = scanner.next();
                            break;
                        }
                    }
                    scanner.nextLine();
                }
            } catch (FileNotFoundException e)
            {
                throw new RuntimeException(e);
            }

            return password;
        }

        private String promptAndReadPassword()
        {
            String password = EMPTY;

            Console console = System.console();
            if (console != null)
                password = String.valueOf(console.readPassword("Password:"));

            return password;
        }

        protected abstract void execute(NodeProbe probe);

        private NodeProbe connect()
        {
            NodeProbe nodeClient = null;

            try
            {
                if (username.isEmpty())
                    nodeClient = new NodeProbe(host, parseInt(port));
                else
                    nodeClient = new NodeProbe(host, parseInt(port), username, password);
            } catch (IOException | SecurityException e)
            {
                Throwable rootCause = Throwables.getRootCause(e);
                System.err.println(format("nodetool: Failed to connect to '%s:%s' - %s: '%s'.", host, port, rootCause.getClass().getSimpleName(), rootCause.getMessage()));
                System.exit(1);
            }

            return nodeClient;
        }

        protected enum KeyspaceSet
        {
            ALL, NON_SYSTEM, NON_LOCAL_STRATEGY
        }

        protected List<String> parseOptionalKeyspace(List<String> cmdArgs, NodeProbe nodeProbe)
        {
            return parseOptionalKeyspace(cmdArgs, nodeProbe, KeyspaceSet.ALL);
        }

        protected List<String> parseOptionalKeyspace(List<String> cmdArgs, NodeProbe nodeProbe, KeyspaceSet defaultKeyspaceSet)
        {
            List<String> keyspaces = new ArrayList<>();


            if (cmdArgs == null || cmdArgs.isEmpty())
            {
                if (defaultKeyspaceSet == KeyspaceSet.NON_LOCAL_STRATEGY)
                    keyspaces.addAll(keyspaces = nodeProbe.getNonLocalStrategyKeyspaces());
                else if (defaultKeyspaceSet == KeyspaceSet.NON_SYSTEM)
                    keyspaces.addAll(keyspaces = nodeProbe.getNonSystemKeyspaces());
                else
                    keyspaces.addAll(nodeProbe.getKeyspaces());
            }
            else
            {
                keyspaces.add(cmdArgs.get(0));
            }

            for (String keyspace : keyspaces)
            {
                if (!nodeProbe.getKeyspaces().contains(keyspace))
                    throw new IllegalArgumentException("Keyspace [" + keyspace + "] does not exist.");
            }

            return Collections.unmodifiableList(keyspaces);
        }

        protected String[] parseOptionalTables(List<String> cmdArgs)
        {
            return cmdArgs.size() <= 1 ? EMPTY_STRING_ARRAY : toArray(cmdArgs.subList(1, cmdArgs.size()), String.class);
        }
    }

    public static SortedMap<String, SetHostStat> getOwnershipByDc(NodeProbe probe, boolean resolveIp,
                                                                  Map<String, String> tokenToEndpoint,
                                                                  Map<InetAddress, Float> ownerships)
    {
        SortedMap<String, SetHostStat> ownershipByDc = Maps.newTreeMap();
        EndpointSnitchInfoMBean epSnitchInfo = probe.getEndpointSnitchInfoProxy();
        try
        {
            for (Entry<String, String> tokenAndEndPoint : tokenToEndpoint.entrySet())
            {
                String dc = epSnitchInfo.getDatacenter(tokenAndEndPoint.getValue());
                if (!ownershipByDc.containsKey(dc))
                    ownershipByDc.put(dc, new SetHostStat(resolveIp));
                ownershipByDc.get(dc).add(tokenAndEndPoint.getKey(), tokenAndEndPoint.getValue(), ownerships);
            }
        }
        catch (UnknownHostException e)
        {
            throw new RuntimeException(e);
        }
        return ownershipByDc;
    }

    public static SortedMap<String, SetHostStatWithPort> getOwnershipByDcWithPort(NodeProbe probe, boolean resolveIp,
                                                                  Map<String, String> tokenToEndpoint,
                                                                  Map<String, Float> ownerships)
    {
        SortedMap<String, SetHostStatWithPort> ownershipByDc = Maps.newTreeMap();
        EndpointSnitchInfoMBean epSnitchInfo = probe.getEndpointSnitchInfoProxy();
        try
        {
            for (Entry<String, String> tokenAndEndPoint : tokenToEndpoint.entrySet())
            {
                String dc = epSnitchInfo.getDatacenter(tokenAndEndPoint.getValue());
                if (!ownershipByDc.containsKey(dc))
                    ownershipByDc.put(dc, new SetHostStatWithPort(resolveIp));
                ownershipByDc.get(dc).add(tokenAndEndPoint.getKey(), tokenAndEndPoint.getValue(), ownerships);
            }
        }
        catch (UnknownHostException e)
        {
            throw new RuntimeException(e);
        }
        return ownershipByDc;
    }
}<|MERGE_RESOLUTION|>--- conflicted
+++ resolved
@@ -42,25 +42,17 @@
 import java.util.List;
 import java.util.Map;
 import java.util.Map.Entry;
-<<<<<<< HEAD
 import java.util.Scanner;
 import java.util.SortedMap;
-=======
 import java.util.function.Consumer;
 
 import com.google.common.base.Joiner;
 import com.google.common.base.Throwables;
-import com.google.common.collect.*;
-
-import io.airlift.command.*;
->>>>>>> 10651b2e
 
 import org.apache.cassandra.locator.EndpointSnitchInfoMBean;
 import org.apache.cassandra.tools.nodetool.*;
 import org.apache.cassandra.utils.FBUtilities;
 
-import com.google.common.base.Joiner;
-import com.google.common.base.Throwables;
 import com.google.common.collect.Maps;
 
 import io.airlift.airline.Cli;
@@ -321,12 +313,9 @@
         @Option(type = OptionType.GLOBAL, name = {"-pwf", "--password-file"}, description = "Path to the JMX password file")
         private String passwordFilePath = EMPTY;
 
-<<<<<<< HEAD
-        @Option(type = OptionType.GLOBAL, name = { "-pp", "--print-port"}, description = "Operate in 4.0 mode with hosts disambiguated by port number", arity = 0)
+		@Option(type = OptionType.GLOBAL, name = { "-pp", "--print-port"}, description = "Operate in 4.0 mode with hosts disambiguated by port number", arity = 0)
         protected boolean printPort = false;
 
-        @Override
-=======
         private INodeProbeFactory nodeProbeFactory;
 
         public void accept(INodeProbeFactory nodeProbeFactory)
@@ -335,7 +324,6 @@
             run();
         }
 
->>>>>>> 10651b2e
         public void run()
         {
             if (isNotEmpty(username)) {
@@ -406,9 +394,9 @@
             try
             {
                 if (username.isEmpty())
-                    nodeClient = new NodeProbe(host, parseInt(port));
+                    nodeClient = nodeProbeFactory.create(host, parseInt(port));
                 else
-                    nodeClient = new NodeProbe(host, parseInt(port), username, password);
+                    nodeClient = nodeProbeFactory.create(host, parseInt(port), username, password);
             } catch (IOException | SecurityException e)
             {
                 Throwable rootCause = Throwables.getRootCause(e);

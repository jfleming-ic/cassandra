/*
 * Licensed to the Apache Software Foundation (ASF) under one
 * or more contributor license agreements.  See the NOTICE file
 * distributed with this work for additional information
 * regarding copyright ownership.  The ASF licenses this file
 * to you under the Apache License, Version 2.0 (the
 * "License"); you may not use this file except in compliance
 * with the License.  You may obtain a copy of the License at
 *
 *     http://www.apache.org/licenses/LICENSE-2.0
 *
 * Unless required by applicable law or agreed to in writing, software
 * distributed under the License is distributed on an "AS IS" BASIS,
 * WITHOUT WARRANTIES OR CONDITIONS OF ANY KIND, either express or implied.
 * See the License for the specific language governing permissions and
 * limitations under the License.
 */
package org.apache.cassandra.service;

import java.io.IOException;
import java.net.InetAddress;
import java.util.*;
import java.util.concurrent.*;
import java.lang.management.ManagementFactory;
import java.lang.management.RuntimeMXBean;

import org.slf4j.Logger;
import org.slf4j.LoggerFactory;
import org.apache.cassandra.concurrent.ScheduledExecutors;
import org.apache.cassandra.concurrent.Stage;
import org.apache.cassandra.concurrent.StageManager;
import org.apache.cassandra.config.CFMetaData;
import org.apache.cassandra.config.Schema;
import org.apache.cassandra.config.ViewDefinition;
import org.apache.cassandra.cql3.functions.UDAggregate;
import org.apache.cassandra.cql3.functions.UDFunction;
import org.apache.cassandra.db.*;
import org.apache.cassandra.db.marshal.UserType;
import org.apache.cassandra.exceptions.AlreadyExistsException;
import org.apache.cassandra.exceptions.ConfigurationException;
import org.apache.cassandra.gms.*;
import org.apache.cassandra.io.IVersionedSerializer;
import org.apache.cassandra.io.util.DataInputPlus;
import org.apache.cassandra.io.util.DataOutputPlus;
import org.apache.cassandra.net.MessageOut;
import org.apache.cassandra.net.MessagingService;
import org.apache.cassandra.schema.KeyspaceMetadata;
import org.apache.cassandra.schema.SchemaKeyspace;
import org.apache.cassandra.utils.FBUtilities;
import org.apache.cassandra.utils.WrappedRunnable;

public class MigrationManager
{
    private static final Logger logger = LoggerFactory.getLogger(MigrationManager.class);

    public static final MigrationManager instance = new MigrationManager();

    private static final RuntimeMXBean runtimeMXBean = ManagementFactory.getRuntimeMXBean();

    public static final int MIGRATION_DELAY_IN_MS = 60000;

    private final List<MigrationListener> listeners = new CopyOnWriteArrayList<>();
    
    private MigrationManager() {}

    public void register(MigrationListener listener)
    {
        listeners.add(listener);
    }

    public void unregister(MigrationListener listener)
    {
        listeners.remove(listener);
    }

    public static void scheduleSchemaPull(InetAddress endpoint, EndpointState state)
    {
        VersionedValue value = state.getApplicationState(ApplicationState.SCHEMA);

        if (!endpoint.equals(FBUtilities.getBroadcastAddress()) && value != null)
            maybeScheduleSchemaPull(UUID.fromString(value.value), endpoint);
    }

    /**
     * If versions differ this node sends request with local migration list to the endpoint
     * and expecting to receive a list of migrations to apply locally.
     */
    private static void maybeScheduleSchemaPull(final UUID theirVersion, final InetAddress endpoint)
    {
        if ((Schema.instance.getVersion() != null && Schema.instance.getVersion().equals(theirVersion)) || !shouldPullSchemaFrom(endpoint))
        {
            logger.debug("Not pulling schema because versions match or shouldPullSchemaFrom returned false");
            return;
        }

        if (Schema.emptyVersion.equals(Schema.instance.getVersion()) || runtimeMXBean.getUptime() < MIGRATION_DELAY_IN_MS)
        {
            // If we think we may be bootstrapping or have recently started, submit MigrationTask immediately
            logger.debug("Submitting migration task for {}", endpoint);
            submitMigrationTask(endpoint);
        }
        else
        {
            // Include a delay to make sure we have a chance to apply any changes being
            // pushed out simultaneously. See CASSANDRA-5025
            Runnable runnable = () ->
            {
                // grab the latest version of the schema since it may have changed again since the initial scheduling
                EndpointState epState = Gossiper.instance.getEndpointStateForEndpoint(endpoint);
                if (epState == null)
                {
                    logger.debug("epState vanished for {}, not submitting migration task", endpoint);
                    return;
                }
                VersionedValue value = epState.getApplicationState(ApplicationState.SCHEMA);
                UUID currentVersion = UUID.fromString(value.value);
                if (Schema.instance.getVersion().equals(currentVersion))
                {
                    logger.debug("not submitting migration task for {} because our versions match", endpoint);
                    return;
                }
                logger.debug("submitting migration task for {}", endpoint);
                submitMigrationTask(endpoint);
            };
            ScheduledExecutors.optionalTasks.schedule(runnable, MIGRATION_DELAY_IN_MS, TimeUnit.MILLISECONDS);
        }
    }

    private static Future<?> submitMigrationTask(InetAddress endpoint)
    {
        /*
         * Do not de-ref the future because that causes distributed deadlock (CASSANDRA-3832) because we are
         * running in the gossip stage.
         */
        return StageManager.getStage(Stage.MIGRATION).submit(new MigrationTask(endpoint));
    }

    public static boolean shouldPullSchemaFrom(InetAddress endpoint)
    {
        /*
         * Don't request schema from nodes with a differnt or unknonw major version (may have incompatible schema)
         * Don't request schema from fat clients
         */
        return MessagingService.instance().knowsVersion(endpoint)
                && MessagingService.instance().getRawVersion(endpoint) == MessagingService.current_version
                && !Gossiper.instance.isGossipOnlyMember(endpoint);
    }

    public static boolean isReadyForBootstrap()
    {
        return ((ThreadPoolExecutor) StageManager.getStage(Stage.MIGRATION)).getActiveCount() == 0;
    }

    public void notifyCreateKeyspace(KeyspaceMetadata ksm)
    {
        for (MigrationListener listener : listeners)
            listener.onCreateKeyspace(ksm.name);
    }

    public void notifyCreateColumnFamily(CFMetaData cfm)
    {
        for (MigrationListener listener : listeners)
            listener.onCreateColumnFamily(cfm.ksName, cfm.cfName);
    }

    public void notifyCreateView(ViewDefinition view)
    {
        for (MigrationListener listener : listeners)
            listener.onCreateView(view.ksName, view.viewName);
    }

    public void notifyCreateUserType(UserType ut)
    {
        for (MigrationListener listener : listeners)
            listener.onCreateUserType(ut.keyspace, ut.getNameAsString());
    }

    public void notifyCreateFunction(UDFunction udf)
    {
        for (MigrationListener listener : listeners)
            listener.onCreateFunction(udf.name().keyspace, udf.name().name, udf.argTypes());
    }

    public void notifyCreateAggregate(UDAggregate udf)
    {
        for (MigrationListener listener : listeners)
            listener.onCreateAggregate(udf.name().keyspace, udf.name().name, udf.argTypes());
    }

    public void notifyUpdateKeyspace(KeyspaceMetadata ksm)
    {
        for (MigrationListener listener : listeners)
            listener.onUpdateKeyspace(ksm.name);
    }

    public void notifyUpdateColumnFamily(CFMetaData cfm, boolean columnsDidChange)
    {
        for (MigrationListener listener : listeners)
            listener.onUpdateColumnFamily(cfm.ksName, cfm.cfName, columnsDidChange);
    }

    public void notifyUpdateView(ViewDefinition view, boolean columnsDidChange)
    {
        for (MigrationListener listener : listeners)
            listener.onUpdateView(view.ksName, view.viewName, columnsDidChange);
    }

    public void notifyUpdateUserType(UserType ut)
    {
        for (MigrationListener listener : listeners)
            listener.onUpdateUserType(ut.keyspace, ut.getNameAsString());

        // FIXME: remove when we get rid of AbstractType in metadata. Doesn't really belong anywhere.
        Schema.instance.getKSMetaData(ut.keyspace).functions.udfs().forEach(f -> f.userTypeUpdated(ut.keyspace, ut.getNameAsString()));
    }

    public void notifyUpdateFunction(UDFunction udf)
    {
        for (MigrationListener listener : listeners)
            listener.onUpdateFunction(udf.name().keyspace, udf.name().name, udf.argTypes());
    }

    public void notifyUpdateAggregate(UDAggregate udf)
    {
        for (MigrationListener listener : listeners)
            listener.onUpdateAggregate(udf.name().keyspace, udf.name().name, udf.argTypes());
    }

    public void notifyDropKeyspace(KeyspaceMetadata ksm)
    {
        for (MigrationListener listener : listeners)
            listener.onDropKeyspace(ksm.name);
    }

    public void notifyDropColumnFamily(CFMetaData cfm)
    {
        for (MigrationListener listener : listeners)
            listener.onDropColumnFamily(cfm.ksName, cfm.cfName);
    }

    public void notifyDropView(ViewDefinition view)
    {
        for (MigrationListener listener : listeners)
            listener.onDropView(view.ksName, view.viewName);
    }

    public void notifyDropUserType(UserType ut)
    {
        for (MigrationListener listener : listeners)
            listener.onDropUserType(ut.keyspace, ut.getNameAsString());
    }

    public void notifyDropFunction(UDFunction udf)
    {
        for (MigrationListener listener : listeners)
            listener.onDropFunction(udf.name().keyspace, udf.name().name, udf.argTypes());
    }

    public void notifyDropAggregate(UDAggregate udf)
    {
        for (MigrationListener listener : listeners)
            listener.onDropAggregate(udf.name().keyspace, udf.name().name, udf.argTypes());
    }

    public static void announceNewKeyspace(KeyspaceMetadata ksm) throws ConfigurationException
    {
        announceNewKeyspace(ksm, false);
    }

    public static void announceNewKeyspace(KeyspaceMetadata ksm, boolean announceLocally) throws ConfigurationException
    {
        announceNewKeyspace(ksm, FBUtilities.timestampMicros(), announceLocally);
    }

    public static void announceNewKeyspace(KeyspaceMetadata ksm, long timestamp, boolean announceLocally) throws ConfigurationException
    {
        ksm.validate();

        if (Schema.instance.getKSMetaData(ksm.name) != null)
            throw new AlreadyExistsException(ksm.name);

        logger.info(String.format("Create new Keyspace: %s", ksm));
        announce(SchemaKeyspace.makeCreateKeyspaceMutation(ksm, timestamp), announceLocally);
    }

    public static void announceNewColumnFamily(CFMetaData cfm) throws ConfigurationException
    {
        announceNewColumnFamily(cfm, false);
    }

    public static void announceNewColumnFamily(CFMetaData cfm, boolean announceLocally) throws ConfigurationException
    {
        announceNewColumnFamily(cfm, announceLocally, true);
    }

    /**
     * Announces the table even if the definition is already know locally.
     * This should generally be avoided but is used internally when we want to force the most up to date version of
     * a system table schema (Note that we don't know if the schema we force _is_ the most recent version or not, we
     * just rely on idempotency to basically ignore that announce if it's not. That's why we can't use announceUpdateColumnFamily,
     * it would for instance delete new columns if this is not called with the most up-to-date version)
     *
     * Note that this is only safe for system tables where we know the cfId is fixed and will be the same whatever version
     * of the definition is used.
     */
    public static void forceAnnounceNewColumnFamily(CFMetaData cfm) throws ConfigurationException
    {
        announceNewColumnFamily(cfm, false, false);
    }

    private static void announceNewColumnFamily(CFMetaData cfm, boolean announceLocally, boolean throwOnDuplicate) throws ConfigurationException
    {
        cfm.validate();

        KeyspaceMetadata ksm = Schema.instance.getKSMetaData(cfm.ksName);
        if (ksm == null)
            throw new ConfigurationException(String.format("Cannot add table '%s' to non existing keyspace '%s'.", cfm.cfName, cfm.ksName));
<<<<<<< HEAD
        // If we have a table or a view which has the same name, we can't add a new one
        else if (ksm.getTableOrViewNullable(cfm.cfName) != null)
=======
        else if (throwOnDuplicate && ksm.cfMetaData().containsKey(cfm.cfName))
>>>>>>> 6367987f
            throw new AlreadyExistsException(cfm.ksName, cfm.cfName);

        logger.info(String.format("Create new table: %s", cfm));
        announce(SchemaKeyspace.makeCreateTableMutation(ksm, cfm, FBUtilities.timestampMicros()), announceLocally);
    }

    public static void announceNewView(ViewDefinition view, boolean announceLocally) throws ConfigurationException
    {
        view.metadata.validate();

        KeyspaceMetadata ksm = Schema.instance.getKSMetaData(view.ksName);
        if (ksm == null)
            throw new ConfigurationException(String.format("Cannot add table '%s' to non existing keyspace '%s'.", view.viewName, view.ksName));
        else if (ksm.getTableOrViewNullable(view.viewName) != null)
            throw new AlreadyExistsException(view.ksName, view.viewName);

        logger.info(String.format("Create new view: %s", view));
        announce(SchemaKeyspace.makeCreateViewMutation(ksm, view, FBUtilities.timestampMicros()), announceLocally);
    }

    public static void announceNewType(UserType newType, boolean announceLocally)
    {
        KeyspaceMetadata ksm = Schema.instance.getKSMetaData(newType.keyspace);
        announce(SchemaKeyspace.makeCreateTypeMutation(ksm, newType, FBUtilities.timestampMicros()), announceLocally);
    }

    public static void announceNewFunction(UDFunction udf, boolean announceLocally)
    {
        logger.info(String.format("Create scalar function '%s'", udf.name()));
        KeyspaceMetadata ksm = Schema.instance.getKSMetaData(udf.name().keyspace);
        announce(SchemaKeyspace.makeCreateFunctionMutation(ksm, udf, FBUtilities.timestampMicros()), announceLocally);
    }

    public static void announceNewAggregate(UDAggregate udf, boolean announceLocally)
    {
        logger.info(String.format("Create aggregate function '%s'", udf.name()));
        KeyspaceMetadata ksm = Schema.instance.getKSMetaData(udf.name().keyspace);
        announce(SchemaKeyspace.makeCreateAggregateMutation(ksm, udf, FBUtilities.timestampMicros()), announceLocally);
    }

    public static void announceKeyspaceUpdate(KeyspaceMetadata ksm) throws ConfigurationException
    {
        announceKeyspaceUpdate(ksm, false);
    }

    public static void announceKeyspaceUpdate(KeyspaceMetadata ksm, boolean announceLocally) throws ConfigurationException
    {
        ksm.validate();

        KeyspaceMetadata oldKsm = Schema.instance.getKSMetaData(ksm.name);
        if (oldKsm == null)
            throw new ConfigurationException(String.format("Cannot update non existing keyspace '%s'.", ksm.name));

        logger.info(String.format("Update Keyspace '%s' From %s To %s", ksm.name, oldKsm, ksm));
        announce(SchemaKeyspace.makeCreateKeyspaceMutation(ksm.name, ksm.params, FBUtilities.timestampMicros()), announceLocally);
    }

    public static void announceColumnFamilyUpdate(CFMetaData cfm, boolean fromThrift) throws ConfigurationException
    {
        announceColumnFamilyUpdate(cfm, fromThrift, false);
    }

    public static void announceColumnFamilyUpdate(CFMetaData cfm, boolean fromThrift, boolean announceLocally) throws ConfigurationException
    {
        cfm.validate();

        CFMetaData oldCfm = Schema.instance.getCFMetaData(cfm.ksName, cfm.cfName);
        if (oldCfm == null)
            throw new ConfigurationException(String.format("Cannot update non existing table '%s' in keyspace '%s'.", cfm.cfName, cfm.ksName));
        KeyspaceMetadata ksm = Schema.instance.getKSMetaData(cfm.ksName);

        oldCfm.validateCompatility(cfm);

        logger.info(String.format("Update table '%s/%s' From %s To %s", cfm.ksName, cfm.cfName, oldCfm, cfm));
        announce(SchemaKeyspace.makeUpdateTableMutation(ksm, oldCfm, cfm, FBUtilities.timestampMicros(), fromThrift), announceLocally);
    }

    public static void announceViewUpdate(ViewDefinition view, boolean announceLocally) throws ConfigurationException
    {
        view.metadata.validate();

        ViewDefinition oldView = Schema.instance.getView(view.ksName, view.viewName);
        if (oldView == null)
            throw new ConfigurationException(String.format("Cannot update non existing materialized view '%s' in keyspace '%s'.", view.viewName, view.ksName));
        KeyspaceMetadata ksm = Schema.instance.getKSMetaData(view.ksName);

        oldView.metadata.validateCompatility(view.metadata);

        logger.info(String.format("Update view '%s/%s' From %s To %s", view.ksName, view.viewName, oldView, view));
        announce(SchemaKeyspace.makeUpdateViewMutation(ksm, oldView, view, FBUtilities.timestampMicros()), announceLocally);
    }

    public static void announceTypeUpdate(UserType updatedType, boolean announceLocally)
    {
        announceNewType(updatedType, announceLocally);
    }

    public static void announceKeyspaceDrop(String ksName) throws ConfigurationException
    {
        announceKeyspaceDrop(ksName, false);
    }

    public static void announceKeyspaceDrop(String ksName, boolean announceLocally) throws ConfigurationException
    {
        KeyspaceMetadata oldKsm = Schema.instance.getKSMetaData(ksName);
        if (oldKsm == null)
            throw new ConfigurationException(String.format("Cannot drop non existing keyspace '%s'.", ksName));

        logger.info(String.format("Drop Keyspace '%s'", oldKsm.name));
        announce(SchemaKeyspace.makeDropKeyspaceMutation(oldKsm, FBUtilities.timestampMicros()), announceLocally);
    }

    public static void announceColumnFamilyDrop(String ksName, String cfName) throws ConfigurationException
    {
        announceColumnFamilyDrop(ksName, cfName, false);
    }

    public static void announceColumnFamilyDrop(String ksName, String cfName, boolean announceLocally) throws ConfigurationException
    {
        CFMetaData oldCfm = Schema.instance.getCFMetaData(ksName, cfName);
        if (oldCfm == null)
            throw new ConfigurationException(String.format("Cannot drop non existing table '%s' in keyspace '%s'.", cfName, ksName));
        KeyspaceMetadata ksm = Schema.instance.getKSMetaData(ksName);

        logger.info(String.format("Drop table '%s/%s'", oldCfm.ksName, oldCfm.cfName));
        announce(SchemaKeyspace.makeDropTableMutation(ksm, oldCfm, FBUtilities.timestampMicros()), announceLocally);
    }

    public static void announceViewDrop(String ksName, String viewName, boolean announceLocally) throws ConfigurationException
    {
        ViewDefinition view = Schema.instance.getView(ksName, viewName);
        if (view == null)
            throw new ConfigurationException(String.format("Cannot drop non existing materialized view '%s' in keyspace '%s'.", viewName, ksName));
        KeyspaceMetadata ksm = Schema.instance.getKSMetaData(ksName);

        logger.info(String.format("Drop table '%s/%s'", view.ksName, view.viewName));
        announce(SchemaKeyspace.makeDropViewMutation(ksm, view, FBUtilities.timestampMicros()), announceLocally);
    }

    public static void announceTypeDrop(UserType droppedType)
    {
        announceTypeDrop(droppedType, false);
    }

    public static void announceTypeDrop(UserType droppedType, boolean announceLocally)
    {
        KeyspaceMetadata ksm = Schema.instance.getKSMetaData(droppedType.keyspace);
        announce(SchemaKeyspace.dropTypeFromSchemaMutation(ksm, droppedType, FBUtilities.timestampMicros()), announceLocally);
    }

    public static void announceFunctionDrop(UDFunction udf, boolean announceLocally)
    {
        logger.info(String.format("Drop scalar function overload '%s' args '%s'", udf.name(), udf.argTypes()));
        KeyspaceMetadata ksm = Schema.instance.getKSMetaData(udf.name().keyspace);
        announce(SchemaKeyspace.makeDropFunctionMutation(ksm, udf, FBUtilities.timestampMicros()), announceLocally);
    }

    public static void announceAggregateDrop(UDAggregate udf, boolean announceLocally)
    {
        logger.info(String.format("Drop aggregate function overload '%s' args '%s'", udf.name(), udf.argTypes()));
        KeyspaceMetadata ksm = Schema.instance.getKSMetaData(udf.name().keyspace);
        announce(SchemaKeyspace.makeDropAggregateMutation(ksm, udf, FBUtilities.timestampMicros()), announceLocally);
    }

    /**
     * actively announce a new version to active hosts via rpc
     * @param schema The schema mutation to be applied
     */
    private static void announce(Mutation schema, boolean announceLocally)
    {
        if (announceLocally)
            SchemaKeyspace.mergeSchema(Collections.singletonList(schema));
        else
            FBUtilities.waitOnFuture(announce(Collections.singletonList(schema)));
    }

    private static void pushSchemaMutation(InetAddress endpoint, Collection<Mutation> schema)
    {
        MessageOut<Collection<Mutation>> msg = new MessageOut<>(MessagingService.Verb.DEFINITIONS_UPDATE,
                                                                schema,
                                                                MigrationsSerializer.instance);
        MessagingService.instance().sendOneWay(msg, endpoint);
    }

    // Returns a future on the local application of the schema
    private static Future<?> announce(final Collection<Mutation> schema)
    {
        Future<?> f = StageManager.getStage(Stage.MIGRATION).submit(new WrappedRunnable()
        {
            protected void runMayThrow() throws ConfigurationException
            {
                SchemaKeyspace.mergeSchemaAndAnnounceVersion(schema);
            }
        });

        for (InetAddress endpoint : Gossiper.instance.getLiveMembers())
        {
            // only push schema to nodes with known and equal versions
            if (!endpoint.equals(FBUtilities.getBroadcastAddress()) &&
                    MessagingService.instance().knowsVersion(endpoint) &&
                    MessagingService.instance().getRawVersion(endpoint) == MessagingService.current_version)
                pushSchemaMutation(endpoint, schema);
        }

        return f;
    }

    /**
     * Announce my version passively over gossip.
     * Used to notify nodes as they arrive in the cluster.
     *
     * @param version The schema version to announce
     */
    public static void passiveAnnounce(UUID version)
    {
        Gossiper.instance.addLocalApplicationState(ApplicationState.SCHEMA, StorageService.instance.valueFactory.schema(version));
        logger.debug("Gossiping my schema version {}", version);
    }

    /**
     * Clear all locally stored schema information and reset schema to initial state.
     * Called by user (via JMX) who wants to get rid of schema disagreement.
     */
    public static void resetLocalSchema()
    {
        logger.info("Starting local schema reset...");

        logger.debug("Truncating schema tables...");

        SchemaKeyspace.truncate();

        logger.debug("Clearing local schema keyspace definitions...");

        Schema.instance.clear();

        Set<InetAddress> liveEndpoints = Gossiper.instance.getLiveMembers();
        liveEndpoints.remove(FBUtilities.getBroadcastAddress());

        // force migration if there are nodes around
        for (InetAddress node : liveEndpoints)
        {
            if (shouldPullSchemaFrom(node))
            {
                logger.debug("Requesting schema from {}", node);
                FBUtilities.waitOnFuture(submitMigrationTask(node));
                break;
            }
        }

        logger.info("Local schema reset is complete.");
    }

    public static class MigrationsSerializer implements IVersionedSerializer<Collection<Mutation>>
    {
        public static MigrationsSerializer instance = new MigrationsSerializer();

        public void serialize(Collection<Mutation> schema, DataOutputPlus out, int version) throws IOException
        {
            out.writeInt(schema.size());
            for (Mutation mutation : schema)
                Mutation.serializer.serialize(mutation, out, version);
        }

        public Collection<Mutation> deserialize(DataInputPlus in, int version) throws IOException
        {
            int count = in.readInt();
            Collection<Mutation> schema = new ArrayList<>(count);

            for (int i = 0; i < count; i++)
                schema.add(Mutation.serializer.deserialize(in, version));

            return schema;
        }

        public long serializedSize(Collection<Mutation> schema, int version)
        {
            int size = TypeSizes.sizeof(schema.size());
            for (Mutation mutation : schema)
                size += Mutation.serializer.serializedSize(mutation, version);
            return size;
        }
    }
}<|MERGE_RESOLUTION|>--- conflicted
+++ resolved
@@ -315,12 +315,8 @@
         KeyspaceMetadata ksm = Schema.instance.getKSMetaData(cfm.ksName);
         if (ksm == null)
             throw new ConfigurationException(String.format("Cannot add table '%s' to non existing keyspace '%s'.", cfm.cfName, cfm.ksName));
-<<<<<<< HEAD
         // If we have a table or a view which has the same name, we can't add a new one
-        else if (ksm.getTableOrViewNullable(cfm.cfName) != null)
-=======
-        else if (throwOnDuplicate && ksm.cfMetaData().containsKey(cfm.cfName))
->>>>>>> 6367987f
+        else if (throwOnDuplicate && ksm.getTableOrViewNullable(cfm.cfName) != null)
             throw new AlreadyExistsException(cfm.ksName, cfm.cfName);
 
         logger.info(String.format("Create new table: %s", cfm));

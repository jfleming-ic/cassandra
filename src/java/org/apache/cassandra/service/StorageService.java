/*
 * Licensed to the Apache Software Foundation (ASF) under one
 * or more contributor license agreements.  See the NOTICE file
 * distributed with this work for additional information
 * regarding copyright ownership.  The ASF licenses this file
 * to you under the Apache License, Version 2.0 (the
 * "License"); you may not use this file except in compliance
 * with the License.  You may obtain a copy of the License at
 *
 *     http://www.apache.org/licenses/LICENSE-2.0
 *
 * Unless required by applicable law or agreed to in writing, software
 * distributed under the License is distributed on an "AS IS" BASIS,
 * WITHOUT WARRANTIES OR CONDITIONS OF ANY KIND, either express or implied.
 * See the License for the specific language governing permissions and
 * limitations under the License.
 */
package org.apache.cassandra.service;

import java.io.*;
import java.net.InetAddress;
import java.net.UnknownHostException;
import java.nio.ByteBuffer;
import java.nio.file.Paths;
import java.util.*;
import java.util.Map.Entry;
import java.util.concurrent.*;
import java.util.concurrent.atomic.AtomicBoolean;
import java.util.concurrent.atomic.AtomicInteger;
import java.util.regex.MatchResult;
import java.util.regex.Pattern;
import java.util.stream.Collectors;
import java.util.stream.Stream;
import java.util.stream.StreamSupport;

import javax.annotation.Nullable;
import javax.management.*;
import javax.management.openmbean.CompositeData;
import javax.management.openmbean.OpenDataException;
import javax.management.openmbean.TabularData;
import javax.management.openmbean.TabularDataSupport;

import com.google.common.annotations.VisibleForTesting;
import com.google.common.base.Preconditions;
import com.google.common.base.Predicate;
import com.google.common.base.Predicates;
import com.google.common.collect.*;
import com.google.common.util.concurrent.*;

import org.apache.cassandra.config.ParameterizedClass;
import org.apache.cassandra.dht.RangeStreamer.FetchReplica;
import org.apache.cassandra.fql.FullQueryLogger;
import org.apache.cassandra.fql.FullQueryLoggerOptions;
import org.apache.cassandra.locator.ReplicaCollection.Builder.Conflict;
import org.apache.commons.lang3.StringUtils;

import org.slf4j.Logger;
import org.slf4j.LoggerFactory;

import org.apache.cassandra.audit.AuditLogManager;
import org.apache.cassandra.audit.AuditLogOptions;
import org.apache.cassandra.auth.AuthKeyspace;
import org.apache.cassandra.auth.AuthSchemaChangeListener;
import org.apache.cassandra.batchlog.BatchlogManager;
import org.apache.cassandra.concurrent.ExecutorLocals;
import org.apache.cassandra.concurrent.NamedThreadFactory;
import org.apache.cassandra.concurrent.ScheduledExecutors;
import org.apache.cassandra.concurrent.Stage;
import org.apache.cassandra.config.Config;
import org.apache.cassandra.config.DatabaseDescriptor;
import org.apache.cassandra.cql3.QueryProcessor;
import org.apache.cassandra.db.*;
import org.apache.cassandra.db.commitlog.CommitLog;
import org.apache.cassandra.db.compaction.CompactionManager;
import org.apache.cassandra.db.compaction.Verifier;
import org.apache.cassandra.db.lifecycle.LifecycleTransaction;
import org.apache.cassandra.db.virtual.VirtualKeyspaceRegistry;
import org.apache.cassandra.dht.*;
import org.apache.cassandra.dht.Range;
import org.apache.cassandra.dht.Token.TokenFactory;
import org.apache.cassandra.exceptions.*;
import org.apache.cassandra.gms.*;
import org.apache.cassandra.hints.HintsService;
import org.apache.cassandra.io.sstable.SSTableLoader;
import org.apache.cassandra.io.util.FileUtils;
import org.apache.cassandra.locator.*;
import org.apache.cassandra.metrics.StorageMetrics;
import org.apache.cassandra.net.*;
import org.apache.cassandra.repair.*;
import org.apache.cassandra.repair.messages.RepairOption;
import org.apache.cassandra.schema.CompactionParams.TombstoneOption;
import org.apache.cassandra.schema.KeyspaceMetadata;
import org.apache.cassandra.schema.MigrationManager;
import org.apache.cassandra.schema.ReplicationParams;
import org.apache.cassandra.schema.Schema;
import org.apache.cassandra.schema.SchemaConstants;
import org.apache.cassandra.schema.TableMetadata;
import org.apache.cassandra.schema.TableMetadataRef;
import org.apache.cassandra.schema.ViewMetadata;
import org.apache.cassandra.streaming.*;
import org.apache.cassandra.tracing.TraceKeyspace;
import org.apache.cassandra.transport.ProtocolVersion;
import org.apache.cassandra.transport.Server;
import org.apache.cassandra.utils.*;
import org.apache.cassandra.utils.logging.LoggingSupportFactory;
import org.apache.cassandra.utils.progress.ProgressEvent;
import org.apache.cassandra.utils.progress.ProgressEventType;
import org.apache.cassandra.utils.progress.ProgressListener;
import org.apache.cassandra.utils.progress.jmx.JMXBroadcastExecutor;
import org.apache.cassandra.utils.progress.jmx.JMXProgressSupport;

import static com.google.common.collect.Iterables.transform;
import static com.google.common.collect.Iterables.tryFind;
import static java.util.Arrays.asList;
import static java.util.Arrays.stream;
import static java.util.concurrent.TimeUnit.MINUTES;
import static java.util.concurrent.TimeUnit.MILLISECONDS;
import static java.util.concurrent.TimeUnit.NANOSECONDS;
import static java.util.stream.Collectors.toList;
import static java.util.stream.Collectors.toMap;
import static org.apache.cassandra.index.SecondaryIndexManager.getIndexName;
import static org.apache.cassandra.index.SecondaryIndexManager.isIndexColumnFamily;
import static org.apache.cassandra.net.NoPayload.noPayload;
import static org.apache.cassandra.net.Verb.REPLICATION_DONE_REQ;
import static org.apache.cassandra.schema.MigrationManager.evolveSystemKeyspace;

/**
 * This abstraction contains the token/identifier of this node
 * on the identifier space. This token gets gossiped around.
 * This class will also maintain histograms of the load information
 * of other nodes in the cluster.
 */
public class StorageService extends NotificationBroadcasterSupport implements IEndpointStateChangeSubscriber, StorageServiceMBean
{
    private static final Logger logger = LoggerFactory.getLogger(StorageService.class);

    public static final int RING_DELAY = getRingDelay(); // delay after which we assume ring has stablized

    private final JMXProgressSupport progressSupport = new JMXProgressSupport(this);

    private static int getRingDelay()
    {
        String newdelay = System.getProperty("cassandra.ring_delay_ms");
        if (newdelay != null)
        {
            logger.info("Overriding RING_DELAY to {}ms", newdelay);
            return Integer.parseInt(newdelay);
        }
        else
            return 30 * 1000;
    }

    /* This abstraction maintains the token/endpoint metadata information */
    private TokenMetadata tokenMetadata = new TokenMetadata();

    public volatile VersionedValue.VersionedValueFactory valueFactory = new VersionedValue.VersionedValueFactory(tokenMetadata.partitioner);

    private Thread drainOnShutdown = null;
    private volatile boolean isShutdown = false;
    private final List<Runnable> preShutdownHooks = new ArrayList<>();
    private final List<Runnable> postShutdownHooks = new ArrayList<>();

    public static final StorageService instance = new StorageService();

    @Deprecated
    public boolean isInShutdownHook()
    {
        return isShutdown();
    }

    public boolean isShutdown()
    {
        return isShutdown;
    }

    public RangesAtEndpoint getLocalReplicas(String keyspaceName)
    {
        return Keyspace.open(keyspaceName).getReplicationStrategy()
                .getAddressReplicas(FBUtilities.getBroadcastAddressAndPort());
    }

    public List<Range<Token>> getLocalAndPendingRanges(String ks)
    {
        InetAddressAndPort broadcastAddress = FBUtilities.getBroadcastAddressAndPort();
        Keyspace keyspace = Keyspace.open(ks);
        List<Range<Token>> ranges = new ArrayList<>();
        for (Replica r : keyspace.getReplicationStrategy().getAddressReplicas(broadcastAddress))
            ranges.add(r.range());
        for (Replica r : getTokenMetadata().getPendingRanges(ks, broadcastAddress))
            ranges.add(r.range());
        return ranges;
    }

    public Collection<Range<Token>> getPrimaryRanges(String keyspace)
    {
        return getPrimaryRangesForEndpoint(keyspace, FBUtilities.getBroadcastAddressAndPort());
    }

    public Collection<Range<Token>> getPrimaryRangesWithinDC(String keyspace)
    {
        return getPrimaryRangeForEndpointWithinDC(keyspace, FBUtilities.getBroadcastAddressAndPort());
    }

    private final Set<InetAddressAndPort> replicatingNodes = Sets.newConcurrentHashSet();
    private CassandraDaemon daemon;

    private InetAddressAndPort removingNode;

    /* Are we starting this node in bootstrap mode? */
    private volatile boolean isBootstrapMode;

    /* we bootstrap but do NOT join the ring unless told to do so */
    private boolean isSurveyMode = Boolean.parseBoolean(System.getProperty
            ("cassandra.write_survey", "false"));
    /* true if node is rebuilding and receiving data */
    private final AtomicBoolean isRebuilding = new AtomicBoolean();
    private final AtomicBoolean isDecommissioning = new AtomicBoolean();

    private volatile boolean initialized = false;
    private volatile boolean joined = false;
    private volatile boolean gossipActive = false;
    private final AtomicBoolean authSetupCalled = new AtomicBoolean(false);
    private volatile boolean authSetupComplete = false;

    /* the probability for tracing any particular request, 0 disables tracing and 1 enables for all */
    private double traceProbability = 0.0;

    private static enum Mode { STARTING, NORMAL, JOINING, LEAVING, DECOMMISSIONED, MOVING, DRAINING, DRAINED }
    private volatile Mode operationMode = Mode.STARTING;

    /* Used for tracking drain progress */
    private volatile int totalCFs, remainingCFs;

    private static final AtomicInteger nextRepairCommand = new AtomicInteger();

    private final List<IEndpointLifecycleSubscriber> lifecycleSubscribers = new CopyOnWriteArrayList<>();

    private final String jmxObjectName;

    private Collection<Token> bootstrapTokens = null;

    // true when keeping strict consistency while bootstrapping
    public static final boolean useStrictConsistency = Boolean.parseBoolean(System.getProperty("cassandra.consistent.rangemovement", "true"));
    private static final boolean allowSimultaneousMoves = Boolean.parseBoolean(System.getProperty("cassandra.consistent.simultaneousmoves.allow","false"));
    private static final boolean joinRing = Boolean.parseBoolean(System.getProperty("cassandra.join_ring", "true"));
    private boolean replacing;

    private final StreamStateStore streamStateStore = new StreamStateStore();

    public boolean isSurveyMode()
    {
        return isSurveyMode;
    }

    public boolean hasJoined()
    {
        return joined;
    }

    /** This method updates the local token on disk  */
    public void setTokens(Collection<Token> tokens)
    {
        assert tokens != null && !tokens.isEmpty() : "Node needs at least one token.";
        if (logger.isDebugEnabled())
            logger.debug("Setting tokens to {}", tokens);
        SystemKeyspace.updateTokens(tokens);
        Collection<Token> localTokens = getLocalTokens();
        setGossipTokens(localTokens);
        tokenMetadata.updateNormalTokens(tokens, FBUtilities.getBroadcastAddressAndPort());
        setMode(Mode.NORMAL, false);
    }

    public void setGossipTokens(Collection<Token> tokens)
    {
        List<Pair<ApplicationState, VersionedValue>> states = new ArrayList<Pair<ApplicationState, VersionedValue>>();
        states.add(Pair.create(ApplicationState.TOKENS, valueFactory.tokens(tokens)));
        states.add(Pair.create(ApplicationState.STATUS_WITH_PORT, valueFactory.normal(tokens)));
        states.add(Pair.create(ApplicationState.STATUS, valueFactory.normal(tokens)));
        Gossiper.instance.addLocalApplicationStates(states);
    }

    public StorageService()
    {
        // use dedicated executor for handling JMX notifications
        super(JMXBroadcastExecutor.executor);

        jmxObjectName = "org.apache.cassandra.db:type=StorageService";
        MBeanWrapper.instance.registerMBean(this, jmxObjectName);
        MBeanWrapper.instance.registerMBean(StreamManager.instance, StreamManager.OBJECT_NAME);
    }

    public void registerDaemon(CassandraDaemon daemon)
    {
        this.daemon = daemon;
    }

    public void register(IEndpointLifecycleSubscriber subscriber)
    {
        lifecycleSubscribers.add(subscriber);
    }

    public void unregister(IEndpointLifecycleSubscriber subscriber)
    {
        lifecycleSubscribers.remove(subscriber);
    }

    // should only be called via JMX
    public void stopGossiping()
    {
        if (gossipActive)
        {
            logger.warn("Stopping gossip by operator request");
            Gossiper.instance.stop();
            gossipActive = false;
        }
    }

    // should only be called via JMX
    public synchronized void startGossiping()
    {
        if (!gossipActive)
        {
            checkServiceAllowedToStart("gossip");

            logger.warn("Starting gossip by operator request");
            Collection<Token> tokens = SystemKeyspace.getSavedTokens();

            boolean validTokens = tokens != null && !tokens.isEmpty();

            // shouldn't be called before these are set if we intend to join the ring/are in the process of doing so
            if (joined || joinRing)
                assert validTokens : "Cannot start gossiping for a node intended to join without valid tokens";

            if (validTokens)
                setGossipTokens(tokens);

            Gossiper.instance.forceNewerGeneration();
            Gossiper.instance.start((int) (System.currentTimeMillis() / 1000));
            gossipActive = true;
        }
    }

    // should only be called via JMX
    public boolean isGossipRunning()
    {
        return Gossiper.instance.isEnabled();
    }

    public synchronized void startNativeTransport()
    {
        checkServiceAllowedToStart("native transport");

        if (daemon == null)
        {
            throw new IllegalStateException("No configured daemon");
        }

        try
        {
            daemon.startNativeTransport();
        }
        catch (Exception e)
        {
            throw new RuntimeException("Error starting native transport: " + e.getMessage());
        }
    }

    public void stopNativeTransport()
    {
        if (daemon == null)
        {
            throw new IllegalStateException("No configured daemon");
        }
        daemon.stopNativeTransport();
    }

    public boolean isNativeTransportRunning()
    {
        if (daemon == null)
        {
            return false;
        }
        return daemon.isNativeTransportRunning();
    }

    @Override
    public void enableNativeTransportOldProtocolVersions()
    {
        DatabaseDescriptor.setNativeTransportAllowOlderProtocols(true);
    }

    @Override
    public void disableNativeTransportOldProtocolVersions()
    {
        DatabaseDescriptor.setNativeTransportAllowOlderProtocols(false);
    }

    public void stopTransports()
    {
        if (isGossipActive())
        {
            logger.error("Stopping gossiper");
            stopGossiping();
        }
        if (isNativeTransportRunning())
        {
            logger.error("Stopping native transport");
            stopNativeTransport();
        }
    }

    /**
     * Set the Gossip flag RPC_READY to false and then
     * shutdown the client services (thrift and CQL).
     *
     * Note that other nodes will do this for us when
     * they get the Gossip shutdown message, so even if
     * we don't get time to broadcast this, it is not a problem.
     *
     * See {@link Gossiper#markAsShutdown(InetAddressAndPort)}
     */
    private void shutdownClientServers()
    {
        setRpcReady(false);
        stopNativeTransport();
    }

    public void stopClient()
    {
        Gossiper.instance.unregister(this);
        Gossiper.instance.stop();
        MessagingService.instance().shutdown();
        // give it a second so that task accepted before the MessagingService shutdown gets submitted to the stage (to avoid RejectedExecutionException)
        Uninterruptibles.sleepUninterruptibly(1, TimeUnit.SECONDS);
        Stage.shutdownNow();
    }

    public boolean isInitialized()
    {
        return initialized;
    }

    public boolean isGossipActive()
    {
        return gossipActive;
    }

    public boolean isDaemonSetupCompleted()
    {
        return daemon == null
               ? false
               : daemon.setupCompleted();
    }

    public void stopDaemon()
    {
        if (daemon == null)
            throw new IllegalStateException("No configured daemon");
        daemon.deactivate();
    }

    private synchronized UUID prepareForReplacement() throws ConfigurationException
    {
        if (SystemKeyspace.bootstrapComplete())
            throw new RuntimeException("Cannot replace address with a node that is already bootstrapped");

        if (!joinRing)
            throw new ConfigurationException("Cannot set both join_ring=false and attempt to replace a node");

        if (!DatabaseDescriptor.isAutoBootstrap() && !Boolean.getBoolean("cassandra.allow_unsafe_replace"))
            throw new RuntimeException("Replacing a node without bootstrapping risks invalidating consistency " +
                                       "guarantees as the expected data may not be present until repair is run. " +
                                       "To perform this operation, please restart with " +
                                       "-Dcassandra.allow_unsafe_replace=true");

        InetAddressAndPort replaceAddress = DatabaseDescriptor.getReplaceAddress();
        logger.info("Gathering node replacement information for {}", replaceAddress);
        Map<InetAddressAndPort, EndpointState> epStates = Gossiper.instance.doShadowRound();
        // as we've completed the shadow round of gossip, we should be able to find the node we're replacing
        if (epStates.get(replaceAddress) == null)
            throw new RuntimeException(String.format("Cannot replace_address %s because it doesn't exist in gossip", replaceAddress));

        validateEndpointSnitch(epStates.values().iterator());

        try
        {
            VersionedValue tokensVersionedValue = epStates.get(replaceAddress).getApplicationState(ApplicationState.TOKENS);
            if (tokensVersionedValue == null)
                throw new RuntimeException(String.format("Could not find tokens for %s to replace", replaceAddress));

            bootstrapTokens = TokenSerializer.deserialize(tokenMetadata.partitioner, new DataInputStream(new ByteArrayInputStream(tokensVersionedValue.toBytes())));
        }
        catch (IOException e)
        {
            throw new RuntimeException(e);
        }

        UUID localHostId = SystemKeyspace.getLocalHostId();

        if (isReplacingSameAddress())
        {
            localHostId = Gossiper.instance.getHostId(replaceAddress, epStates);
            SystemKeyspace.setLocalHostId(localHostId); // use the replacee's host Id as our own so we receive hints, etc
        }

        return localHostId;
    }

    private synchronized void checkForEndpointCollision(UUID localHostId, Set<InetAddressAndPort> peers) throws ConfigurationException
    {
        if (Boolean.getBoolean("cassandra.allow_unsafe_join"))
        {
            logger.warn("Skipping endpoint collision check as cassandra.allow_unsafe_join=true");
            return;
        }

        logger.debug("Starting shadow gossip round to check for endpoint collision");
        Map<InetAddressAndPort, EndpointState> epStates = Gossiper.instance.doShadowRound(peers);

        if (epStates.isEmpty() && DatabaseDescriptor.getSeeds().contains(FBUtilities.getBroadcastAddressAndPort()))
            logger.info("Unable to gossip with any peers but continuing anyway since node is in its own seed list");

        // If bootstrapping, check whether any previously known status for the endpoint makes it unsafe to do so.
        // If not bootstrapping, compare the host id for this endpoint learned from gossip (if any) with the local
        // one, which was either read from system.local or generated at startup. If a learned id is present &
        // doesn't match the local, then the node needs replacing
        if (!Gossiper.instance.isSafeForStartup(FBUtilities.getBroadcastAddressAndPort(), localHostId, shouldBootstrap(), epStates))
        {
            throw new RuntimeException(String.format("A node with address %s already exists, cancelling join. " +
                                                     "Use cassandra.replace_address if you want to replace this node.",
                                                     FBUtilities.getBroadcastAddressAndPort()));
        }

        validateEndpointSnitch(epStates.values().iterator());

        if (shouldBootstrap() && useStrictConsistency && !allowSimultaneousMoves())
        {
            for (Map.Entry<InetAddressAndPort, EndpointState> entry : epStates.entrySet())
            {
                // ignore local node or empty status
                if (entry.getKey().equals(FBUtilities.getBroadcastAddressAndPort()) || (entry.getValue().getApplicationState(ApplicationState.STATUS_WITH_PORT) == null & entry.getValue().getApplicationState(ApplicationState.STATUS) == null))
                    continue;

                VersionedValue value = entry.getValue().getApplicationState(ApplicationState.STATUS_WITH_PORT);
                if (value == null)
                {
                    value = entry.getValue().getApplicationState(ApplicationState.STATUS);
                }

                String[] pieces = splitValue(value);
                assert (pieces.length > 0);
                String state = pieces[0];
                if (state.equals(VersionedValue.STATUS_BOOTSTRAPPING) || state.equals(VersionedValue.STATUS_LEAVING) || state.equals(VersionedValue.STATUS_MOVING))
                    throw new UnsupportedOperationException("Other bootstrapping/leaving/moving nodes detected, cannot bootstrap while cassandra.consistent.rangemovement is true");
            }
        }
    }

    private static void validateEndpointSnitch(Iterator<EndpointState> endpointStates)
    {
        Set<String> datacenters = new HashSet<>();
        Set<String> racks = new HashSet<>();
        while (endpointStates.hasNext())
        {
            EndpointState state = endpointStates.next();
            VersionedValue val = state.getApplicationState(ApplicationState.DC);
            if (val != null)
                datacenters.add(val.value);
            val = state.getApplicationState(ApplicationState.RACK);
            if (val != null)
                racks.add(val.value);
        }

        IEndpointSnitch snitch = DatabaseDescriptor.getEndpointSnitch();
        if (!snitch.validate(datacenters, racks))
        {
            throw new IllegalStateException();
        }
    }

    private boolean allowSimultaneousMoves()
    {
        return allowSimultaneousMoves && DatabaseDescriptor.getNumTokens() == 1;
    }

    // for testing only
    public void unsafeInitialize() throws ConfigurationException
    {
        initialized = true;
        gossipActive = true;
        Gossiper.instance.register(this);
        Gossiper.instance.start((int) (System.currentTimeMillis() / 1000)); // needed for node-ring gathering.
        Gossiper.instance.addLocalApplicationState(ApplicationState.NET_VERSION, valueFactory.networkVersion());
        MessagingService.instance().listen();
    }

    public void populateTokenMetadata()
    {
        if (Boolean.parseBoolean(System.getProperty("cassandra.load_ring_state", "true")))
        {
            logger.info("Populating token metadata from system tables");
            Multimap<InetAddressAndPort, Token> loadedTokens = SystemKeyspace.loadTokens();
            if (!shouldBootstrap()) // if we have not completed bootstrapping, we should not add ourselves as a normal token
                loadedTokens.putAll(FBUtilities.getBroadcastAddressAndPort(), SystemKeyspace.getSavedTokens());
            for (InetAddressAndPort ep : loadedTokens.keySet())
                tokenMetadata.updateNormalTokens(loadedTokens.get(ep), ep);

            logger.info("Token metadata: {}", tokenMetadata);
        }
    }

    public synchronized void initServer() throws ConfigurationException
    {
        initServer(RING_DELAY);
    }

    public synchronized void initServer(int delay) throws ConfigurationException
    {
        logger.info("Cassandra version: {}", FBUtilities.getReleaseVersionString());
        logger.info("CQL version: {}", QueryProcessor.CQL_VERSION);
        logger.info("Native protocol supported versions: {} (default: {})",
                    StringUtils.join(ProtocolVersion.supportedVersions(), ", "), ProtocolVersion.CURRENT);

        try
        {
            // Ensure StorageProxy is initialized on start-up; see CASSANDRA-3797.
            Class.forName("org.apache.cassandra.service.StorageProxy");
            // also IndexSummaryManager, which is otherwise unreferenced
            Class.forName("org.apache.cassandra.io.sstable.IndexSummaryManager");
        }
        catch (ClassNotFoundException e)
        {
            throw new AssertionError(e);
        }

        // daemon threads, like our executors', continue to run while shutdown hooks are invoked
        drainOnShutdown = NamedThreadFactory.createThread(new WrappedRunnable()
        {
            @Override
            public void runMayThrow() throws InterruptedException, ExecutionException, IOException
            {
                drain(true);

                if (FBUtilities.isWindows)
                    WindowsTimer.endTimerPeriod(DatabaseDescriptor.getWindowsTimerInterval());

                LoggingSupportFactory.getLoggingSupport().onShutdown();
            }
        }, "StorageServiceShutdownHook");
        Runtime.getRuntime().addShutdownHook(drainOnShutdown);

        replacing = isReplacing();

        if (!Boolean.parseBoolean(System.getProperty("cassandra.start_gossip", "true")))
        {
            logger.info("Not starting gossip as requested.");
            // load ring state in preparation for starting gossip later
            loadRingState();
            initialized = true;
            return;
        }

        prepareToJoin();

        // Has to be called after the host id has potentially changed in prepareToJoin().
        try
        {
            CacheService.instance.counterCache.loadSavedAsync().get();
        }
        catch (Throwable t)
        {
            JVMStabilityInspector.inspectThrowable(t);
            logger.warn("Error loading counter cache", t);
        }

        if (joinRing)
        {
            joinTokenRing(delay);
        }
        else
        {
            Collection<Token> tokens = SystemKeyspace.getSavedTokens();
            if (!tokens.isEmpty())
            {
                tokenMetadata.updateNormalTokens(tokens, FBUtilities.getBroadcastAddressAndPort());
                // order is important here, the gossiper can fire in between adding these two states.  It's ok to send TOKENS without STATUS, but *not* vice versa.
                List<Pair<ApplicationState, VersionedValue>> states = new ArrayList<Pair<ApplicationState, VersionedValue>>();
                states.add(Pair.create(ApplicationState.TOKENS, valueFactory.tokens(tokens)));
                states.add(Pair.create(ApplicationState.STATUS_WITH_PORT, valueFactory.hibernate(true)));
                states.add(Pair.create(ApplicationState.STATUS, valueFactory.hibernate(true)));
                Gossiper.instance.addLocalApplicationStates(states);
            }
            doAuthSetup(true);
            logger.info("Not joining ring as requested. Use JMX (StorageService->joinRing()) to initiate ring joining");
        }

        initialized = true;
    }

    private void loadRingState()
    {
        if (Boolean.parseBoolean(System.getProperty("cassandra.load_ring_state", "true")))
        {
            logger.info("Loading persisted ring state");
            Multimap<InetAddressAndPort, Token> loadedTokens = SystemKeyspace.loadTokens();
            Map<InetAddressAndPort, UUID> loadedHostIds = SystemKeyspace.loadHostIds();
            for (InetAddressAndPort ep : loadedTokens.keySet())
            {
                if (ep.equals(FBUtilities.getBroadcastAddressAndPort()))
                {
                    // entry has been mistakenly added, delete it
                    SystemKeyspace.removeEndpoint(ep);
                }
                else
                {
                    if (loadedHostIds.containsKey(ep))
                        tokenMetadata.updateHostId(loadedHostIds.get(ep), ep);
                    Gossiper.runInGossipStageBlocking(() -> Gossiper.instance.addSavedEndpoint(ep));
                }
            }
        }
    }

    private boolean isReplacing()
    {
        if (System.getProperty("cassandra.replace_address_first_boot", null) != null && SystemKeyspace.bootstrapComplete())
        {
            logger.info("Replace address on first boot requested; this node is already bootstrapped");
            return false;
        }
        return DatabaseDescriptor.getReplaceAddress() != null;
    }

    /**
     * In the event of forceful termination we need to remove the shutdown hook to prevent hanging (OOM for instance)
     */
    public void removeShutdownHook()
    {
        if (drainOnShutdown != null)
            Runtime.getRuntime().removeShutdownHook(drainOnShutdown);

        if (FBUtilities.isWindows)
            WindowsTimer.endTimerPeriod(DatabaseDescriptor.getWindowsTimerInterval());
    }

    private boolean shouldBootstrap()
    {
        return DatabaseDescriptor.isAutoBootstrap() && !SystemKeyspace.bootstrapComplete() && !isSeed();
    }

    public static boolean isSeed()
    {
        return DatabaseDescriptor.getSeeds().contains(FBUtilities.getBroadcastAddressAndPort());
    }

    private void prepareToJoin() throws ConfigurationException
    {
        if (!joined)
        {
            Map<ApplicationState, VersionedValue> appStates = new EnumMap<>(ApplicationState.class);

            if (SystemKeyspace.wasDecommissioned())
            {
                if (Boolean.getBoolean("cassandra.override_decommission"))
                {
                    logger.warn("This node was decommissioned, but overriding by operator request.");
                    SystemKeyspace.setBootstrapState(SystemKeyspace.BootstrapState.COMPLETED);
                }
                else
                    throw new ConfigurationException("This node was decommissioned and will not rejoin the ring unless cassandra.override_decommission=true has been set, or all existing data is removed and the node is bootstrapped again");
            }

            if (DatabaseDescriptor.getReplaceTokens().size() > 0 || DatabaseDescriptor.getReplaceNode() != null)
                throw new RuntimeException("Replace method removed; use cassandra.replace_address instead");

            MessagingService.instance().listen();

            UUID localHostId = SystemKeyspace.getLocalHostId();

            if (replacing)
            {
                localHostId = prepareForReplacement();
                appStates.put(ApplicationState.TOKENS, valueFactory.tokens(bootstrapTokens));

                if (!DatabaseDescriptor.isAutoBootstrap())
                {
                    // Will not do replace procedure, persist the tokens we're taking over locally
                    // so that they don't get clobbered with auto generated ones in joinTokenRing
                    SystemKeyspace.updateTokens(bootstrapTokens);
                }
                else if (isReplacingSameAddress())
                {
                    //only go into hibernate state if replacing the same address (CASSANDRA-8523)
                    logger.warn("Writes will not be forwarded to this node during replacement because it has the same address as " +
                                "the node to be replaced ({}). If the previous node has been down for longer than max_hint_window_in_ms, " +
                                "repair must be run after the replacement process in order to make this node consistent.",
                                DatabaseDescriptor.getReplaceAddress());
                    appStates.put(ApplicationState.STATUS_WITH_PORT, valueFactory.hibernate(true));
                    appStates.put(ApplicationState.STATUS, valueFactory.hibernate(true));
                }
            }
            else
            {
                checkForEndpointCollision(localHostId, SystemKeyspace.loadHostIds().keySet());
                if (SystemKeyspace.bootstrapComplete())
                {
                    Preconditions.checkState(!Config.isClientMode());
                    // tokens are only ever saved to system.local after bootstrap has completed and we're joining the ring,
                    // or when token update operations (move, decom) are completed
                    Collection<Token> savedTokens = SystemKeyspace.getSavedTokens();
                    if (!savedTokens.isEmpty())
                        appStates.put(ApplicationState.TOKENS, valueFactory.tokens(savedTokens));
                }
            }

            // have to start the gossip service before we can see any info on other nodes.  this is necessary
            // for bootstrap to get the load info it needs.
            // (we won't be part of the storage ring though until we add a counterId to our state, below.)
            // Seed the host ID-to-endpoint map with our own ID.
            getTokenMetadata().updateHostId(localHostId, FBUtilities.getBroadcastAddressAndPort());
            appStates.put(ApplicationState.NET_VERSION, valueFactory.networkVersion());
            appStates.put(ApplicationState.HOST_ID, valueFactory.hostId(localHostId));
            appStates.put(ApplicationState.NATIVE_ADDRESS_AND_PORT, valueFactory.nativeaddressAndPort(FBUtilities.getBroadcastNativeAddressAndPort()));
            appStates.put(ApplicationState.RPC_ADDRESS, valueFactory.rpcaddress(FBUtilities.getJustBroadcastNativeAddress()));
            appStates.put(ApplicationState.RELEASE_VERSION, valueFactory.releaseVersion());

            // load the persisted ring state. This used to be done earlier in the init process,
            // but now we always perform a shadow round when preparing to join and we have to
            // clear endpoint states after doing that.
            loadRingState();

            logger.info("Starting up server gossip");
            Gossiper.instance.register(this);
            Gossiper.instance.start(SystemKeyspace.incrementAndGetGeneration(), appStates); // needed for node-ring gathering.
            gossipActive = true;
            // gossip snitch infos (local DC and rack)
            gossipSnitchInfo();
            // gossip Schema.emptyVersion forcing immediate check for schema updates (see MigrationManager#maybeScheduleSchemaPull)
            Schema.instance.updateVersionAndAnnounce(); // Ensure we know our own actual Schema UUID in preparation for updates
            LoadBroadcaster.instance.startBroadcasting();
            HintsService.instance.startDispatch();
            BatchlogManager.instance.start();
        }
    }

    public void waitForSchema(int delay)
    {
        // first sleep the delay to make sure we see all our peers
        for (int i = 0; i < delay; i += 1000)
        {
            // if we see schema, we can proceed to the next check directly
            if (!Schema.instance.isEmpty())
            {
                logger.debug("current schema version: {}", Schema.instance.getVersion());
                break;
            }
            Uninterruptibles.sleepUninterruptibly(1, TimeUnit.SECONDS);
        }
        // if our schema hasn't matched yet, wait until it has
        // we do this by waiting for all in-flight migration requests and responses to complete
        // (post CASSANDRA-1391 we don't expect this to be necessary very often, but it doesn't hurt to be careful)
        if (!MigrationManager.isReadyForBootstrap())
        {
            setMode(Mode.JOINING, "waiting for schema information to complete", true);
            MigrationManager.waitUntilReadyForBootstrap();
        }
    }

    private void joinTokenRing(int delay) throws ConfigurationException
    {
        joined = true;

        // We bootstrap if we haven't successfully bootstrapped before, as long as we are not a seed.
        // If we are a seed, or if the user manually sets auto_bootstrap to false,
        // we'll skip streaming data from other nodes and jump directly into the ring.
        //
        // The seed check allows us to skip the RING_DELAY sleep for the single-node cluster case,
        // which is useful for both new users and testing.
        //
        // We attempted to replace this with a schema-presence check, but you need a meaningful sleep
        // to get schema info from gossip which defeats the purpose.  See CASSANDRA-4427 for the gory details.
        Set<InetAddressAndPort> current = new HashSet<>();
        if (logger.isDebugEnabled())
        {
            logger.debug("Bootstrap variables: {} {} {} {}",
                         DatabaseDescriptor.isAutoBootstrap(),
                         SystemKeyspace.bootstrapInProgress(),
                         SystemKeyspace.bootstrapComplete(),
                         DatabaseDescriptor.getSeeds().contains(FBUtilities.getBroadcastAddressAndPort()));
        }
        if (DatabaseDescriptor.isAutoBootstrap() && !SystemKeyspace.bootstrapComplete() && DatabaseDescriptor.getSeeds().contains(FBUtilities.getBroadcastAddressAndPort()))
        {
            logger.info("This node will not auto bootstrap because it is configured to be a seed node.");
        }

        boolean dataAvailable = true; // make this to false when bootstrap streaming failed
        boolean bootstrap = shouldBootstrap();
        if (bootstrap)
        {
            if (SystemKeyspace.bootstrapInProgress())
                logger.warn("Detected previous bootstrap failure; retrying");
            else
                SystemKeyspace.setBootstrapState(SystemKeyspace.BootstrapState.IN_PROGRESS);
            setMode(Mode.JOINING, "waiting for ring information", true);
            waitForSchema(delay);
            setMode(Mode.JOINING, "schema complete, ready to bootstrap", true);
            setMode(Mode.JOINING, "waiting for pending range calculation", true);
            PendingRangeCalculatorService.instance.blockUntilFinished();
            setMode(Mode.JOINING, "calculation complete, ready to bootstrap", true);

            logger.debug("... got ring + schema info");

            if (useStrictConsistency && !allowSimultaneousMoves() &&
                    (
                        tokenMetadata.getBootstrapTokens().valueSet().size() > 0 ||
                        tokenMetadata.getSizeOfLeavingEndpoints() > 0 ||
                        tokenMetadata.getSizeOfMovingEndpoints() > 0
                    ))
            {
                String bootstrapTokens = StringUtils.join(tokenMetadata.getBootstrapTokens().valueSet(), ',');
                String leavingTokens = StringUtils.join(tokenMetadata.getLeavingEndpoints(), ',');
                String movingTokens = StringUtils.join(tokenMetadata.getMovingEndpoints().stream().map(e -> e.right).toArray(), ',');
                throw new UnsupportedOperationException(String.format("Other bootstrapping/leaving/moving nodes detected, cannot bootstrap while cassandra.consistent.rangemovement is true. Nodes detected, bootstrapping: %s; leaving: %s; moving: %s;", bootstrapTokens, leavingTokens, movingTokens));
            }

            // get bootstrap tokens
            if (!replacing)
            {
                if (tokenMetadata.isMember(FBUtilities.getBroadcastAddressAndPort()))
                {
                    String s = "This node is already a member of the token ring; bootstrap aborted. (If replacing a dead node, remove the old one from the ring first.)";
                    throw new UnsupportedOperationException(s);
                }
                setMode(Mode.JOINING, "getting bootstrap token", true);
                bootstrapTokens = BootStrapper.getBootstrapTokens(tokenMetadata, FBUtilities.getBroadcastAddressAndPort(), delay);
            }
            else
            {
                if (!isReplacingSameAddress())
                {
                    try
                    {
                        // Sleep additionally to make sure that the server actually is not alive
                        // and giving it more time to gossip if alive.
                        Thread.sleep(LoadBroadcaster.BROADCAST_INTERVAL);
                    }
                    catch (InterruptedException e)
                    {
                        throw new AssertionError(e);
                    }

                    // check for operator errors...
                    for (Token token : bootstrapTokens)
                    {
                        InetAddressAndPort existing = tokenMetadata.getEndpoint(token);
                        if (existing != null)
                        {
                            long nanoDelay = delay * 1000000L;
                            if (Gossiper.instance.getEndpointStateForEndpoint(existing).getUpdateTimestamp() > (System.nanoTime() - nanoDelay))
                                throw new UnsupportedOperationException("Cannot replace a live node... ");
                            current.add(existing);
                        }
                        else
                        {
                            throw new UnsupportedOperationException("Cannot replace token " + token + " which does not exist!");
                        }
                    }
                }
                else
                {
                    try
                    {
                        Thread.sleep(RING_DELAY);
                    }
                    catch (InterruptedException e)
                    {
                        throw new AssertionError(e);
                    }

                }
                setMode(Mode.JOINING, "Replacing a node with token(s): " + bootstrapTokens, true);
            }

            dataAvailable = bootstrap(bootstrapTokens);
        }
        else
        {
            bootstrapTokens = SystemKeyspace.getSavedTokens();
            if (bootstrapTokens.isEmpty())
            {
                bootstrapTokens = BootStrapper.getBootstrapTokens(tokenMetadata, FBUtilities.getBroadcastAddressAndPort(), delay);
            }
            else
            {
                if (bootstrapTokens.size() != DatabaseDescriptor.getNumTokens())
                    throw new ConfigurationException("Cannot change the number of tokens from " + bootstrapTokens.size() + " to " + DatabaseDescriptor.getNumTokens());
                else
                    logger.info("Using saved tokens {}", bootstrapTokens);
            }
        }

        setUpDistributedSystemKeyspaces();

        if (!isSurveyMode)
        {
            if (dataAvailable)
            {
                finishJoiningRing(bootstrap, bootstrapTokens);
                // remove the existing info about the replaced node.
                if (!current.isEmpty())
                {
                    Gossiper.runInGossipStageBlocking(() -> {
                        for (InetAddressAndPort existing : current)
                            Gossiper.instance.replacedEndpoint(existing);
                    });
                }
            }
            else
            {
                logger.warn("Some data streaming failed. Use nodetool to check bootstrap state and resume. For more, see `nodetool help bootstrap`. {}", SystemKeyspace.getBootstrapState());
            }
        }
        else
        {
            if (dataAvailable)
                logger.info("Startup complete, but write survey mode is active, not becoming an active ring member. Use JMX (StorageService->joinRing()) to finalize ring joining.");
            else
                logger.warn("Some data streaming failed. Use nodetool to check bootstrap state and resume. For more, see `nodetool help bootstrap`. {}", SystemKeyspace.getBootstrapState());
        }
    }

    @VisibleForTesting
    public void ensureTraceKeyspace()
    {
        evolveSystemKeyspace(TraceKeyspace.metadata(), TraceKeyspace.GENERATION).ifPresent(MigrationManager::announce);
    }

    public static boolean isReplacingSameAddress()
    {
        InetAddressAndPort replaceAddress = DatabaseDescriptor.getReplaceAddress();
        return replaceAddress != null && replaceAddress.equals(FBUtilities.getBroadcastAddressAndPort());
    }

    public void gossipSnitchInfo()
    {
        IEndpointSnitch snitch = DatabaseDescriptor.getEndpointSnitch();
        String dc = snitch.getLocalDatacenter();
        String rack = snitch.getLocalRack();
        Gossiper.instance.addLocalApplicationState(ApplicationState.DC, StorageService.instance.valueFactory.datacenter(dc));
        Gossiper.instance.addLocalApplicationState(ApplicationState.RACK, StorageService.instance.valueFactory.rack(rack));
    }

    public void joinRing() throws IOException
    {
        SystemKeyspace.BootstrapState state = SystemKeyspace.getBootstrapState();
        joinRing(state.equals(SystemKeyspace.BootstrapState.IN_PROGRESS));
    }

    private synchronized void joinRing(boolean resumedBootstrap) throws IOException
    {
        if (!joined)
        {
            logger.info("Joining ring by operator request");
            try
            {
                joinTokenRing(0);
            }
            catch (ConfigurationException e)
            {
                throw new IOException(e.getMessage());
            }
        }
        else if (isSurveyMode)
        {
            // if isSurveyMode is on then verify isBootstrapMode
            // node can join the ring even if isBootstrapMode is true which should not happen
            if (!isBootstrapMode())
            {
                logger.info("Leaving write survey mode and joining ring at operator request");
                finishJoiningRing(resumedBootstrap, SystemKeyspace.getSavedTokens());
                isSurveyMode = false;
                daemon.start();
            }
            else
            {
                logger.warn("Can't join the ring because in write_survey mode and bootstrap hasn't completed");
            }
        }
        else if (isBootstrapMode())
        {
            // bootstrap is not complete hence node cannot join the ring
            logger.warn("Can't join the ring because bootstrap hasn't completed.");
        }
    }

    private void executePreJoinTasks(boolean bootstrap)
    {
        StreamSupport.stream(ColumnFamilyStore.all().spliterator(), false)
                .filter(cfs -> Schema.instance.getUserKeyspaces().contains(cfs.keyspace.getName()))
                .forEach(cfs -> cfs.indexManager.executePreJoinTasksBlocking(bootstrap));
    }

    private void finishJoiningRing(boolean didBootstrap, Collection<Token> tokens)
    {
        // start participating in the ring.
        setMode(Mode.JOINING, "Finish joining ring", true);
        SystemKeyspace.setBootstrapState(SystemKeyspace.BootstrapState.COMPLETED);
        executePreJoinTasks(didBootstrap);
        setTokens(tokens);

        assert tokenMetadata.sortedTokens().size() > 0;
        doAuthSetup(false);
    }

    private void doAuthSetup(boolean setUpSchema)
    {
        if (!authSetupCalled.getAndSet(true))
        {
            if (setUpSchema)
                evolveSystemKeyspace(AuthKeyspace.metadata(), AuthKeyspace.GENERATION).ifPresent(MigrationManager::announce);

            DatabaseDescriptor.getRoleManager().setup();
            DatabaseDescriptor.getAuthenticator().setup();
            DatabaseDescriptor.getAuthorizer().setup();
            DatabaseDescriptor.getNetworkAuthorizer().setup();
            Schema.instance.registerListener(new AuthSchemaChangeListener());
            authSetupComplete = true;
        }
    }

    public boolean isAuthSetupComplete()
    {
        return authSetupComplete;
    }

    private void setUpDistributedSystemKeyspaces()
    {
        Collection<Mutation> changes = new ArrayList<>(3);

        evolveSystemKeyspace(            TraceKeyspace.metadata(),             TraceKeyspace.GENERATION).ifPresent(changes::add);
        evolveSystemKeyspace(SystemDistributedKeyspace.metadata(), SystemDistributedKeyspace.GENERATION).ifPresent(changes::add);
        evolveSystemKeyspace(             AuthKeyspace.metadata(),              AuthKeyspace.GENERATION).ifPresent(changes::add);

        if (!changes.isEmpty())
            MigrationManager.announce(changes);
    }

    public boolean isJoined()
    {
        return tokenMetadata.isMember(FBUtilities.getBroadcastAddressAndPort()) && !isSurveyMode;
    }

    public void rebuild(String sourceDc)
    {
        rebuild(sourceDc, null, null, null);
    }

    public void rebuild(String sourceDc, String keyspace, String tokens, String specificSources)
    {
        // check ongoing rebuild
        if (!isRebuilding.compareAndSet(false, true))
        {
            throw new IllegalStateException("Node is still rebuilding. Check nodetool netstats.");
        }

        // check the arguments
        if (keyspace == null && tokens != null)
        {
            throw new IllegalArgumentException("Cannot specify tokens without keyspace.");
        }

        logger.info("rebuild from dc: {}, {}, {}", sourceDc == null ? "(any dc)" : sourceDc,
                    keyspace == null ? "(All keyspaces)" : keyspace,
                    tokens == null ? "(All tokens)" : tokens);

        try
        {
            RangeStreamer streamer = new RangeStreamer(tokenMetadata,
                                                       null,
                                                       FBUtilities.getBroadcastAddressAndPort(),
                                                       StreamOperation.REBUILD,
                                                       useStrictConsistency && !replacing,
                                                       DatabaseDescriptor.getEndpointSnitch(),
                                                       streamStateStore,
                                                       false,
                                                       DatabaseDescriptor.getStreamingConnectionsPerHost());
            if (sourceDc != null)
                streamer.addSourceFilter(new RangeStreamer.SingleDatacenterFilter(DatabaseDescriptor.getEndpointSnitch(), sourceDc));

            if (keyspace == null)
            {
                for (String keyspaceName : Schema.instance.getNonLocalStrategyKeyspaces())
                    streamer.addRanges(keyspaceName, getLocalReplicas(keyspaceName));
            }
            else if (tokens == null)
            {
                streamer.addRanges(keyspace, getLocalReplicas(keyspace));
            }
            else
            {
                Token.TokenFactory factory = getTokenFactory();
                List<Range<Token>> ranges = new ArrayList<>();
                Pattern rangePattern = Pattern.compile("\\(\\s*(-?\\w+)\\s*,\\s*(-?\\w+)\\s*\\]");
                try (Scanner tokenScanner = new Scanner(tokens))
                {
                    while (tokenScanner.findInLine(rangePattern) != null)
                    {
                        MatchResult range = tokenScanner.match();
                        Token startToken = factory.fromString(range.group(1));
                        Token endToken = factory.fromString(range.group(2));
                        logger.info("adding range: ({},{}]", startToken, endToken);
                        ranges.add(new Range<>(startToken, endToken));
                    }
                    if (tokenScanner.hasNext())
                        throw new IllegalArgumentException("Unexpected string: " + tokenScanner.next());
                }

                // Ensure all specified ranges are actually ranges owned by this host
                RangesAtEndpoint localReplicas = getLocalReplicas(keyspace);
                RangesAtEndpoint.Builder streamRanges = new RangesAtEndpoint.Builder(FBUtilities.getBroadcastAddressAndPort(), ranges.size());
                for (Range<Token> specifiedRange : ranges)
                {
                    boolean foundParentRange = false;
                    for (Replica localReplica : localReplicas)
                    {
                        if (localReplica.contains(specifiedRange))
                        {
                            streamRanges.add(localReplica.decorateSubrange(specifiedRange));
                            foundParentRange = true;
                            break;
                        }
                    }
                    if (!foundParentRange)
                    {
                        throw new IllegalArgumentException(String.format("The specified range %s is not a range that is owned by this node. Please ensure that all token ranges specified to be rebuilt belong to this node.", specifiedRange.toString()));
                    }
                }

                if (specificSources != null)
                {
                    String[] stringHosts = specificSources.split(",");
                    Set<InetAddressAndPort> sources = new HashSet<>(stringHosts.length);
                    for (String stringHost : stringHosts)
                    {
                        try
                        {
                            InetAddressAndPort endpoint = InetAddressAndPort.getByName(stringHost);
                            if (FBUtilities.getBroadcastAddressAndPort().equals(endpoint))
                            {
                                throw new IllegalArgumentException("This host was specified as a source for rebuilding. Sources for a rebuild can only be other nodes in the cluster.");
                            }
                            sources.add(endpoint);
                        }
                        catch (UnknownHostException ex)
                        {
                            throw new IllegalArgumentException("Unknown host specified " + stringHost, ex);
                        }
                    }
                    streamer.addSourceFilter(new RangeStreamer.AllowedSourcesFilter(sources));
                }

                streamer.addRanges(keyspace, streamRanges.build());
            }

            StreamResultFuture resultFuture = streamer.fetchAsync();
            // wait for result
            resultFuture.get();
        }
        catch (InterruptedException e)
        {
            throw new RuntimeException("Interrupted while waiting on rebuild streaming");
        }
        catch (ExecutionException e)
        {
            // This is used exclusively through JMX, so log the full trace but only throw a simple RTE
            logger.error("Error while rebuilding node", e.getCause());
            throw new RuntimeException("Error while rebuilding node: " + e.getCause().getMessage());
        }
        finally
        {
            // rebuild is done (successfully or not)
            isRebuilding.set(false);
        }
    }

    public void setRpcTimeout(long value)
    {
        DatabaseDescriptor.setRpcTimeout(value);
        logger.info("set rpc timeout to {} ms", value);
    }

    public long getRpcTimeout()
    {
        return DatabaseDescriptor.getRpcTimeout(MILLISECONDS);
    }

    public void setReadRpcTimeout(long value)
    {
        DatabaseDescriptor.setReadRpcTimeout(value);
        logger.info("set read rpc timeout to {} ms", value);
    }

    public long getReadRpcTimeout()
    {
        return DatabaseDescriptor.getReadRpcTimeout(MILLISECONDS);
    }

    public void setRangeRpcTimeout(long value)
    {
        DatabaseDescriptor.setRangeRpcTimeout(value);
        logger.info("set range rpc timeout to {} ms", value);
    }

    public long getRangeRpcTimeout()
    {
        return DatabaseDescriptor.getRangeRpcTimeout(MILLISECONDS);
    }

    public void setWriteRpcTimeout(long value)
    {
        DatabaseDescriptor.setWriteRpcTimeout(value);
        logger.info("set write rpc timeout to {} ms", value);
    }

    public long getWriteRpcTimeout()
    {
        return DatabaseDescriptor.getWriteRpcTimeout(MILLISECONDS);
    }

    public void setInternodeTcpConnectTimeoutInMS(int value)
    {
        DatabaseDescriptor.setInternodeTcpConnectTimeoutInMS(value);
        logger.info("set internode tcp connect timeout to {} ms", value);
    }

    public int getInternodeTcpConnectTimeoutInMS()
    {
        return DatabaseDescriptor.getInternodeTcpConnectTimeoutInMS();
    }

    public void setInternodeTcpUserTimeoutInMS(int value)
    {
        DatabaseDescriptor.setInternodeTcpUserTimeoutInMS(value);
        logger.info("set internode tcp user timeout to {} ms", value);
    }

    public int getInternodeTcpUserTimeoutInMS()
    {
        return DatabaseDescriptor.getInternodeTcpUserTimeoutInMS();
    }

    public void setCounterWriteRpcTimeout(long value)
    {
        DatabaseDescriptor.setCounterWriteRpcTimeout(value);
        logger.info("set counter write rpc timeout to {} ms", value);
    }

    public long getCounterWriteRpcTimeout()
    {
        return DatabaseDescriptor.getCounterWriteRpcTimeout(MILLISECONDS);
    }

    public void setCasContentionTimeout(long value)
    {
        DatabaseDescriptor.setCasContentionTimeout(value);
        logger.info("set cas contention rpc timeout to {} ms", value);
    }

    public long getCasContentionTimeout()
    {
        return DatabaseDescriptor.getCasContentionTimeout(MILLISECONDS);
    }

    public void setTruncateRpcTimeout(long value)
    {
        DatabaseDescriptor.setTruncateRpcTimeout(value);
        logger.info("set truncate rpc timeout to {} ms", value);
    }

    public long getTruncateRpcTimeout()
    {
        return DatabaseDescriptor.getTruncateRpcTimeout(MILLISECONDS);
    }

    public void setStreamThroughputMbPerSec(int value)
    {
        DatabaseDescriptor.setStreamThroughputOutboundMegabitsPerSec(value);
        logger.info("setstreamthroughput: throttle set to {}", value);
    }

    public int getStreamThroughputMbPerSec()
    {
        return DatabaseDescriptor.getStreamThroughputOutboundMegabitsPerSec();
    }

    public void setInterDCStreamThroughputMbPerSec(int value)
    {
        DatabaseDescriptor.setInterDCStreamThroughputOutboundMegabitsPerSec(value);
        logger.info("setinterdcstreamthroughput: throttle set to {}", value);
    }

    public int getInterDCStreamThroughputMbPerSec()
    {
        return DatabaseDescriptor.getInterDCStreamThroughputOutboundMegabitsPerSec();
    }


    public int getCompactionThroughputMbPerSec()
    {
        return DatabaseDescriptor.getCompactionThroughputMbPerSec();
    }

    public void setCompactionThroughputMbPerSec(int value)
    {
        DatabaseDescriptor.setCompactionThroughputMbPerSec(value);
        CompactionManager.instance.setRate(value);
    }

    public int getBatchlogReplayThrottleInKB()
    {
        return DatabaseDescriptor.getBatchlogReplayThrottleInKB();
    }

    public void setBatchlogReplayThrottleInKB(int throttleInKB)
    {
        DatabaseDescriptor.setBatchlogReplayThrottleInKB(throttleInKB);
        BatchlogManager.instance.setRate(throttleInKB);
    }

    public int getConcurrentCompactors()
    {
        return DatabaseDescriptor.getConcurrentCompactors();
    }

    public void setConcurrentCompactors(int value)
    {
        if (value <= 0)
            throw new IllegalArgumentException("Number of concurrent compactors should be greater than 0.");
        DatabaseDescriptor.setConcurrentCompactors(value);
        CompactionManager.instance.setConcurrentCompactors(value);
    }

    public void bypassConcurrentValidatorsLimit()
    {
        logger.info("Enabling the ability to set concurrent validations to an unlimited value");
        DatabaseDescriptor.allowUnlimitedConcurrentValidations = true ;
    }

    public void enforceConcurrentValidatorsLimit()
    {
        logger.info("Disabling the ability to set concurrent validations to an unlimited value");
        DatabaseDescriptor.allowUnlimitedConcurrentValidations = false ;
    }

    public boolean isConcurrentValidatorsLimitEnforced()
    {
        return DatabaseDescriptor.allowUnlimitedConcurrentValidations;
    }

    public int getConcurrentValidators()
    {
        return DatabaseDescriptor.getConcurrentValidations();
    }

    public void setConcurrentValidators(int value)
    {
        int concurrentCompactors = DatabaseDescriptor.getConcurrentCompactors();
        if (value > concurrentCompactors && !DatabaseDescriptor.allowUnlimitedConcurrentValidations)
            throw new IllegalArgumentException(
            String.format("Cannot set concurrent_validations greater than concurrent_compactors (%d)",
                          concurrentCompactors));

        if (value <= 0)
        {
            logger.info("Using default value of concurrent_compactors ({}) for concurrent_validations", concurrentCompactors);
            value = concurrentCompactors;
        }
        else
        {
            logger.info("Setting concurrent_validations to {}", value);
        }

        DatabaseDescriptor.setConcurrentValidations(value);
        CompactionManager.instance.setConcurrentValidations();
    }

    public int getConcurrentViewBuilders()
    {
        return DatabaseDescriptor.getConcurrentViewBuilders();
    }

    public void setConcurrentViewBuilders(int value)
    {
        if (value <= 0)
            throw new IllegalArgumentException("Number of concurrent view builders should be greater than 0.");
        DatabaseDescriptor.setConcurrentViewBuilders(value);
        CompactionManager.instance.setConcurrentViewBuilders(DatabaseDescriptor.getConcurrentViewBuilders());
    }

    public boolean isIncrementalBackupsEnabled()
    {
        return DatabaseDescriptor.isIncrementalBackupsEnabled();
    }

    public void setIncrementalBackupsEnabled(boolean value)
    {
        DatabaseDescriptor.setIncrementalBackupsEnabled(value);
    }

    private void setMode(Mode m, boolean log)
    {
        setMode(m, null, log);
    }

    private void setMode(Mode m, String msg, boolean log)
    {
        operationMode = m;
        String logMsg = msg == null ? m.toString() : String.format("%s: %s", m, msg);
        if (log)
            logger.info(logMsg);
        else
            logger.debug(logMsg);
    }

    /**
     * Bootstrap node by fetching data from other nodes.
     * If node is bootstrapping as a new node, then this also announces bootstrapping to the cluster.
     *
     * This blocks until streaming is done.
     *
     * @param tokens bootstrapping tokens
     * @return true if bootstrap succeeds.
     */
    private boolean bootstrap(final Collection<Token> tokens)
    {
        isBootstrapMode = true;
        SystemKeyspace.updateTokens(tokens); // DON'T use setToken, that makes us part of the ring locally which is incorrect until we are done bootstrapping

        if (!replacing || !isReplacingSameAddress())
        {
            // if not an existing token then bootstrap
            List<Pair<ApplicationState, VersionedValue>> states = new ArrayList<>();
            states.add(Pair.create(ApplicationState.TOKENS, valueFactory.tokens(tokens)));
            states.add(Pair.create(ApplicationState.STATUS_WITH_PORT, replacing?
                                                            valueFactory.bootReplacingWithPort(DatabaseDescriptor.getReplaceAddress()) :
                                                            valueFactory.bootstrapping(tokens)));
            states.add(Pair.create(ApplicationState.STATUS, replacing?
                                                            valueFactory.bootReplacing(DatabaseDescriptor.getReplaceAddress().address) :
                                                            valueFactory.bootstrapping(tokens)));
            Gossiper.instance.addLocalApplicationStates(states);
            setMode(Mode.JOINING, "sleeping " + RING_DELAY + " ms for pending range setup", true);
            Uninterruptibles.sleepUninterruptibly(RING_DELAY, MILLISECONDS);
        }
        else
        {
            // Dont set any state for the node which is bootstrapping the existing token...
            tokenMetadata.updateNormalTokens(tokens, FBUtilities.getBroadcastAddressAndPort());
            SystemKeyspace.removeEndpoint(DatabaseDescriptor.getReplaceAddress());
        }
        if (!Gossiper.instance.seenAnySeed())
            throw new IllegalStateException("Unable to contact any seeds!");

        if (Boolean.getBoolean("cassandra.reset_bootstrap_progress"))
        {
            logger.info("Resetting bootstrap progress to start fresh");
            SystemKeyspace.resetAvailableRanges();
        }

        // Force disk boundary invalidation now that local tokens are set
        invalidateDiskBoundaries();

        setMode(Mode.JOINING, "Starting to bootstrap...", true);
        BootStrapper bootstrapper = new BootStrapper(FBUtilities.getBroadcastAddressAndPort(), tokens, tokenMetadata);
        bootstrapper.addProgressListener(progressSupport);
        ListenableFuture<StreamState> bootstrapStream = bootstrapper.bootstrap(streamStateStore, useStrictConsistency && !replacing); // handles token update
        try
        {
            bootstrapStream.get();
            bootstrapFinished();
            logger.info("Bootstrap completed for tokens {}", tokens);
            return true;
        }
        catch (Throwable e)
        {
            logger.error("Error while waiting on bootstrap to complete. Bootstrap will have to be restarted.", e);
            return false;
        }
    }

    private void invalidateDiskBoundaries()
    {
        for (Keyspace keyspace : Keyspace.all())
        {
            for (ColumnFamilyStore cfs : keyspace.getColumnFamilyStores())
            {
                for (final ColumnFamilyStore store : cfs.concatWithIndexes())
                {
                    store.invalidateDiskBoundaries();
                }
            }
        }
    }

    /**
     * All MVs have been created during bootstrap, so mark them as built
     */
    private void markViewsAsBuilt() {
        for (String keyspace : Schema.instance.getUserKeyspaces())
        {
            for (ViewMetadata view: Schema.instance.getKeyspaceMetadata(keyspace).views)
                SystemKeyspace.finishViewBuildStatus(view.keyspace(), view.name());
        }
    }

    /**
     * Called when bootstrap did finish successfully
     */
    private void bootstrapFinished() {
        markViewsAsBuilt();
        isBootstrapMode = false;
    }

    public boolean resumeBootstrap()
    {
        if (isBootstrapMode && SystemKeyspace.bootstrapInProgress())
        {
            logger.info("Resuming bootstrap...");

            // get bootstrap tokens saved in system keyspace
            final Collection<Token> tokens = SystemKeyspace.getSavedTokens();
            // already bootstrapped ranges are filtered during bootstrap
            BootStrapper bootstrapper = new BootStrapper(FBUtilities.getBroadcastAddressAndPort(), tokens, tokenMetadata);
            bootstrapper.addProgressListener(progressSupport);
            ListenableFuture<StreamState> bootstrapStream = bootstrapper.bootstrap(streamStateStore, useStrictConsistency && !replacing); // handles token update
            Futures.addCallback(bootstrapStream, new FutureCallback<StreamState>()
            {
                @Override
                public void onSuccess(StreamState streamState)
                {
<<<<<<< HEAD
                    bootstrapFinished();
                    if(isSurveyMode)
=======
                    try
>>>>>>> 4f50a671
                    {
                        bootstrapFinished();
                        if (isSurveyMode)
                        {
                            logger.info("Startup complete, but write survey mode is active, not becoming an active ring member. Use JMX (StorageService->joinRing()) to finalize ring joining.");
                        }
                        else
                        {
                            isSurveyMode = false;
                            progressSupport.progress("bootstrap", ProgressEvent.createNotification("Joining ring..."));
                            finishJoiningRing(true, bootstrapTokens);
                        }
                        progressSupport.progress("bootstrap", new ProgressEvent(ProgressEventType.COMPLETE, 1, 1, "Resume bootstrap complete"));
                        if (!isNativeTransportRunning())
                            daemon.initializeNativeTransport();
                        daemon.start();
                        logger.info("Resume complete");
                    }
                    catch(Exception e)
                    {
                        onFailure(e);
                        throw e;
                    }
                }

                @Override
                public void onFailure(Throwable e)
                {
                    String message = "Error during bootstrap: ";
                    if (e instanceof ExecutionException && e.getCause() != null)
                    {
                        message += e.getCause().getMessage();
                    }
                    else
                    {
                        message += e.getMessage();
                    }
                    logger.error(message, e);
                    progressSupport.progress("bootstrap", new ProgressEvent(ProgressEventType.ERROR, 1, 1, message));
                    progressSupport.progress("bootstrap", new ProgressEvent(ProgressEventType.COMPLETE, 1, 1, "Resume bootstrap complete"));
                }
            }, MoreExecutors.directExecutor());
            return true;
        }
        else
        {
            logger.info("Resuming bootstrap is requested, but the node is already bootstrapped.");
            return false;
        }
    }

    public Map<String,List<Integer>> getConcurrency(List<String> stageNames)
    {
        Stream<Stage> stageStream = stageNames.isEmpty() ? stream(Stage.values()) : stageNames.stream().map(Stage::fromPoolName);
        return stageStream.collect(toMap(s -> s.jmxName,
                                         s -> Arrays.asList(s.getCorePoolSize(), s.getMaximumPoolSize())));
    }

    public void setConcurrency(String threadPoolName, int newCorePoolSize, int newMaximumPoolSize)
    {
        Stage stage = Stage.fromPoolName(threadPoolName);
        if (newCorePoolSize >= 0)
            stage.setCorePoolSize(newCorePoolSize);
        stage.setMaximumPoolSize(newMaximumPoolSize);
    }

    public boolean isBootstrapMode()
    {
        return isBootstrapMode;
    }

    public TokenMetadata getTokenMetadata()
    {
        return tokenMetadata;
    }

    public Map<List<String>, List<String>> getRangeToEndpointMap(String keyspace)
    {
        return getRangeToEndpointMap(keyspace, false);
    }

    public Map<List<String>, List<String>> getRangeToEndpointWithPortMap(String keyspace)
    {
         return getRangeToEndpointMap(keyspace, true);
    }

    /**
     * for a keyspace, return the ranges and corresponding listen addresses.
     * @param keyspace
     * @return the endpoint map
     */
    public Map<List<String>, List<String>> getRangeToEndpointMap(String keyspace, boolean withPort)
    {
        /* All the ranges for the tokens */
        Map<List<String>, List<String>> map = new HashMap<>();
        for (Map.Entry<Range<Token>, EndpointsForRange> entry : getRangeToAddressMap(keyspace).entrySet())
        {
            map.put(entry.getKey().asList(), Replicas.stringify(entry.getValue(), withPort));
        }
        return map;
    }

    /**
     * Return the native address associated with an endpoint as a string.
     * @param endpoint The endpoint to get rpc address for
     * @return the native address
     */
    public String getNativeaddress(InetAddressAndPort endpoint, boolean withPort)
    {
        if (endpoint.equals(FBUtilities.getBroadcastAddressAndPort()))
            return FBUtilities.getBroadcastNativeAddressAndPort().toString(withPort);
        else if (Gossiper.instance.getEndpointStateForEndpoint(endpoint).getApplicationState(ApplicationState.NATIVE_ADDRESS_AND_PORT) != null)
        {
            try
            {
                InetAddressAndPort address = InetAddressAndPort.getByName(Gossiper.instance.getEndpointStateForEndpoint(endpoint).getApplicationState(ApplicationState.NATIVE_ADDRESS_AND_PORT).value);
                return address.getHostAddress(withPort);
            }
            catch (UnknownHostException e)
            {
                throw new RuntimeException(e);
            }
        }
        else if (Gossiper.instance.getEndpointStateForEndpoint(endpoint).getApplicationState(ApplicationState.RPC_ADDRESS) == null)
            return endpoint.address.getHostAddress() + ":" + DatabaseDescriptor.getNativeTransportPort();
        else
            return Gossiper.instance.getEndpointStateForEndpoint(endpoint).getApplicationState(ApplicationState.RPC_ADDRESS).value + ":" + DatabaseDescriptor.getNativeTransportPort();
    }

    public Map<List<String>, List<String>> getRangeToRpcaddressMap(String keyspace)
    {
        return getRangeToNativeaddressMap(keyspace, false);
    }

    public Map<List<String>, List<String>> getRangeToNativeaddressWithPortMap(String keyspace)
    {
        return getRangeToNativeaddressMap(keyspace, true);
    }

    /**
     * for a keyspace, return the ranges and corresponding RPC addresses for a given keyspace.
     * @param keyspace
     * @return the endpoint map
     */
    private Map<List<String>, List<String>> getRangeToNativeaddressMap(String keyspace, boolean withPort)
    {
        /* All the ranges for the tokens */
        Map<List<String>, List<String>> map = new HashMap<>();
        for (Map.Entry<Range<Token>, EndpointsForRange> entry : getRangeToAddressMap(keyspace).entrySet())
        {
            List<String> rpcaddrs = new ArrayList<>(entry.getValue().size());
            for (Replica replicas: entry.getValue())
            {
                rpcaddrs.add(getNativeaddress(replicas.endpoint(), withPort));
            }
            map.put(entry.getKey().asList(), rpcaddrs);
        }
        return map;
    }

    public Map<List<String>, List<String>> getPendingRangeToEndpointMap(String keyspace)
    {
        return getPendingRangeToEndpointMap(keyspace, false);
    }

    public Map<List<String>, List<String>> getPendingRangeToEndpointWithPortMap(String keyspace)
    {
        return getPendingRangeToEndpointMap(keyspace, true);
    }

    private Map<List<String>, List<String>> getPendingRangeToEndpointMap(String keyspace, boolean withPort)
    {
        // some people just want to get a visual representation of things. Allow null and set it to the first
        // non-system keyspace.
        if (keyspace == null)
            keyspace = Schema.instance.getNonLocalStrategyKeyspaces().get(0);

        Map<List<String>, List<String>> map = new HashMap<>();
        for (Map.Entry<Range<Token>, EndpointsForRange> entry : tokenMetadata.getPendingRangesMM(keyspace).asMap().entrySet())
        {
            map.put(entry.getKey().asList(), Replicas.stringify(entry.getValue(), withPort));
        }
        return map;
    }

    public EndpointsByRange getRangeToAddressMap(String keyspace)
    {
        return getRangeToAddressMap(keyspace, tokenMetadata.sortedTokens());
    }

    public EndpointsByRange getRangeToAddressMapInLocalDC(String keyspace)
    {
        Predicate<Replica> isLocalDC = replica -> isLocalDC(replica.endpoint());

        EndpointsByRange origMap = getRangeToAddressMap(keyspace, getTokensInLocalDC());
        Map<Range<Token>, EndpointsForRange> filteredMap = Maps.newHashMap();
        for (Map.Entry<Range<Token>, EndpointsForRange> entry : origMap.entrySet())
        {
            EndpointsForRange endpointsInLocalDC = entry.getValue().filter(isLocalDC);
            filteredMap.put(entry.getKey(), endpointsInLocalDC);
        }

        return new EndpointsByRange(filteredMap);
    }

    private List<Token> getTokensInLocalDC()
    {
        List<Token> filteredTokens = Lists.newArrayList();
        for (Token token : tokenMetadata.sortedTokens())
        {
            InetAddressAndPort endpoint = tokenMetadata.getEndpoint(token);
            if (isLocalDC(endpoint))
                filteredTokens.add(token);
        }
        return filteredTokens;
    }

    private boolean isLocalDC(InetAddressAndPort targetHost)
    {
        String remoteDC = DatabaseDescriptor.getEndpointSnitch().getDatacenter(targetHost);
        String localDC = DatabaseDescriptor.getEndpointSnitch().getLocalDatacenter();
        return remoteDC.equals(localDC);
    }

    private EndpointsByRange getRangeToAddressMap(String keyspace, List<Token> sortedTokens)
    {
        // some people just want to get a visual representation of things. Allow null and set it to the first
        // non-system keyspace.
        if (keyspace == null)
            keyspace = Schema.instance.getNonLocalStrategyKeyspaces().get(0);

        List<Range<Token>> ranges = getAllRanges(sortedTokens);
        return constructRangeToEndpointMap(keyspace, ranges);
    }


    public List<String> describeRingJMX(String keyspace) throws IOException
    {
        return describeRingJMX(keyspace, false);
    }

    public List<String> describeRingWithPortJMX(String keyspace) throws IOException
    {
        return describeRingJMX(keyspace,true);
    }

    /**
     * The same as {@code describeRing(String)} but converts TokenRange to the String for JMX compatibility
     *
     * @param keyspace The keyspace to fetch information about
     *
     * @return a List of TokenRange(s) converted to String for the given keyspace
     */
    private List<String> describeRingJMX(String keyspace, boolean withPort) throws IOException
    {
        List<TokenRange> tokenRanges;
        try
        {
            tokenRanges = describeRing(keyspace, false, withPort);
        }
        catch (InvalidRequestException e)
        {
            throw new IOException(e.getMessage());
        }
        List<String> result = new ArrayList<>(tokenRanges.size());

        for (TokenRange tokenRange : tokenRanges)
            result.add(tokenRange.toString(withPort));

        return result;
    }

    /**
     * The TokenRange for a given keyspace.
     *
     * @param keyspace The keyspace to fetch information about
     *
     * @return a List of TokenRange(s) for the given keyspace
     *
     * @throws InvalidRequestException if there is no ring information available about keyspace
     */
    public List<TokenRange> describeRing(String keyspace) throws InvalidRequestException
    {
        return describeRing(keyspace, false, false);
    }

    /**
     * The same as {@code describeRing(String)} but considers only the part of the ring formed by nodes in the local DC.
     */
    public List<TokenRange> describeLocalRing(String keyspace) throws InvalidRequestException
    {
        return describeRing(keyspace, true, false);
    }

    private List<TokenRange> describeRing(String keyspace, boolean includeOnlyLocalDC, boolean withPort) throws InvalidRequestException
    {
        if (!Schema.instance.getKeyspaces().contains(keyspace))
            throw new InvalidRequestException("No such keyspace: " + keyspace);

        if (keyspace == null || Keyspace.open(keyspace).getReplicationStrategy() instanceof LocalStrategy)
            throw new InvalidRequestException("There is no ring for the keyspace: " + keyspace);

        List<TokenRange> ranges = new ArrayList<>();
        Token.TokenFactory tf = getTokenFactory();

        EndpointsByRange rangeToAddressMap =
                includeOnlyLocalDC
                        ? getRangeToAddressMapInLocalDC(keyspace)
                        : getRangeToAddressMap(keyspace);

        for (Map.Entry<Range<Token>, EndpointsForRange> entry : rangeToAddressMap.entrySet())
            ranges.add(TokenRange.create(tf, entry.getKey(), ImmutableList.copyOf(entry.getValue().endpoints()), withPort));

        return ranges;
    }

    public Map<String, String> getTokenToEndpointMap()
    {
        return getTokenToEndpointMap(false);
    }

    public Map<String, String> getTokenToEndpointWithPortMap()
    {
        return getTokenToEndpointMap(true);
    }

    private Map<String, String> getTokenToEndpointMap(boolean withPort)
    {
        Map<Token, InetAddressAndPort> mapInetAddress = tokenMetadata.getNormalAndBootstrappingTokenToEndpointMap();
        // in order to preserve tokens in ascending order, we use LinkedHashMap here
        Map<String, String> mapString = new LinkedHashMap<>(mapInetAddress.size());
        List<Token> tokens = new ArrayList<>(mapInetAddress.keySet());
        Collections.sort(tokens);
        for (Token token : tokens)
        {
            mapString.put(token.toString(), mapInetAddress.get(token).getHostAddress(withPort));
        }
        return mapString;
    }

    public String getLocalHostId()
    {
        return getTokenMetadata().getHostId(FBUtilities.getBroadcastAddressAndPort()).toString();
    }

    public UUID getLocalHostUUID()
    {
        return getTokenMetadata().getHostId(FBUtilities.getBroadcastAddressAndPort());
    }

    public Map<String, String> getHostIdMap()
    {
        return getEndpointToHostId();
    }


    public Map<String, String> getEndpointToHostId()
    {
        return getEndpointToHostId(false);
    }

    public Map<String, String> getEndpointWithPortToHostId()
    {
        return getEndpointToHostId(true);
    }

    private  Map<String, String> getEndpointToHostId(boolean withPort)
    {
        Map<String, String> mapOut = new HashMap<>();
        for (Map.Entry<InetAddressAndPort, UUID> entry : getTokenMetadata().getEndpointToHostIdMapForReading().entrySet())
            mapOut.put(entry.getKey().getHostAddress(withPort), entry.getValue().toString());
        return mapOut;
    }

    public Map<String, String> getHostIdToEndpoint()
    {
        return getHostIdToEndpoint(false);
    }

    public Map<String, String> getHostIdToEndpointWithPort()
    {
        return getHostIdToEndpoint(true);
    }

    private Map<String, String> getHostIdToEndpoint(boolean withPort)
    {
        Map<String, String> mapOut = new HashMap<>();
        for (Map.Entry<InetAddressAndPort, UUID> entry : getTokenMetadata().getEndpointToHostIdMapForReading().entrySet())
            mapOut.put(entry.getValue().toString(), entry.getKey().getHostAddress(withPort));
        return mapOut;
    }

    /**
     * Construct the range to endpoint mapping based on the true view
     * of the world.
     * @param ranges
     * @return mapping of ranges to the replicas responsible for them.
    */
    private EndpointsByRange constructRangeToEndpointMap(String keyspace, List<Range<Token>> ranges)
    {
        AbstractReplicationStrategy strategy = Keyspace.open(keyspace).getReplicationStrategy();
        Map<Range<Token>, EndpointsForRange> rangeToEndpointMap = new HashMap<>(ranges.size());
        for (Range<Token> range : ranges)
            rangeToEndpointMap.put(range, strategy.getNaturalReplicas(range.right));
        return new EndpointsByRange(rangeToEndpointMap);
    }

    public void beforeChange(InetAddressAndPort endpoint, EndpointState currentState, ApplicationState newStateKey, VersionedValue newValue)
    {
        // no-op
    }

    /*
     * Handle the reception of a new particular ApplicationState for a particular endpoint. Note that the value of the
     * ApplicationState has not necessarily "changed" since the last known value, if we already received the same update
     * from somewhere else.
     *
     * onChange only ever sees one ApplicationState piece change at a time (even if many ApplicationState updates were
     * received at the same time), so we perform a kind of state machine here. We are concerned with two events: knowing
     * the token associated with an endpoint, and knowing its operation mode. Nodes can start in either bootstrap or
     * normal mode, and from bootstrap mode can change mode to normal. A node in bootstrap mode needs to have
     * pendingranges set in TokenMetadata; a node in normal mode should instead be part of the token ring.
     *
     * Normal progression of ApplicationState.STATUS values for a node should be like this:
     * STATUS_BOOTSTRAPPING,token
     *   if bootstrapping. stays this way until all files are received.
     * STATUS_NORMAL,token
     *   ready to serve reads and writes.
     * STATUS_LEAVING,token
     *   get ready to leave the cluster as part of a decommission
     * STATUS_LEFT,token
     *   set after decommission is completed.
     *
     * Other STATUS values that may be seen (possibly anywhere in the normal progression):
     * STATUS_MOVING,newtoken
     *   set if node is currently moving to a new token in the ring
     * REMOVING_TOKEN,deadtoken
     *   set if the node is dead and is being removed by its REMOVAL_COORDINATOR
     * REMOVED_TOKEN,deadtoken
     *   set if the node is dead and has been removed by its REMOVAL_COORDINATOR
     *
     * Note: Any time a node state changes from STATUS_NORMAL, it will not be visible to new nodes. So it follows that
     * you should never bootstrap a new node during a removenode, decommission or move.
     */
    public void onChange(InetAddressAndPort endpoint, ApplicationState state, VersionedValue value)
    {
        if (state == ApplicationState.STATUS || state == ApplicationState.STATUS_WITH_PORT)
        {
            String[] pieces = splitValue(value);
            assert (pieces.length > 0);

            String moveName = pieces[0];

            switch (moveName)
            {
                case VersionedValue.STATUS_BOOTSTRAPPING_REPLACE:
                    handleStateBootreplacing(endpoint, pieces);
                    break;
                case VersionedValue.STATUS_BOOTSTRAPPING:
                    handleStateBootstrap(endpoint);
                    break;
                case VersionedValue.STATUS_NORMAL:
                    handleStateNormal(endpoint, VersionedValue.STATUS_NORMAL);
                    break;
                case VersionedValue.SHUTDOWN:
                    handleStateNormal(endpoint, VersionedValue.SHUTDOWN);
                    break;
                case VersionedValue.REMOVING_TOKEN:
                case VersionedValue.REMOVED_TOKEN:
                    handleStateRemoving(endpoint, pieces);
                    break;
                case VersionedValue.STATUS_LEAVING:
                    handleStateLeaving(endpoint);
                    break;
                case VersionedValue.STATUS_LEFT:
                    handleStateLeft(endpoint, pieces);
                    break;
                case VersionedValue.STATUS_MOVING:
                    handleStateMoving(endpoint, pieces);
                    break;
            }
        }
        else
        {
            EndpointState epState = Gossiper.instance.getEndpointStateForEndpoint(endpoint);
            if (epState == null || Gossiper.instance.isDeadState(epState))
            {
                logger.debug("Ignoring state change for dead or unknown endpoint: {}", endpoint);
                return;
            }

            if (getTokenMetadata().isMember(endpoint))
            {
                switch (state)
                {
                    case RELEASE_VERSION:
                        SystemKeyspace.updatePeerInfo(endpoint, "release_version", value.value);
                        break;
                    case DC:
                        updateTopology(endpoint);
                        SystemKeyspace.updatePeerInfo(endpoint, "data_center", value.value);
                        break;
                    case RACK:
                        updateTopology(endpoint);
                        SystemKeyspace.updatePeerInfo(endpoint, "rack", value.value);
                        break;
                    case RPC_ADDRESS:
                        try
                        {
                            SystemKeyspace.updatePeerInfo(endpoint, "rpc_address", InetAddress.getByName(value.value));
                        }
                        catch (UnknownHostException e)
                        {
                            throw new RuntimeException(e);
                        }
                        break;
                    case NATIVE_ADDRESS_AND_PORT:
                        try
                        {
                            InetAddressAndPort address = InetAddressAndPort.getByName(value.value);
                            SystemKeyspace.updatePeerNativeAddress(endpoint, address);
                        }
                        catch (UnknownHostException e)
                        {
                            throw new RuntimeException(e);
                        }
                        break;
                    case SCHEMA:
                        SystemKeyspace.updatePeerInfo(endpoint, "schema_version", UUID.fromString(value.value));
                        MigrationManager.instance.scheduleSchemaPull(endpoint, epState);
                        break;
                    case HOST_ID:
                        SystemKeyspace.updatePeerInfo(endpoint, "host_id", UUID.fromString(value.value));
                        break;
                    case RPC_READY:
                        notifyRpcChange(endpoint, epState.isRpcReady());
                        break;
                    case NET_VERSION:
                        updateNetVersion(endpoint, value);
                        break;
                }
            }
        }
    }

    private static String[] splitValue(VersionedValue value)
    {
        return value.value.split(VersionedValue.DELIMITER_STR, -1);
    }

    private void updateNetVersion(InetAddressAndPort endpoint, VersionedValue value)
    {
        try
        {
            MessagingService.instance().versions.set(endpoint, Integer.parseInt(value.value));
        }
        catch (NumberFormatException e)
        {
            throw new AssertionError("Got invalid value for NET_VERSION application state: " + value.value);
        }
    }

    public void updateTopology(InetAddressAndPort endpoint)
    {
        if (getTokenMetadata().isMember(endpoint))
        {
            getTokenMetadata().updateTopology(endpoint);
        }
    }

    public void updateTopology()
    {
        getTokenMetadata().updateTopology();
    }

    private void updatePeerInfo(InetAddressAndPort endpoint)
    {
        EndpointState epState = Gossiper.instance.getEndpointStateForEndpoint(endpoint);
        InetAddress native_address = null;
        int native_port = DatabaseDescriptor.getNativeTransportPort();

        for (Map.Entry<ApplicationState, VersionedValue> entry : epState.states())
        {
            switch (entry.getKey())
            {
                case RELEASE_VERSION:
                    SystemKeyspace.updatePeerInfo(endpoint, "release_version", entry.getValue().value);
                    break;
                case DC:
                    SystemKeyspace.updatePeerInfo(endpoint, "data_center", entry.getValue().value);
                    break;
                case RACK:
                    SystemKeyspace.updatePeerInfo(endpoint, "rack", entry.getValue().value);
                    break;
                case RPC_ADDRESS:
                    try
                    {
                        native_address = InetAddress.getByName(entry.getValue().value);
                    }
                    catch (UnknownHostException e)
                    {
                        throw new RuntimeException(e);
                    }
                    break;
                case NATIVE_ADDRESS_AND_PORT:
                    try
                    {
                        InetAddressAndPort address = InetAddressAndPort.getByName(entry.getValue().value);
                        native_address = address.address;
                        native_port = address.port;
                    }
                    catch (UnknownHostException e)
                    {
                        throw new RuntimeException(e);
                    }
                    break;
                case SCHEMA:
                    SystemKeyspace.updatePeerInfo(endpoint, "schema_version", UUID.fromString(entry.getValue().value));
                    break;
                case HOST_ID:
                    SystemKeyspace.updatePeerInfo(endpoint, "host_id", UUID.fromString(entry.getValue().value));
                    break;
            }
        }

        //Some tests won't set all the states
        if (native_address != null)
        {
            SystemKeyspace.updatePeerNativeAddress(endpoint,
                                                   InetAddressAndPort.getByAddressOverrideDefaults(native_address,
                                                                                                   native_port));
        }
    }

    private void notifyRpcChange(InetAddressAndPort endpoint, boolean ready)
    {
        if (ready)
            notifyUp(endpoint);
        else
            notifyDown(endpoint);
    }

    private void notifyUp(InetAddressAndPort endpoint)
    {
        if (!isRpcReady(endpoint) || !Gossiper.instance.isAlive(endpoint))
            return;

        for (IEndpointLifecycleSubscriber subscriber : lifecycleSubscribers)
            subscriber.onUp(endpoint);
    }

    private void notifyDown(InetAddressAndPort endpoint)
    {
        for (IEndpointLifecycleSubscriber subscriber : lifecycleSubscribers)
            subscriber.onDown(endpoint);
    }

    private void notifyJoined(InetAddressAndPort endpoint)
    {
        if (!isStatus(endpoint, VersionedValue.STATUS_NORMAL))
            return;

        for (IEndpointLifecycleSubscriber subscriber : lifecycleSubscribers)
            subscriber.onJoinCluster(endpoint);
    }

    private void notifyMoved(InetAddressAndPort endpoint)
    {
        for (IEndpointLifecycleSubscriber subscriber : lifecycleSubscribers)
            subscriber.onMove(endpoint);
    }

    private void notifyLeft(InetAddressAndPort endpoint)
    {
        for (IEndpointLifecycleSubscriber subscriber : lifecycleSubscribers)
            subscriber.onLeaveCluster(endpoint);
    }

    private boolean isStatus(InetAddressAndPort endpoint, String status)
    {
        EndpointState state = Gossiper.instance.getEndpointStateForEndpoint(endpoint);
        return state != null && state.getStatus().equals(status);
    }

    public boolean isRpcReady(InetAddressAndPort endpoint)
    {
        EndpointState state = Gossiper.instance.getEndpointStateForEndpoint(endpoint);
        return state != null && state.isRpcReady();
    }

    /**
     * Set the RPC status. Because when draining a node we need to set the RPC
     * status to not ready, and drain is called by the shutdown hook, it may be that value is false
     * and there is no local endpoint state. In this case it's OK to just do nothing. Therefore,
     * we assert that the local endpoint state is not null only when value is true.
     *
     * @param value - true indicates that RPC is ready, false indicates the opposite.
     */
    public void setRpcReady(boolean value)
    {
        EndpointState state = Gossiper.instance.getEndpointStateForEndpoint(FBUtilities.getBroadcastAddressAndPort());
        // if value is false we're OK with a null state, if it is true we are not.
        assert !value || state != null;

        if (state != null)
            Gossiper.instance.addLocalApplicationState(ApplicationState.RPC_READY, valueFactory.rpcReady(value));
    }

    private Collection<Token> getTokensFor(InetAddressAndPort endpoint)
    {
        try
        {
            EndpointState state = Gossiper.instance.getEndpointStateForEndpoint(endpoint);
            if (state == null)
                return Collections.emptyList();

            VersionedValue versionedValue = state.getApplicationState(ApplicationState.TOKENS);
            if (versionedValue == null)
                return Collections.emptyList();

            return TokenSerializer.deserialize(tokenMetadata.partitioner, new DataInputStream(new ByteArrayInputStream(versionedValue.toBytes())));
        }
        catch (IOException e)
        {
            throw new RuntimeException(e);
        }
    }

    /**
     * Handle node bootstrap
     *
     * @param endpoint bootstrapping node
     */
    private void handleStateBootstrap(InetAddressAndPort endpoint)
    {
        Collection<Token> tokens;
        // explicitly check for TOKENS, because a bootstrapping node might be bootstrapping in legacy mode; that is, not using vnodes and no token specified
        tokens = getTokensFor(endpoint);

        if (logger.isDebugEnabled())
            logger.debug("Node {} state bootstrapping, token {}", endpoint, tokens);

        // if this node is present in token metadata, either we have missed intermediate states
        // or the node had crashed. Print warning if needed, clear obsolete stuff and
        // continue.
        if (tokenMetadata.isMember(endpoint))
        {
            // If isLeaving is false, we have missed both LEAVING and LEFT. However, if
            // isLeaving is true, we have only missed LEFT. Waiting time between completing
            // leave operation and rebootstrapping is relatively short, so the latter is quite
            // common (not enough time for gossip to spread). Therefore we report only the
            // former in the log.
            if (!tokenMetadata.isLeaving(endpoint))
                logger.info("Node {} state jump to bootstrap", endpoint);
            tokenMetadata.removeEndpoint(endpoint);
        }

        tokenMetadata.addBootstrapTokens(tokens, endpoint);
        PendingRangeCalculatorService.instance.update();

        tokenMetadata.updateHostId(Gossiper.instance.getHostId(endpoint), endpoint);
    }

    private void handleStateBootreplacing(InetAddressAndPort newNode, String[] pieces)
    {
        InetAddressAndPort oldNode;
        try
        {
            oldNode = InetAddressAndPort.getByName(pieces[1]);
        }
        catch (Exception e)
        {
            logger.error("Node {} tried to replace malformed endpoint {}.", newNode, pieces[1], e);
            return;
        }

        if (FailureDetector.instance.isAlive(oldNode))
        {
            throw new RuntimeException(String.format("Node %s is trying to replace alive node %s.", newNode, oldNode));
        }

        Optional<InetAddressAndPort> replacingNode = tokenMetadata.getReplacingNode(newNode);
        if (replacingNode.isPresent() && !replacingNode.get().equals(oldNode))
        {
            throw new RuntimeException(String.format("Node %s is already replacing %s but is trying to replace %s.",
                                                     newNode, replacingNode.get(), oldNode));
        }

        Collection<Token> tokens = getTokensFor(newNode);

        if (logger.isDebugEnabled())
            logger.debug("Node {} is replacing {}, tokens {}", newNode, oldNode, tokens);

        tokenMetadata.addReplaceTokens(tokens, newNode, oldNode);
        PendingRangeCalculatorService.instance.update();

        tokenMetadata.updateHostId(Gossiper.instance.getHostId(newNode), newNode);
    }

    private void ensureUpToDateTokenMetadata(String status, InetAddressAndPort endpoint)
    {
        Set<Token> tokens = new TreeSet<>(getTokensFor(endpoint));

        if (logger.isDebugEnabled())
            logger.debug("Node {} state {}, tokens {}", endpoint, status, tokens);

        // If the node is previously unknown or tokens do not match, update tokenmetadata to
        // have this node as 'normal' (it must have been using this token before the
        // leave). This way we'll get pending ranges right.
        if (!tokenMetadata.isMember(endpoint))
        {
            logger.info("Node {} state jump to {}", endpoint, status);
            updateTokenMetadata(endpoint, tokens);
        }
        else if (!tokens.equals(new TreeSet<>(tokenMetadata.getTokens(endpoint))))
        {
            logger.warn("Node {} '{}' token mismatch. Long network partition?", endpoint, status);
            updateTokenMetadata(endpoint, tokens);
        }
    }

    private void updateTokenMetadata(InetAddressAndPort endpoint, Iterable<Token> tokens)
    {
        updateTokenMetadata(endpoint, tokens, new HashSet<>());
    }

    private void updateTokenMetadata(InetAddressAndPort endpoint, Iterable<Token> tokens, Set<InetAddressAndPort> endpointsToRemove)
    {
        Set<Token> tokensToUpdateInMetadata = new HashSet<>();
        Set<Token> tokensToUpdateInSystemKeyspace = new HashSet<>();

        for (final Token token : tokens)
        {
            // we don't want to update if this node is responsible for the token and it has a later startup time than endpoint.
            InetAddressAndPort currentOwner = tokenMetadata.getEndpoint(token);
            if (currentOwner == null)
            {
                logger.debug("New node {} at token {}", endpoint, token);
                tokensToUpdateInMetadata.add(token);
                tokensToUpdateInSystemKeyspace.add(token);
            }
            else if (endpoint.equals(currentOwner))
            {
                // set state back to normal, since the node may have tried to leave, but failed and is now back up
                tokensToUpdateInMetadata.add(token);
                tokensToUpdateInSystemKeyspace.add(token);
            }
            else if (Gossiper.instance.compareEndpointStartup(endpoint, currentOwner) > 0)
            {
                tokensToUpdateInMetadata.add(token);
                tokensToUpdateInSystemKeyspace.add(token);

                // currentOwner is no longer current, endpoint is.  Keep track of these moves, because when
                // a host no longer has any tokens, we'll want to remove it.
                Multimap<InetAddressAndPort, Token> epToTokenCopy = getTokenMetadata().getEndpointToTokenMapForReading();
                epToTokenCopy.get(currentOwner).remove(token);
                if (epToTokenCopy.get(currentOwner).isEmpty())
                    endpointsToRemove.add(currentOwner);

                logger.info("Nodes {} and {} have the same token {}. {} is the new owner", endpoint, currentOwner, token, endpoint);
            }
            else
            {
                logger.info("Nodes () and {} have the same token {}.  Ignoring {}", endpoint, currentOwner, token, endpoint);
            }
        }

        tokenMetadata.updateNormalTokens(tokensToUpdateInMetadata, endpoint);
        for (InetAddressAndPort ep : endpointsToRemove)
        {
            removeEndpoint(ep);
            if (replacing && ep.equals(DatabaseDescriptor.getReplaceAddress()))
                Gossiper.instance.replacementQuarantine(ep); // quarantine locally longer than normally; see CASSANDRA-8260
        }
        if (!tokensToUpdateInSystemKeyspace.isEmpty())
            SystemKeyspace.updateTokens(endpoint, tokensToUpdateInSystemKeyspace);
    }
    /**
     * Handle node move to normal state. That is, node is entering token ring and participating
     * in reads.
     *
     * @param endpoint node
     */
    private void handleStateNormal(final InetAddressAndPort endpoint, final String status)
    {
        Collection<Token> tokens = getTokensFor(endpoint);
        Set<InetAddressAndPort> endpointsToRemove = new HashSet<>();

        if (logger.isDebugEnabled())
            logger.debug("Node {} state {}, token {}", endpoint, status, tokens);

        if (tokenMetadata.isMember(endpoint))
            logger.info("Node {} state jump to {}", endpoint, status);

        if (tokens.isEmpty() && status.equals(VersionedValue.STATUS_NORMAL))
            logger.error("Node {} is in state normal but it has no tokens, state: {}",
                         endpoint,
                         Gossiper.instance.getEndpointStateForEndpoint(endpoint));

        Optional<InetAddressAndPort> replacingNode = tokenMetadata.getReplacingNode(endpoint);
        if (replacingNode.isPresent())
        {
            assert !endpoint.equals(replacingNode.get()) : "Pending replacement endpoint with same address is not supported";
            logger.info("Node {} will complete replacement of {} for tokens {}", endpoint, replacingNode.get(), tokens);
            if (FailureDetector.instance.isAlive(replacingNode.get()))
            {
                logger.error("Node {} cannot complete replacement of alive node {}.", endpoint, replacingNode.get());
                return;
            }
            endpointsToRemove.add(replacingNode.get());
        }

        Optional<InetAddressAndPort> replacementNode = tokenMetadata.getReplacementNode(endpoint);
        if (replacementNode.isPresent())
        {
            logger.warn("Node {} is currently being replaced by node {}.", endpoint, replacementNode.get());
        }

        updatePeerInfo(endpoint);
        // Order Matters, TM.updateHostID() should be called before TM.updateNormalToken(), (see CASSANDRA-4300).
        UUID hostId = Gossiper.instance.getHostId(endpoint);
        InetAddressAndPort existing = tokenMetadata.getEndpointForHostId(hostId);
        if (replacing && isReplacingSameAddress() && Gossiper.instance.getEndpointStateForEndpoint(DatabaseDescriptor.getReplaceAddress()) != null
            && (hostId.equals(Gossiper.instance.getHostId(DatabaseDescriptor.getReplaceAddress()))))
            logger.warn("Not updating token metadata for {} because I am replacing it", endpoint);
        else
        {
            if (existing != null && !existing.equals(endpoint))
            {
                if (existing.equals(FBUtilities.getBroadcastAddressAndPort()))
                {
                    logger.warn("Not updating host ID {} for {} because it's mine", hostId, endpoint);
                    tokenMetadata.removeEndpoint(endpoint);
                    endpointsToRemove.add(endpoint);
                }
                else if (Gossiper.instance.compareEndpointStartup(endpoint, existing) > 0)
                {
                    logger.warn("Host ID collision for {} between {} and {}; {} is the new owner", hostId, existing, endpoint, endpoint);
                    tokenMetadata.removeEndpoint(existing);
                    endpointsToRemove.add(existing);
                    tokenMetadata.updateHostId(hostId, endpoint);
                }
                else
                {
                    logger.warn("Host ID collision for {} between {} and {}; ignored {}", hostId, existing, endpoint, endpoint);
                    tokenMetadata.removeEndpoint(endpoint);
                    endpointsToRemove.add(endpoint);
                }
            }
            else
                tokenMetadata.updateHostId(hostId, endpoint);
        }

        // capture because updateNormalTokens clears moving and member status
        boolean isMember = tokenMetadata.isMember(endpoint);
        boolean isMoving = tokenMetadata.isMoving(endpoint);

        updateTokenMetadata(endpoint, tokens, endpointsToRemove);

        if (isMoving || operationMode == Mode.MOVING)
        {
            tokenMetadata.removeFromMoving(endpoint);
            notifyMoved(endpoint);
        }
        else if (!isMember) // prior to this, the node was not a member
        {
            notifyJoined(endpoint);
        }

        PendingRangeCalculatorService.instance.update();
    }

    /**
     * Handle node preparing to leave the ring
     *
     * @param endpoint node
     */
    private void handleStateLeaving(InetAddressAndPort endpoint)
    {
        // If the node is previously unknown or tokens do not match, update tokenmetadata to
        // have this node as 'normal' (it must have been using this token before the
        // leave). This way we'll get pending ranges right.

        ensureUpToDateTokenMetadata(VersionedValue.STATUS_LEAVING, endpoint);

        // at this point the endpoint is certainly a member with this token, so let's proceed
        // normally
        tokenMetadata.addLeavingEndpoint(endpoint);
        PendingRangeCalculatorService.instance.update();
    }

    /**
     * Handle node leaving the ring. This will happen when a node is decommissioned
     *
     * @param endpoint If reason for leaving is decommission, endpoint is the leaving node.
     * @param pieces STATE_LEFT,token
     */
    private void handleStateLeft(InetAddressAndPort endpoint, String[] pieces)
    {
        assert pieces.length >= 2;
        Collection<Token> tokens = getTokensFor(endpoint);

        if (logger.isDebugEnabled())
            logger.debug("Node {} state left, tokens {}", endpoint, tokens);

        excise(tokens, endpoint, extractExpireTime(pieces));
    }

    /**
     * Handle node moving inside the ring.
     *
     * @param endpoint moving endpoint address
     * @param pieces STATE_MOVING, token
     */
    private void handleStateMoving(InetAddressAndPort endpoint, String[] pieces)
    {
        ensureUpToDateTokenMetadata(VersionedValue.STATUS_MOVING, endpoint);

        assert pieces.length >= 2;
        Token token = getTokenFactory().fromString(pieces[1]);

        if (logger.isDebugEnabled())
            logger.debug("Node {} state moving, new token {}", endpoint, token);

        tokenMetadata.addMovingEndpoint(token, endpoint);

        PendingRangeCalculatorService.instance.update();
    }

    /**
     * Handle notification that a node being actively removed from the ring via 'removenode'
     *
     * @param endpoint node
     * @param pieces either REMOVED_TOKEN (node is gone) or REMOVING_TOKEN (replicas need to be restored)
     */
    private void handleStateRemoving(InetAddressAndPort endpoint, String[] pieces)
    {
        assert (pieces.length > 0);

        if (endpoint.equals(FBUtilities.getBroadcastAddressAndPort()))
        {
            logger.info("Received removenode gossip about myself. Is this node rejoining after an explicit removenode?");
            try
            {
                drain();
            }
            catch (Exception e)
            {
                throw new RuntimeException(e);
            }
            return;
        }
        if (tokenMetadata.isMember(endpoint))
        {
            String state = pieces[0];
            Collection<Token> removeTokens = tokenMetadata.getTokens(endpoint);

            if (VersionedValue.REMOVED_TOKEN.equals(state))
            {
                excise(removeTokens, endpoint, extractExpireTime(pieces));
            }
            else if (VersionedValue.REMOVING_TOKEN.equals(state))
            {
                ensureUpToDateTokenMetadata(state, endpoint);

                if (logger.isDebugEnabled())
                    logger.debug("Tokens {} removed manually (endpoint was {})", removeTokens, endpoint);

                // Note that the endpoint is being removed
                tokenMetadata.addLeavingEndpoint(endpoint);
                PendingRangeCalculatorService.instance.update();

                // find the endpoint coordinating this removal that we need to notify when we're done
                String[] coordinator = splitValue(Gossiper.instance.getEndpointStateForEndpoint(endpoint).getApplicationState(ApplicationState.REMOVAL_COORDINATOR));
                UUID hostId = UUID.fromString(coordinator[1]);
                // grab any data we are now responsible for and notify responsible node
                restoreReplicaCount(endpoint, tokenMetadata.getEndpointForHostId(hostId));
            }
        }
        else // now that the gossiper has told us about this nonexistent member, notify the gossiper to remove it
        {
            if (VersionedValue.REMOVED_TOKEN.equals(pieces[0]))
                addExpireTimeIfFound(endpoint, extractExpireTime(pieces));
            removeEndpoint(endpoint);
        }
    }

    private void excise(Collection<Token> tokens, InetAddressAndPort endpoint)
    {
        logger.info("Removing tokens {} for {}", tokens, endpoint);

        UUID hostId = tokenMetadata.getHostId(endpoint);
        if (hostId != null && tokenMetadata.isMember(endpoint))
        {
            // enough time for writes to expire and MessagingService timeout reporter callback to fire, which is where
            // hints are mostly written from - using getMinRpcTimeout() / 2 for the interval.
            long delay = DatabaseDescriptor.getMinRpcTimeout(MILLISECONDS) + DatabaseDescriptor.getWriteRpcTimeout(MILLISECONDS);
            ScheduledExecutors.optionalTasks.schedule(() -> HintsService.instance.excise(hostId), delay, MILLISECONDS);
        }

        removeEndpoint(endpoint);
        tokenMetadata.removeEndpoint(endpoint);
        if (!tokens.isEmpty())
            tokenMetadata.removeBootstrapTokens(tokens);
        notifyLeft(endpoint);
        PendingRangeCalculatorService.instance.update();
    }

    private void excise(Collection<Token> tokens, InetAddressAndPort endpoint, long expireTime)
    {
        addExpireTimeIfFound(endpoint, expireTime);
        excise(tokens, endpoint);
    }

    /** unlike excise we just need this endpoint gone without going through any notifications **/
    private void removeEndpoint(InetAddressAndPort endpoint)
    {
        Gossiper.runInGossipStageBlocking(() -> Gossiper.instance.removeEndpoint(endpoint));
        SystemKeyspace.removeEndpoint(endpoint);
    }

    protected void addExpireTimeIfFound(InetAddressAndPort endpoint, long expireTime)
    {
        if (expireTime != 0L)
        {
            Gossiper.instance.addExpireTimeForEndpoint(endpoint, expireTime);
        }
    }

    protected long extractExpireTime(String[] pieces)
    {
        return Long.parseLong(pieces[2]);
    }

    /**
     * Finds living endpoints responsible for the given ranges
     *
     * @param keyspaceName the keyspace ranges belong to
     * @param leavingReplicas the ranges to find sources for
     * @return multimap of addresses to ranges the address is responsible for
     */
    private Multimap<InetAddressAndPort, FetchReplica> getNewSourceReplicas(String keyspaceName, Set<LeavingReplica> leavingReplicas)
    {
        InetAddressAndPort myAddress = FBUtilities.getBroadcastAddressAndPort();
        EndpointsByRange rangeReplicas = Keyspace.open(keyspaceName).getReplicationStrategy().getRangeAddresses(tokenMetadata.cloneOnlyTokenMap());
        Multimap<InetAddressAndPort, FetchReplica> sourceRanges = HashMultimap.create();
        IFailureDetector failureDetector = FailureDetector.instance;

        logger.debug("Getting new source replicas for {}", leavingReplicas);

        // find alive sources for our new ranges
        for (LeavingReplica leaver : leavingReplicas)
        {
            //We need this to find the replicas from before leaving to supply the data
            Replica leavingReplica = leaver.leavingReplica;
            //We need this to know what to fetch and what the transient status is
            Replica ourReplica = leaver.ourReplica;
            //If we are going to be a full replica only consider full replicas
            Predicate<Replica> replicaFilter = ourReplica.isFull() ? Replica::isFull : Predicates.alwaysTrue();
            Predicate<Replica> notSelf = replica -> !replica.endpoint().equals(myAddress);
            EndpointsForRange possibleReplicas = rangeReplicas.get(leavingReplica.range());
            logger.info("Possible replicas for newReplica {} are {}", ourReplica, possibleReplicas);
            IEndpointSnitch snitch = DatabaseDescriptor.getEndpointSnitch();
            EndpointsForRange sortedPossibleReplicas = snitch.sortedByProximity(myAddress, possibleReplicas);
            logger.info("Sorted possible replicas starts as {}", sortedPossibleReplicas);
            Optional<Replica> myCurrentReplica = tryFind(possibleReplicas, replica -> replica.endpoint().equals(myAddress)).toJavaUtil();

            boolean transientToFull = myCurrentReplica.isPresent() && myCurrentReplica.get().isTransient() && ourReplica.isFull();
            assert !sortedPossibleReplicas.endpoints().contains(myAddress) || transientToFull : String.format("My address %s, sortedPossibleReplicas %s, myCurrentReplica %s, myNewReplica %s", myAddress, sortedPossibleReplicas, myCurrentReplica, ourReplica);

            //Originally this didn't log if it couldn't restore replication and that seems wrong
            boolean foundLiveReplica = false;
            for (Replica possibleReplica : sortedPossibleReplicas.filter(Predicates.and(replicaFilter, notSelf)))
            {
                if (failureDetector.isAlive(possibleReplica.endpoint()))
                {
                    foundLiveReplica = true;
                    sourceRanges.put(possibleReplica.endpoint(), new FetchReplica(ourReplica, possibleReplica));
                    break;
                }
                else
                {
                    logger.debug("Skipping down replica {}", possibleReplica);
                }
            }
            if (!foundLiveReplica)
            {
                logger.warn("Didn't find live replica to restore replication for " + ourReplica);
            }
        }
        return sourceRanges;
    }

    /**
     * Sends a notification to a node indicating we have finished replicating data.
     *
     * @param remote node to send notification to
     */
    private void sendReplicationNotification(InetAddressAndPort remote)
    {
        // notify the remote token
        Message msg = Message.out(REPLICATION_DONE_REQ, noPayload);
        IFailureDetector failureDetector = FailureDetector.instance;
        if (logger.isDebugEnabled())
            logger.debug("Notifying {} of replication completion\n", remote);
        while (failureDetector.isAlive(remote))
        {
            AsyncOneResponse ior = new AsyncOneResponse();
            MessagingService.instance().sendWithCallback(msg, remote, ior);

            if (!ior.awaitUninterruptibly(DatabaseDescriptor.getRpcTimeout(NANOSECONDS), NANOSECONDS))
                continue; // try again if we timeout

            if (!ior.isSuccess())
                throw new AssertionError(ior.cause());

            return;
        }
    }

    private static class LeavingReplica
    {
        //The node that is leaving
        private final Replica leavingReplica;

        //Our range and transient status
        private final Replica ourReplica;

        public LeavingReplica(Replica leavingReplica, Replica ourReplica)
        {
            Preconditions.checkNotNull(leavingReplica);
            Preconditions.checkNotNull(ourReplica);
            this.leavingReplica = leavingReplica;
            this.ourReplica = ourReplica;
        }

        public boolean equals(Object o)
        {
            if (this == o) return true;
            if (o == null || getClass() != o.getClass()) return false;

            LeavingReplica that = (LeavingReplica) o;

            if (!leavingReplica.equals(that.leavingReplica)) return false;
            return ourReplica.equals(that.ourReplica);
        }

        public int hashCode()
        {
            int result = leavingReplica.hashCode();
            result = 31 * result + ourReplica.hashCode();
            return result;
        }

        public String toString()
        {
            return "LeavingReplica{" +
                   "leavingReplica=" + leavingReplica +
                   ", ourReplica=" + ourReplica +
                   '}';
        }
    }

    /**
     * Called when an endpoint is removed from the ring. This function checks
     * whether this node becomes responsible for new ranges as a
     * consequence and streams data if needed.
     *
     * This is rather ineffective, but it does not matter so much
     * since this is called very seldom
     *
     * @param endpoint the node that left
     */
    private void restoreReplicaCount(InetAddressAndPort endpoint, final InetAddressAndPort notifyEndpoint)
    {
        Map<String, Multimap<InetAddressAndPort, FetchReplica>> replicasToFetch = new HashMap<>();

        InetAddressAndPort myAddress = FBUtilities.getBroadcastAddressAndPort();

        for (String keyspaceName : Schema.instance.getNonLocalStrategyKeyspaces())
        {
            logger.debug("Restoring replica count for keyspace {}", keyspaceName);
            EndpointsByReplica changedReplicas = getChangedReplicasForLeaving(keyspaceName, endpoint, tokenMetadata, Keyspace.open(keyspaceName).getReplicationStrategy());
            Set<LeavingReplica> myNewReplicas = new HashSet<>();
            for (Map.Entry<Replica, Replica> entry : changedReplicas.flattenEntries())
            {
                Replica replica = entry.getValue();
                if (replica.endpoint().equals(myAddress))
                {
                    //Maybe we don't technically need to fetch transient data from somewhere
                    //but it's probably not a lot and it probably makes things a hair more resilient to people
                    //not running repair when they should.
                    myNewReplicas.add(new LeavingReplica(entry.getKey(), entry.getValue()));
                }
            }
            logger.debug("Changed replicas for leaving {}, myNewReplicas {}", changedReplicas, myNewReplicas);
            replicasToFetch.put(keyspaceName, getNewSourceReplicas(keyspaceName, myNewReplicas));
        }

        StreamPlan stream = new StreamPlan(StreamOperation.RESTORE_REPLICA_COUNT);
        replicasToFetch.forEach((keyspaceName, sources) -> {
            logger.debug("Requesting keyspace {} sources", keyspaceName);
            sources.asMap().forEach((sourceAddress, fetchReplicas) -> {
                logger.debug("Source and our replicas are {}", fetchReplicas);
                //Remember whether this node is providing the full or transient replicas for this range. We are going
                //to pass streaming the local instance of Replica for the range which doesn't tell us anything about the source
                //By encoding it as two separate sets we retain this information about the source.
                RangesAtEndpoint full = fetchReplicas.stream()
                                                             .filter(f -> f.remote.isFull())
                                                             .map(f -> f.local)
                                                             .collect(RangesAtEndpoint.collector(myAddress));
                RangesAtEndpoint transientReplicas = fetchReplicas.stream()
                                                                  .filter(f -> f.remote.isTransient())
                                                                  .map(f -> f.local)
                                                                  .collect(RangesAtEndpoint.collector(myAddress));
                if (logger.isDebugEnabled())
                    logger.debug("Requesting from {} full replicas {} transient replicas {}", sourceAddress, StringUtils.join(full, ", "), StringUtils.join(transientReplicas, ", "));

                stream.requestRanges(sourceAddress, keyspaceName, full, transientReplicas);
            });
        });
        StreamResultFuture future = stream.execute();
        Futures.addCallback(future, new FutureCallback<StreamState>()
        {
            public void onSuccess(StreamState finalState)
            {
                sendReplicationNotification(notifyEndpoint);
            }

            public void onFailure(Throwable t)
            {
                logger.warn("Streaming to restore replica count failed", t);
                // We still want to send the notification
                sendReplicationNotification(notifyEndpoint);
            }
        }, MoreExecutors.directExecutor());
    }

    /**
     * This is used in three contexts, graceful decomission, and restoreReplicaCount/removeNode.
     * Graceful decomission should never lose data and it's going to be important that transient data
     * is streamed to at least one other node from this one for each range.
     *
     * For ranges this node replicates its removal should cause a new replica to be selected either as transient or full
     * for every range. So I believe the current code doesn't have to do anything special because it will engage in streaming
     * for every range it replicates to at least one other node and that should propagate the transient data that was here.
     * When I graphed this out on paper the result of removal looked correct and there are no issues such as
     * this node needing to create a full replica for a range it transiently replicates because what is created is just another
     * transient replica to replace this node.
     * @param keyspaceName
     * @param endpoint
     * @return
     */
    // needs to be modified to accept either a keyspace or ARS.
    static EndpointsByReplica getChangedReplicasForLeaving(String keyspaceName, InetAddressAndPort endpoint, TokenMetadata tokenMetadata, AbstractReplicationStrategy strat)
    {
        // First get all ranges the leaving endpoint is responsible for
        RangesAtEndpoint replicas = strat.getAddressReplicas(endpoint);

        if (logger.isDebugEnabled())
            logger.debug("Node {} replicas [{}]", endpoint, StringUtils.join(replicas, ", "));

        Map<Replica, EndpointsForRange> currentReplicaEndpoints = Maps.newHashMapWithExpectedSize(replicas.size());

        // Find (for each range) all nodes that store replicas for these ranges as well
        TokenMetadata metadata = tokenMetadata.cloneOnlyTokenMap(); // don't do this in the loop! #7758
        for (Replica replica : replicas)
            currentReplicaEndpoints.put(replica, strat.calculateNaturalReplicas(replica.range().right, metadata));

        TokenMetadata temp = tokenMetadata.cloneAfterAllLeft();

        // endpoint might or might not be 'leaving'. If it was not leaving (that is, removenode
        // command was used), it is still present in temp and must be removed.
        if (temp.isMember(endpoint))
            temp.removeEndpoint(endpoint);

        EndpointsByReplica.Builder changedRanges = new EndpointsByReplica.Builder();

        // Go through the ranges and for each range check who will be
        // storing replicas for these ranges when the leaving endpoint
        // is gone. Whoever is present in newReplicaEndpoints list, but
        // not in the currentReplicaEndpoints list, will be needing the
        // range.
        for (Replica replica : replicas)
        {
            EndpointsForRange newReplicaEndpoints = strat.calculateNaturalReplicas(replica.range().right, temp);
            newReplicaEndpoints = newReplicaEndpoints.filter(newReplica -> {
                Optional<Replica> currentReplicaOptional =
                    tryFind(currentReplicaEndpoints.get(replica),
                            currentReplica -> newReplica.endpoint().equals(currentReplica.endpoint())
                    ).toJavaUtil();
                //If it is newly replicating then yes we must do something to get the data there
                if (!currentReplicaOptional.isPresent())
                    return true;

                Replica currentReplica = currentReplicaOptional.get();
                //This transition requires streaming to occur
                //Full -> transient is handled by nodetool cleanup
                //transient -> transient and full -> full don't require any action
                if (currentReplica.isTransient() && newReplica.isFull())
                    return true;
                return false;
            });

            if (logger.isDebugEnabled())
                if (newReplicaEndpoints.isEmpty())
                    logger.debug("Replica {} already in all replicas", replica);
                else
                    logger.debug("Replica {} will be responsibility of {}", replica, StringUtils.join(newReplicaEndpoints, ", "));
            changedRanges.putAll(replica, newReplicaEndpoints, Conflict.NONE);
        }

        return changedRanges.build();
    }

    public void onJoin(InetAddressAndPort endpoint, EndpointState epState)
    {
        for (Map.Entry<ApplicationState, VersionedValue> entry : epState.states())
        {
            onChange(endpoint, entry.getKey(), entry.getValue());
        }
        MigrationManager.instance.scheduleSchemaPull(endpoint, epState);
    }

    public void onAlive(InetAddressAndPort endpoint, EndpointState state)
    {
        MigrationManager.instance.scheduleSchemaPull(endpoint, state);

        if (tokenMetadata.isMember(endpoint))
            notifyUp(endpoint);
    }

    public void onRemove(InetAddressAndPort endpoint)
    {
        tokenMetadata.removeEndpoint(endpoint);
        PendingRangeCalculatorService.instance.update();
    }

    public void onDead(InetAddressAndPort endpoint, EndpointState state)
    {
        // interrupt any outbound connection; if the node is failing and we cannot reconnect,
        // this will rapidly lower the number of bytes we are willing to queue to the node
        MessagingService.instance().interruptOutbound(endpoint);
        notifyDown(endpoint);
    }

    public void onRestart(InetAddressAndPort endpoint, EndpointState state)
    {
        // If we have restarted before the node was even marked down, we need to reset the connection pool
        if (state.isAlive())
            onDead(endpoint, state);

        // Then, the node may have been upgraded and changed its messaging protocol version. If so, we
        // want to update that before we mark the node live again to avoid problems like CASSANDRA-11128.
        VersionedValue netVersion = state.getApplicationState(ApplicationState.NET_VERSION);
        if (netVersion != null)
            updateNetVersion(endpoint, netVersion);
    }


    public String getLoadString()
    {
        return FileUtils.stringifyFileSize(StorageMetrics.load.getCount());
    }

    public Map<String, String> getLoadMapWithPort()
    {
        return getLoadMap(true);
    }

    public Map<String, String> getLoadMap()
    {
        return getLoadMap(false);
    }

    private Map<String, String> getLoadMap(boolean withPort)
    {
        Map<String, String> map = new HashMap<>();
        for (Map.Entry<InetAddressAndPort,Double> entry : LoadBroadcaster.instance.getLoadInfo().entrySet())
        {
            map.put(entry.getKey().getHostAddress(withPort), FileUtils.stringifyFileSize(entry.getValue()));
        }
        // gossiper doesn't see its own updates, so we need to special-case the local node
        map.put(withPort ? FBUtilities.getJustBroadcastAddress().getHostAddress() : FBUtilities.getBroadcastAddressAndPort().toString(), getLoadString());
        return map;
    }

    // TODO
    public final void deliverHints(String host)
    {
        throw new UnsupportedOperationException();
    }

    public Collection<Token> getLocalTokens()
    {
        Collection<Token> tokens = SystemKeyspace.getSavedTokens();
        assert tokens != null && !tokens.isEmpty(); // should not be called before initServer sets this
        return tokens;
    }

    @Nullable
    public InetAddressAndPort getEndpointForHostId(UUID hostId)
    {
        return tokenMetadata.getEndpointForHostId(hostId);
    }

    @Nullable
    public UUID getHostIdForEndpoint(InetAddressAndPort address)
    {
        return tokenMetadata.getHostId(address);
    }

    /* These methods belong to the MBean interface */

    public List<String> getTokens()
    {
        return getTokens(FBUtilities.getBroadcastAddressAndPort());
    }

    public List<String> getTokens(String endpoint) throws UnknownHostException
    {
        return getTokens(InetAddressAndPort.getByName(endpoint));
    }

    private List<String> getTokens(InetAddressAndPort endpoint)
    {
        List<String> strTokens = new ArrayList<>();
        for (Token tok : getTokenMetadata().getTokens(endpoint))
            strTokens.add(tok.toString());
        return strTokens;
    }

    public String getReleaseVersion()
    {
        return FBUtilities.getReleaseVersionString();
    }

    public String getSchemaVersion()
    {
        return Schema.instance.getVersion().toString();
    }

    public String getKeyspaceReplicationInfo(String keyspaceName)
    {
        Keyspace keyspaceInstance = Schema.instance.getKeyspaceInstance(keyspaceName);
        if (keyspaceInstance == null)
            throw new IllegalArgumentException(); // ideally should never happen
        ReplicationParams replicationParams = keyspaceInstance.getMetadata().params.replication;
        String replicationInfo = replicationParams.klass.getSimpleName() + " " + replicationParams.options.toString();
        return replicationInfo;
    }

    @Deprecated
    public List<String> getLeavingNodes()
    {
        return stringify(tokenMetadata.getLeavingEndpoints(), false);
    }

    public List<String> getLeavingNodesWithPort()
    {
        return stringify(tokenMetadata.getLeavingEndpoints(), true);
    }

    @Deprecated
    public List<String> getMovingNodes()
    {
        List<String> endpoints = new ArrayList<>();

        for (Pair<Token, InetAddressAndPort> node : tokenMetadata.getMovingEndpoints())
        {
            endpoints.add(node.right.address.getHostAddress());
        }

        return endpoints;
    }

    public List<String> getMovingNodesWithPort()
    {
        List<String> endpoints = new ArrayList<>();

        for (Pair<Token, InetAddressAndPort> node : tokenMetadata.getMovingEndpoints())
        {
            endpoints.add(node.right.toString());
        }

        return endpoints;
    }


    public List<String> getJoiningNodes()
    {
        return stringify(tokenMetadata.getBootstrapTokens().valueSet(), false);
    }

    @Deprecated
    public List<String> getJoiningNodesWithPort()
    {
        return stringify(tokenMetadata.getBootstrapTokens().valueSet(), true);
    }

    public List<String> getLiveNodes()
    {
        return stringify(Gossiper.instance.getLiveMembers(), false);
    }

    @Deprecated
    public List<String> getLiveNodesWithPort()
    {
        return stringify(Gossiper.instance.getLiveMembers(), true);
    }

    public Set<InetAddressAndPort> getLiveRingMembers()
    {
        return getLiveRingMembers(false);
    }

    public Set<InetAddressAndPort> getLiveRingMembers(boolean excludeDeadStates)
    {
        Set<InetAddressAndPort> ret = new HashSet<>();
        for (InetAddressAndPort ep : Gossiper.instance.getLiveMembers())
        {
            if (excludeDeadStates)
            {
                EndpointState epState = Gossiper.instance.getEndpointStateForEndpoint(ep);
                if (epState == null || Gossiper.instance.isDeadState(epState))
                    continue;
            }

            if (tokenMetadata.isMember(ep))
                ret.add(ep);
        }
        return ret;
    }


    @Deprecated
    public List<String> getUnreachableNodes()
    {
        return stringify(Gossiper.instance.getUnreachableMembers(), false);
    }

    public List<String> getUnreachableNodesWithPort()
    {
        return stringify(Gossiper.instance.getUnreachableMembers(), true);
    }

    public String[] getAllDataFileLocations()
    {
        String[] locations = DatabaseDescriptor.getAllDataFileLocations();
        for (int i = 0; i < locations.length; i++)
            locations[i] = FileUtils.getCanonicalPath(locations[i]);
        return locations;
    }

    public String getCommitLogLocation()
    {
        return FileUtils.getCanonicalPath(DatabaseDescriptor.getCommitLogLocation());
    }

    public String getSavedCachesLocation()
    {
        return FileUtils.getCanonicalPath(DatabaseDescriptor.getSavedCachesLocation());
    }

    private List<String> stringify(Iterable<InetAddressAndPort> endpoints, boolean withPort)
    {
        List<String> stringEndpoints = new ArrayList<>();
        for (InetAddressAndPort ep : endpoints)
        {
            stringEndpoints.add(ep.getHostAddress(withPort));
        }
        return stringEndpoints;
    }

    public int getCurrentGenerationNumber()
    {
        return Gossiper.instance.getCurrentGenerationNumber(FBUtilities.getBroadcastAddressAndPort());
    }

    public int forceKeyspaceCleanup(String keyspaceName, String... tables) throws IOException, ExecutionException, InterruptedException
    {
        return forceKeyspaceCleanup(0, keyspaceName, tables);
    }

    public int forceKeyspaceCleanup(int jobs, String keyspaceName, String... tables) throws IOException, ExecutionException, InterruptedException
    {
        if (SchemaConstants.isLocalSystemKeyspace(keyspaceName))
            throw new RuntimeException("Cleanup of the system keyspace is neither necessary nor wise");

        CompactionManager.AllSSTableOpStatus status = CompactionManager.AllSSTableOpStatus.SUCCESSFUL;
        for (ColumnFamilyStore cfStore : getValidColumnFamilies(false, false, keyspaceName, tables))
        {
            CompactionManager.AllSSTableOpStatus oneStatus = cfStore.forceCleanup(jobs);
            if (oneStatus != CompactionManager.AllSSTableOpStatus.SUCCESSFUL)
                status = oneStatus;
        }
        return status.statusCode;
    }

    public int scrub(boolean disableSnapshot, boolean skipCorrupted, String keyspaceName, String... tables) throws IOException, ExecutionException, InterruptedException
    {
        return scrub(disableSnapshot, skipCorrupted, true, 0, keyspaceName, tables);
    }

    public int scrub(boolean disableSnapshot, boolean skipCorrupted, boolean checkData, String keyspaceName, String... tables) throws IOException, ExecutionException, InterruptedException
    {
        return scrub(disableSnapshot, skipCorrupted, checkData, 0, keyspaceName, tables);
    }

    public int scrub(boolean disableSnapshot, boolean skipCorrupted, boolean checkData, int jobs, String keyspaceName, String... tables) throws IOException, ExecutionException, InterruptedException
    {
        return scrub(disableSnapshot, skipCorrupted, checkData, false, jobs, keyspaceName, tables);
    }

    public int scrub(boolean disableSnapshot, boolean skipCorrupted, boolean checkData, boolean reinsertOverflowedTTL, int jobs, String keyspaceName, String... tables) throws IOException, ExecutionException, InterruptedException
    {
        CompactionManager.AllSSTableOpStatus status = CompactionManager.AllSSTableOpStatus.SUCCESSFUL;
        for (ColumnFamilyStore cfStore : getValidColumnFamilies(true, false, keyspaceName, tables))
        {
            CompactionManager.AllSSTableOpStatus oneStatus = cfStore.scrub(disableSnapshot, skipCorrupted, reinsertOverflowedTTL, checkData, jobs);
            if (oneStatus != CompactionManager.AllSSTableOpStatus.SUCCESSFUL)
                status = oneStatus;
        }
        return status.statusCode;
    }

    @Deprecated
    public int verify(boolean extendedVerify, String keyspaceName, String... tableNames) throws IOException, ExecutionException, InterruptedException
    {
        return verify(extendedVerify, false, false, false, false, false, keyspaceName, tableNames);
    }

    public int verify(boolean extendedVerify, boolean checkVersion, boolean diskFailurePolicy, boolean mutateRepairStatus, boolean checkOwnsTokens, boolean quick, String keyspaceName, String... tableNames) throws IOException, ExecutionException, InterruptedException
    {
        CompactionManager.AllSSTableOpStatus status = CompactionManager.AllSSTableOpStatus.SUCCESSFUL;
        Verifier.Options options = Verifier.options().invokeDiskFailurePolicy(diskFailurePolicy)
                                                     .extendedVerification(extendedVerify)
                                                     .checkVersion(checkVersion)
                                                     .mutateRepairStatus(mutateRepairStatus)
                                                     .checkOwnsTokens(checkOwnsTokens)
                                                     .quick(quick).build();
        logger.info("Verifying {}.{} with options = {}", keyspaceName, Arrays.toString(tableNames), options);
        for (ColumnFamilyStore cfStore : getValidColumnFamilies(false, false, keyspaceName, tableNames))
        {
            CompactionManager.AllSSTableOpStatus oneStatus = cfStore.verify(options);
            if (oneStatus != CompactionManager.AllSSTableOpStatus.SUCCESSFUL)
                status = oneStatus;
        }
        return status.statusCode;
    }

    public int upgradeSSTables(String keyspaceName, boolean excludeCurrentVersion, String... tableNames) throws IOException, ExecutionException, InterruptedException
    {
        return upgradeSSTables(keyspaceName, excludeCurrentVersion, 0, tableNames);
    }

    public int upgradeSSTables(String keyspaceName, boolean excludeCurrentVersion, int jobs, String... tableNames) throws IOException, ExecutionException, InterruptedException
    {
        CompactionManager.AllSSTableOpStatus status = CompactionManager.AllSSTableOpStatus.SUCCESSFUL;
        for (ColumnFamilyStore cfStore : getValidColumnFamilies(true, true, keyspaceName, tableNames))
        {
            CompactionManager.AllSSTableOpStatus oneStatus = cfStore.sstablesRewrite(excludeCurrentVersion, jobs);
            if (oneStatus != CompactionManager.AllSSTableOpStatus.SUCCESSFUL)
                status = oneStatus;
        }
        return status.statusCode;
    }

    public void forceKeyspaceCompaction(boolean splitOutput, String keyspaceName, String... tableNames) throws IOException, ExecutionException, InterruptedException
    {
        for (ColumnFamilyStore cfStore : getValidColumnFamilies(true, false, keyspaceName, tableNames))
        {
            cfStore.forceMajorCompaction(splitOutput);
        }
    }

    public int relocateSSTables(String keyspaceName, String ... columnFamilies) throws IOException, ExecutionException, InterruptedException
    {
        return relocateSSTables(0, keyspaceName, columnFamilies);
    }

    public int relocateSSTables(int jobs, String keyspaceName, String ... columnFamilies) throws IOException, ExecutionException, InterruptedException
    {
        CompactionManager.AllSSTableOpStatus status = CompactionManager.AllSSTableOpStatus.SUCCESSFUL;
        for (ColumnFamilyStore cfs : getValidColumnFamilies(false, false, keyspaceName, columnFamilies))
        {
            CompactionManager.AllSSTableOpStatus oneStatus = cfs.relocateSSTables(jobs);
            if (oneStatus != CompactionManager.AllSSTableOpStatus.SUCCESSFUL)
                status = oneStatus;
        }
        return status.statusCode;
    }

    public int garbageCollect(String tombstoneOptionString, int jobs, String keyspaceName, String ... columnFamilies) throws IOException, ExecutionException, InterruptedException
    {
        TombstoneOption tombstoneOption = TombstoneOption.valueOf(tombstoneOptionString);
        CompactionManager.AllSSTableOpStatus status = CompactionManager.AllSSTableOpStatus.SUCCESSFUL;
        for (ColumnFamilyStore cfs : getValidColumnFamilies(false, false, keyspaceName, columnFamilies))
        {
            CompactionManager.AllSSTableOpStatus oneStatus = cfs.garbageCollect(tombstoneOption, jobs);
            if (oneStatus != CompactionManager.AllSSTableOpStatus.SUCCESSFUL)
                status = oneStatus;
        }
        return status.statusCode;
    }

    /**
     * Takes the snapshot of a multiple column family from different keyspaces. A snapshot name must be specified.
     *
     * @param tag
     *            the tag given to the snapshot; may not be null or empty
     * @param options
     *            Map of options (skipFlush is the only supported option for now)
     * @param entities
     *            list of keyspaces / tables in the form of empty | ks1 ks2 ... | ks1.cf1,ks2.cf2,...
     */
    @Override
    public void takeSnapshot(String tag, Map<String, String> options, String... entities) throws IOException
    {
        boolean skipFlush = Boolean.parseBoolean(options.getOrDefault("skipFlush", "false"));

        if (entities != null && entities.length > 0 && entities[0].contains("."))
        {
            takeMultipleTableSnapshot(tag, skipFlush, entities);
        }
        else
        {
            takeSnapshot(tag, skipFlush, entities);
        }
    }

    /**
     * Takes the snapshot of a specific table. A snapshot name must be
     * specified.
     *
     * @param keyspaceName
     *            the keyspace which holds the specified table
     * @param tableName
     *            the table to snapshot
     * @param tag
     *            the tag given to the snapshot; may not be null or empty
     */
    public void takeTableSnapshot(String keyspaceName, String tableName, String tag)
            throws IOException
    {
        takeMultipleTableSnapshot(tag, false, keyspaceName + "." + tableName);
    }

    public void forceKeyspaceCompactionForTokenRange(String keyspaceName, String startToken, String endToken, String... tableNames) throws IOException, ExecutionException, InterruptedException
    {
        Collection<Range<Token>> tokenRanges = createRepairRangeFrom(startToken, endToken);

        for (ColumnFamilyStore cfStore : getValidColumnFamilies(true, false, keyspaceName, tableNames))
        {
            cfStore.forceCompactionForTokenRange(tokenRanges);
        }
    }

    /**
     * Takes the snapshot for the given keyspaces. A snapshot name must be specified.
     *
     * @param tag the tag given to the snapshot; may not be null or empty
     * @param keyspaceNames the names of the keyspaces to snapshot; empty means "all."
     */
    public void takeSnapshot(String tag, String... keyspaceNames) throws IOException
    {
        takeSnapshot(tag, false, keyspaceNames);
    }

    /**
     * Takes the snapshot of a multiple column family from different keyspaces. A snapshot name must be specified.
     *
     * @param tag
     *            the tag given to the snapshot; may not be null or empty
     * @param tableList
     *            list of tables from different keyspace in the form of ks1.cf1 ks2.cf2
     */
    public void takeMultipleTableSnapshot(String tag, String... tableList)
            throws IOException
    {
        takeMultipleTableSnapshot(tag, false, tableList);
    }

    /**
     * Takes the snapshot for the given keyspaces. A snapshot name must be specified.
     *
     * @param tag the tag given to the snapshot; may not be null or empty
     * @param skipFlush Skip blocking flush of memtable
     * @param keyspaceNames the names of the keyspaces to snapshot; empty means "all."
     */
    private void takeSnapshot(String tag, boolean skipFlush, String... keyspaceNames) throws IOException
    {
        if (operationMode == Mode.JOINING)
            throw new IOException("Cannot snapshot until bootstrap completes");
        if (tag == null || tag.equals(""))
            throw new IOException("You must supply a snapshot name.");

        Iterable<Keyspace> keyspaces;
        if (keyspaceNames.length == 0)
        {
            keyspaces = Keyspace.all();
        }
        else
        {
            ArrayList<Keyspace> t = new ArrayList<>(keyspaceNames.length);
            for (String keyspaceName : keyspaceNames)
                t.add(getValidKeyspace(keyspaceName));
            keyspaces = t;
        }

        // Do a check to see if this snapshot exists before we actually snapshot
        for (Keyspace keyspace : keyspaces)
            if (keyspace.snapshotExists(tag))
                throw new IOException("Snapshot " + tag + " already exists.");


        for (Keyspace keyspace : keyspaces)
            keyspace.snapshot(tag, null, skipFlush);
    }

    /**
     * Takes the snapshot of a multiple column family from different keyspaces. A snapshot name must be specified.
     *
     *
     * @param tag
     *            the tag given to the snapshot; may not be null or empty
     * @param skipFlush
     *            Skip blocking flush of memtable
     * @param tableList
     *            list of tables from different keyspace in the form of ks1.cf1 ks2.cf2
     */
    private void takeMultipleTableSnapshot(String tag, boolean skipFlush, String... tableList)
            throws IOException
    {
        Map<Keyspace, List<String>> keyspaceColumnfamily = new HashMap<Keyspace, List<String>>();
        for (String table : tableList)
        {
            String splittedString[] = StringUtils.split(table, '.');
            if (splittedString.length == 2)
            {
                String keyspaceName = splittedString[0];
                String tableName = splittedString[1];

                if (keyspaceName == null)
                    throw new IOException("You must supply a keyspace name");
                if (operationMode.equals(Mode.JOINING))
                    throw new IOException("Cannot snapshot until bootstrap completes");

                if (tableName == null)
                    throw new IOException("You must supply a table name");
                if (tag == null || tag.equals(""))
                    throw new IOException("You must supply a snapshot name.");

                Keyspace keyspace = getValidKeyspace(keyspaceName);
                ColumnFamilyStore columnFamilyStore = keyspace.getColumnFamilyStore(tableName);
                // As there can be multiple column family from same keyspace check if snapshot exist for that specific
                // columnfamily and not for whole keyspace

                if (columnFamilyStore.snapshotExists(tag))
                    throw new IOException("Snapshot " + tag + " already exists.");
                if (!keyspaceColumnfamily.containsKey(keyspace))
                {
                    keyspaceColumnfamily.put(keyspace, new ArrayList<String>());
                }

                // Add Keyspace columnfamily to map in order to support atomicity for snapshot process.
                // So no snapshot should happen if any one of the above conditions fail for any keyspace or columnfamily
                keyspaceColumnfamily.get(keyspace).add(tableName);

            }
            else
            {
                throw new IllegalArgumentException(
                        "Cannot take a snapshot on secondary index or invalid column family name. You must supply a column family name in the form of keyspace.columnfamily");
            }
        }

        for (Entry<Keyspace, List<String>> entry : keyspaceColumnfamily.entrySet())
        {
            for (String table : entry.getValue())
                entry.getKey().snapshot(tag, table, skipFlush);
        }

    }

    private void verifyKeyspaceIsValid(String keyspaceName)
    {
        if (null != VirtualKeyspaceRegistry.instance.getKeyspaceNullable(keyspaceName))
            throw new IllegalArgumentException("Cannot perform any operations against virtual keyspace " + keyspaceName);

        if (!Schema.instance.getKeyspaces().contains(keyspaceName))
            throw new IllegalArgumentException("Keyspace " + keyspaceName + " does not exist");
    }

    private Keyspace getValidKeyspace(String keyspaceName)
    {
        verifyKeyspaceIsValid(keyspaceName);
        return Keyspace.open(keyspaceName);
    }

    /**
     * Remove the snapshot with the given name from the given keyspaces.
     * If no tag is specified we will remove all snapshots.
     */
    public void clearSnapshot(String tag, String... keyspaceNames) throws IOException
    {
        if(tag == null)
            tag = "";

        Set<String> keyspaces = new HashSet<>();
        for (String dataDir : DatabaseDescriptor.getAllDataFileLocations())
        {
            for(String keyspaceDir : new File(dataDir).list())
            {
                // Only add a ks if it has been specified as a param, assuming params were actually provided.
                if (keyspaceNames.length > 0 && !Arrays.asList(keyspaceNames).contains(keyspaceDir))
                    continue;
                keyspaces.add(keyspaceDir);
            }
        }

        for (String keyspace : keyspaces)
            Keyspace.clearSnapshot(tag, keyspace);

        if (logger.isDebugEnabled())
            logger.debug("Cleared out snapshot directories");
    }

    public Map<String, TabularData> getSnapshotDetails()
    {
        Map<String, TabularData> snapshotMap = new HashMap<>();
        for (Keyspace keyspace : Keyspace.all())
        {
            for (ColumnFamilyStore cfStore : keyspace.getColumnFamilyStores())
            {
                for (Map.Entry<String, Directories.SnapshotSizeDetails> snapshotDetail : cfStore.getSnapshotDetails().entrySet())
                {
                    TabularDataSupport data = (TabularDataSupport)snapshotMap.get(snapshotDetail.getKey());
                    if (data == null)
                    {
                        data = new TabularDataSupport(SnapshotDetailsTabularData.TABULAR_TYPE);
                        snapshotMap.put(snapshotDetail.getKey(), data);
                    }

                    SnapshotDetailsTabularData.from(snapshotDetail.getKey(), keyspace.getName(), cfStore.getTableName(), snapshotDetail, data);
                }
            }
        }
        return snapshotMap;
    }

    public long trueSnapshotsSize()
    {
        long total = 0;
        for (Keyspace keyspace : Keyspace.all())
        {
            if (SchemaConstants.isLocalSystemKeyspace(keyspace.getName()))
                continue;

            for (ColumnFamilyStore cfStore : keyspace.getColumnFamilyStores())
            {
                total += cfStore.trueSnapshotsSize();
            }
        }

        return total;
    }

    public void refreshSizeEstimates() throws ExecutionException
    {
        cleanupSizeEstimates();
        FBUtilities.waitOnFuture(ScheduledExecutors.optionalTasks.submit(SizeEstimatesRecorder.instance));
    }

    public void cleanupSizeEstimates()
    {
        SystemKeyspace.clearAllEstimates();
    }

    /**
     * @param allowIndexes Allow index CF names to be passed in
     * @param autoAddIndexes Automatically add secondary indexes if a CF has them
     * @param keyspaceName keyspace
     * @param cfNames CFs
     * @throws java.lang.IllegalArgumentException when given CF name does not exist
     */
    public Iterable<ColumnFamilyStore> getValidColumnFamilies(boolean allowIndexes, boolean autoAddIndexes, String keyspaceName, String... cfNames) throws IOException
    {
        Keyspace keyspace = getValidKeyspace(keyspaceName);
        return keyspace.getValidColumnFamilies(allowIndexes, autoAddIndexes, cfNames);
    }

    /**
     * Flush all memtables for a keyspace and column families.
     * @param keyspaceName
     * @param tableNames
     * @throws IOException
     */
    public void forceKeyspaceFlush(String keyspaceName, String... tableNames) throws IOException
    {
        for (ColumnFamilyStore cfStore : getValidColumnFamilies(true, false, keyspaceName, tableNames))
        {
            logger.debug("Forcing flush on keyspace {}, CF {}", keyspaceName, cfStore.name);
            cfStore.forceBlockingFlush();
        }
    }

    public int repairAsync(String keyspace, Map<String, String> repairSpec)
    {
        return repair(keyspace, repairSpec, Collections.emptyList()).left;
    }

    public Pair<Integer, Future<?>> repair(String keyspace, Map<String, String> repairSpec, List<ProgressListener> listeners)
    {
        RepairOption option = RepairOption.parse(repairSpec, tokenMetadata.partitioner);
        // if ranges are not specified
        if (option.getRanges().isEmpty())
        {
            if (option.isPrimaryRange())
            {
                // when repairing only primary range, neither dataCenters nor hosts can be set
                if (option.getDataCenters().isEmpty() && option.getHosts().isEmpty())
                    option.getRanges().addAll(getPrimaryRanges(keyspace));
                    // except dataCenters only contain local DC (i.e. -local)
                else if (option.isInLocalDCOnly())
                    option.getRanges().addAll(getPrimaryRangesWithinDC(keyspace));
                else
                    throw new IllegalArgumentException("You need to run primary range repair on all nodes in the cluster.");
            }
            else
            {
                Iterables.addAll(option.getRanges(), getLocalReplicas(keyspace).onlyFull().ranges());
            }
        }
        if (option.getRanges().isEmpty() || Keyspace.open(keyspace).getReplicationStrategy().getReplicationFactor().allReplicas < 2)
            return Pair.create(0, Futures.immediateFuture(null));

        int cmd = nextRepairCommand.incrementAndGet();
        return Pair.create(cmd, ActiveRepairService.repairCommandExecutor().submit(createRepairTask(cmd, keyspace, option, listeners)));
    }

    /**
     * Create collection of ranges that match ring layout from given tokens.
     *
     * @param beginToken beginning token of the range
     * @param endToken end token of the range
     * @return collection of ranges that match ring layout in TokenMetadata
     */
    @VisibleForTesting
    Collection<Range<Token>> createRepairRangeFrom(String beginToken, String endToken)
    {
        Token parsedBeginToken = getTokenFactory().fromString(beginToken);
        Token parsedEndToken = getTokenFactory().fromString(endToken);

        // Break up given range to match ring layout in TokenMetadata
        ArrayList<Range<Token>> repairingRange = new ArrayList<>();

        ArrayList<Token> tokens = new ArrayList<>(tokenMetadata.sortedTokens());
        if (!tokens.contains(parsedBeginToken))
        {
            tokens.add(parsedBeginToken);
        }
        if (!tokens.contains(parsedEndToken))
        {
            tokens.add(parsedEndToken);
        }
        // tokens now contain all tokens including our endpoints
        Collections.sort(tokens);

        int start = tokens.indexOf(parsedBeginToken), end = tokens.indexOf(parsedEndToken);
        for (int i = start; i != end; i = (i+1) % tokens.size())
        {
            Range<Token> range = new Range<>(tokens.get(i), tokens.get((i+1) % tokens.size()));
            repairingRange.add(range);
        }

        return repairingRange;
    }

    public TokenFactory getTokenFactory()
    {
        return tokenMetadata.partitioner.getTokenFactory();
    }

    private FutureTask<Object> createRepairTask(final int cmd, final String keyspace, final RepairOption options, List<ProgressListener> listeners)
    {
        if (!options.getDataCenters().isEmpty() && !options.getDataCenters().contains(DatabaseDescriptor.getLocalDataCenter()))
        {
            throw new IllegalArgumentException("the local data center must be part of the repair");
        }

        RepairRunnable task = new RepairRunnable(this, cmd, options, keyspace);
        task.addProgressListener(progressSupport);
        for (ProgressListener listener : listeners)
            task.addProgressListener(listener);

        if (options.isTraced())
        {
            Runnable r = () ->
            {
                try
                {
                    task.run();
                }
                finally
                {
                    ExecutorLocals.set(null);
                }
            };
            return new FutureTask<>(r, null);
        }
        return new FutureTask<>(task, null);
    }

    public void forceTerminateAllRepairSessions()
    {
        ActiveRepairService.instance.terminateSessions();
    }

    @Nullable
    public List<String> getParentRepairStatus(int cmd)
    {
        Pair<ActiveRepairService.ParentRepairStatus, List<String>> pair = ActiveRepairService.instance.getRepairStatus(cmd);
        return pair == null ? null :
               ImmutableList.<String>builder().add(pair.left.name()).addAll(pair.right).build();
    }

    public void setRepairSessionMaxTreeDepth(int depth)
    {
        DatabaseDescriptor.setRepairSessionMaxTreeDepth(depth);
    }

    public int getRepairSessionMaxTreeDepth()
    {
        return DatabaseDescriptor.getRepairSessionMaxTreeDepth();
    }

    /* End of MBean interface methods */

    /**
     * Get the "primary ranges" for the specified keyspace and endpoint.
     * "Primary ranges" are the ranges that the node is responsible for storing replica primarily.
     * The node that stores replica primarily is defined as the first node returned
     * by {@link AbstractReplicationStrategy#calculateNaturalReplicas}.
     *
     * @param keyspace Keyspace name to check primary ranges
     * @param ep endpoint we are interested in.
     * @return primary ranges for the specified endpoint.
     */
    public Collection<Range<Token>> getPrimaryRangesForEndpoint(String keyspace, InetAddressAndPort ep)
    {
        AbstractReplicationStrategy strategy = Keyspace.open(keyspace).getReplicationStrategy();
        Collection<Range<Token>> primaryRanges = new HashSet<>();
        TokenMetadata metadata = tokenMetadata.cloneOnlyTokenMap();
        for (Token token : metadata.sortedTokens())
        {
            EndpointsForRange replicas = strategy.calculateNaturalReplicas(token, metadata);
            if (replicas.size() > 0 && replicas.get(0).endpoint().equals(ep))
            {
                Preconditions.checkState(replicas.get(0).isFull());
                primaryRanges.add(new Range<>(metadata.getPredecessor(token), token));
            }
        }
        return primaryRanges;
    }

    /**
     * Get the "primary ranges" within local DC for the specified keyspace and endpoint.
     *
     * @see #getPrimaryRangesForEndpoint(String, InetAddressAndPort)
     * @param keyspace Keyspace name to check primary ranges
     * @param referenceEndpoint endpoint we are interested in.
     * @return primary ranges within local DC for the specified endpoint.
     */
    public Collection<Range<Token>> getPrimaryRangeForEndpointWithinDC(String keyspace, InetAddressAndPort referenceEndpoint)
    {
        TokenMetadata metadata = tokenMetadata.cloneOnlyTokenMap();
        String localDC = DatabaseDescriptor.getEndpointSnitch().getDatacenter(referenceEndpoint);
        Collection<InetAddressAndPort> localDcNodes = metadata.getTopology().getDatacenterEndpoints().get(localDC);
        AbstractReplicationStrategy strategy = Keyspace.open(keyspace).getReplicationStrategy();

        Collection<Range<Token>> localDCPrimaryRanges = new HashSet<>();
        for (Token token : metadata.sortedTokens())
        {
            EndpointsForRange replicas = strategy.calculateNaturalReplicas(token, metadata);
            for (Replica replica : replicas)
            {
                if (localDcNodes.contains(replica.endpoint()))
                {
                    if (replica.endpoint().equals(referenceEndpoint))
                    {
                        localDCPrimaryRanges.add(new Range<>(metadata.getPredecessor(token), token));
                    }
                    break;
                }
            }
        }

        return localDCPrimaryRanges;
    }

    public Collection<Range<Token>> getLocalPrimaryRange()
    {
        return getLocalPrimaryRangeForEndpoint(FBUtilities.getBroadcastAddressAndPort());
    }

    public Collection<Range<Token>> getLocalPrimaryRangeForEndpoint(InetAddressAndPort referenceEndpoint)
    {
        IEndpointSnitch snitch = DatabaseDescriptor.getEndpointSnitch();
        TokenMetadata tokenMetadata = this.tokenMetadata.cloneOnlyTokenMap();
        String dc = snitch.getDatacenter(referenceEndpoint);
        Set<Token> tokens = new HashSet<>(tokenMetadata.getTokens(referenceEndpoint));

        // filter tokens to the single DC
        List<Token> filteredTokens = Lists.newArrayList();
        for (Token token : tokenMetadata.sortedTokens())
        {
            InetAddressAndPort endpoint = tokenMetadata.getEndpoint(token);
            if (dc.equals(snitch.getDatacenter(endpoint)))
                filteredTokens.add(token);
        }

        return getAllRanges(filteredTokens).stream()
                                           .filter(t -> tokens.contains(t.right))
                                           .collect(Collectors.toList());
    }

    /**
     * Get all ranges that span the ring given a set
     * of tokens. All ranges are in sorted order of
     * ranges.
     * @return ranges in sorted order
    */
    public List<Range<Token>> getAllRanges(List<Token> sortedTokens)
    {
        if (logger.isTraceEnabled())
            logger.trace("computing ranges for {}", StringUtils.join(sortedTokens, ", "));

        if (sortedTokens.isEmpty())
            return Collections.emptyList();
        int size = sortedTokens.size();
        List<Range<Token>> ranges = new ArrayList<>(size + 1);
        for (int i = 1; i < size; ++i)
        {
            Range<Token> range = new Range<>(sortedTokens.get(i - 1), sortedTokens.get(i));
            ranges.add(range);
        }
        Range<Token> range = new Range<>(sortedTokens.get(size - 1), sortedTokens.get(0));
        ranges.add(range);

        return ranges;
    }

    /**
     * This method returns the N endpoints that are responsible for storing the
     * specified key i.e for replication.
     *
     * @param keyspaceName keyspace name also known as keyspace
     * @param cf Column family name
     * @param key key for which we need to find the endpoint
     * @return the endpoint responsible for this key
     */
    @Deprecated
    public List<InetAddress> getNaturalEndpoints(String keyspaceName, String cf, String key)
    {
        EndpointsForToken replicas = getNaturalReplicasForToken(keyspaceName, cf, key);
        List<InetAddress> inetList = new ArrayList<>(replicas.size());
        replicas.forEach(r -> inetList.add(r.endpoint().address));
        return inetList;
    }

    public List<String> getNaturalEndpointsWithPort(String keyspaceName, String cf, String key)
    {
        return Replicas.stringify(getNaturalReplicasForToken(keyspaceName, cf, key), true);
    }

    @Deprecated
    public List<InetAddress> getNaturalEndpoints(String keyspaceName, ByteBuffer key)
    {
        EndpointsForToken replicas = getNaturalReplicasForToken(keyspaceName, key);
        List<InetAddress> inetList = new ArrayList<>(replicas.size());
        replicas.forEach(r -> inetList.add(r.endpoint().address));
        return inetList;
    }

    public List<String> getNaturalEndpointsWithPort(String keyspaceName, ByteBuffer key)
    {
        EndpointsForToken replicas = getNaturalReplicasForToken(keyspaceName, key);
        return Replicas.stringify(replicas, true);
    }

    public EndpointsForToken getNaturalReplicasForToken(String keyspaceName, String cf, String key)
    {
        KeyspaceMetadata ksMetaData = Schema.instance.getKeyspaceMetadata(keyspaceName);
        if (ksMetaData == null)
            throw new IllegalArgumentException("Unknown keyspace '" + keyspaceName + "'");

        TableMetadata metadata = ksMetaData.getTableOrViewNullable(cf);
        if (metadata == null)
            throw new IllegalArgumentException("Unknown table '" + cf + "' in keyspace '" + keyspaceName + "'");

        return getNaturalReplicasForToken(keyspaceName, metadata.partitionKeyType.fromString(key));
    }

    public EndpointsForToken getNaturalReplicasForToken(String keyspaceName, ByteBuffer key)
    {
        Token token = tokenMetadata.partitioner.getToken(key);
        return Keyspace.open(keyspaceName).getReplicationStrategy().getNaturalReplicasForToken(token);
    }

    public void setLoggingLevel(String classQualifier, String rawLevel) throws Exception
    {
        LoggingSupportFactory.getLoggingSupport().setLoggingLevel(classQualifier, rawLevel);
    }

    /**
     * @return the runtime logging levels for all the configured loggers
     */
    @Override
    public Map<String,String> getLoggingLevels()
    {
        return LoggingSupportFactory.getLoggingSupport().getLoggingLevels();
    }

    /**
     * @return list of Token ranges (_not_ keys!) together with estimated key count,
     *      breaking up the data this node is responsible for into pieces of roughly keysPerSplit
     */
    public List<Pair<Range<Token>, Long>> getSplits(String keyspaceName, String cfName, Range<Token> range, int keysPerSplit)
    {
        Keyspace t = Keyspace.open(keyspaceName);
        ColumnFamilyStore cfs = t.getColumnFamilyStore(cfName);
        List<DecoratedKey> keys = keySamples(Collections.singleton(cfs), range);

        long totalRowCountEstimate = cfs.estimatedKeysForRange(range);

        // splitCount should be much smaller than number of key samples, to avoid huge sampling error
        int minSamplesPerSplit = 4;
        int maxSplitCount = keys.size() / minSamplesPerSplit + 1;
        int splitCount = Math.max(1, Math.min(maxSplitCount, (int)(totalRowCountEstimate / keysPerSplit)));

        List<Token> tokens = keysToTokens(range, keys);
        return getSplits(tokens, splitCount, cfs);
    }

    private List<Pair<Range<Token>, Long>> getSplits(List<Token> tokens, int splitCount, ColumnFamilyStore cfs)
    {
        double step = (double) (tokens.size() - 1) / splitCount;
        Token prevToken = tokens.get(0);
        List<Pair<Range<Token>, Long>> splits = Lists.newArrayListWithExpectedSize(splitCount);
        for (int i = 1; i <= splitCount; i++)
        {
            int index = (int) Math.round(i * step);
            Token token = tokens.get(index);
            Range<Token> range = new Range<>(prevToken, token);
            // always return an estimate > 0 (see CASSANDRA-7322)
            splits.add(Pair.create(range, Math.max(cfs.metadata().params.minIndexInterval, cfs.estimatedKeysForRange(range))));
            prevToken = token;
        }
        return splits;
    }

    private List<Token> keysToTokens(Range<Token> range, List<DecoratedKey> keys)
    {
        List<Token> tokens = Lists.newArrayListWithExpectedSize(keys.size() + 2);
        tokens.add(range.left);
        for (DecoratedKey key : keys)
            tokens.add(key.getToken());
        tokens.add(range.right);
        return tokens;
    }

    private List<DecoratedKey> keySamples(Iterable<ColumnFamilyStore> cfses, Range<Token> range)
    {
        List<DecoratedKey> keys = new ArrayList<>();
        for (ColumnFamilyStore cfs : cfses)
            Iterables.addAll(keys, cfs.keySamples(range));
        FBUtilities.sortSampledKeys(keys, range);
        return keys;
    }

    /**
     * Broadcast leaving status and update local tokenMetadata accordingly
     */
    private void startLeaving()
    {
        Gossiper.instance.addLocalApplicationState(ApplicationState.STATUS_WITH_PORT, valueFactory.leaving(getLocalTokens()));
        Gossiper.instance.addLocalApplicationState(ApplicationState.STATUS, valueFactory.leaving(getLocalTokens()));
        tokenMetadata.addLeavingEndpoint(FBUtilities.getBroadcastAddressAndPort());
        PendingRangeCalculatorService.instance.update();
    }

    public void decommission(boolean force) throws InterruptedException
    {
        TokenMetadata metadata = tokenMetadata.cloneAfterAllLeft();
        if (operationMode != Mode.LEAVING)
        {
            if (!tokenMetadata.isMember(FBUtilities.getBroadcastAddressAndPort()))
                throw new UnsupportedOperationException("local node is not a member of the token ring yet");
            if (metadata.getAllEndpoints().size() < 2)
                    throw new UnsupportedOperationException("no other normal nodes in the ring; decommission would be pointless");
            if (operationMode != Mode.NORMAL)
                throw new UnsupportedOperationException("Node in " + operationMode + " state; wait for status to become normal or restart");
        }
        if (!isDecommissioning.compareAndSet(false, true))
            throw new IllegalStateException("Node is still decommissioning. Check nodetool netstats.");

        if (logger.isDebugEnabled())
            logger.debug("DECOMMISSIONING");

        try
        {
            PendingRangeCalculatorService.instance.blockUntilFinished();

            String dc = DatabaseDescriptor.getEndpointSnitch().getLocalDatacenter();

            if (operationMode != Mode.LEAVING) // If we're already decommissioning there is no point checking RF/pending ranges
            {
                int rf, numNodes;
                for (String keyspaceName : Schema.instance.getNonLocalStrategyKeyspaces())
                {
                    if (!force)
                    {
                        Keyspace keyspace = Keyspace.open(keyspaceName);
                        if (keyspace.getReplicationStrategy() instanceof NetworkTopologyStrategy)
                        {
                            NetworkTopologyStrategy strategy = (NetworkTopologyStrategy) keyspace.getReplicationStrategy();
                            rf = strategy.getReplicationFactor(dc).allReplicas;
                            numNodes = metadata.getTopology().getDatacenterEndpoints().get(dc).size();
                        }
                        else
                        {
                            numNodes = metadata.getAllEndpoints().size();
                            rf = keyspace.getReplicationStrategy().getReplicationFactor().allReplicas;
                        }

                        if (numNodes <= rf)
                            throw new UnsupportedOperationException("Not enough live nodes to maintain replication factor in keyspace "
                                                                    + keyspaceName + " (RF = " + rf + ", N = " + numNodes + ")."
                                                                    + " Perform a forceful decommission to ignore.");
                    }
                    // TODO: do we care about fixing transient/full self-movements here? probably
                    if (tokenMetadata.getPendingRanges(keyspaceName, FBUtilities.getBroadcastAddressAndPort()).size() > 0)
                        throw new UnsupportedOperationException("data is currently moving to this node; unable to leave the ring");
                }
            }

            startLeaving();
            long timeout = Math.max(RING_DELAY, BatchlogManager.instance.getBatchlogTimeout());
            setMode(Mode.LEAVING, "sleeping " + timeout + " ms for batch processing and pending range setup", true);
            Thread.sleep(timeout);

            Runnable finishLeaving = new Runnable()
            {
                public void run()
                {
                    shutdownClientServers();
                    Gossiper.instance.stop();
                    try
                    {
                        MessagingService.instance().shutdown();
                    }
                    catch (IOError ioe)
                    {
                        logger.info("failed to shutdown message service: {}", ioe);
                    }
                    Stage.shutdownNow();
                    SystemKeyspace.setBootstrapState(SystemKeyspace.BootstrapState.DECOMMISSIONED);
                    setMode(Mode.DECOMMISSIONED, true);
                    // let op be responsible for killing the process
                }
            };
            unbootstrap(finishLeaving);
        }
        catch (InterruptedException e)
        {
            throw new RuntimeException("Node interrupted while decommissioning");
        }
        catch (ExecutionException e)
        {
            logger.error("Error while decommissioning node ", e.getCause());
            throw new RuntimeException("Error while decommissioning node: " + e.getCause().getMessage());
        }
        finally
        {
            isDecommissioning.set(false);
        }
    }

    private void leaveRing()
    {
        SystemKeyspace.setBootstrapState(SystemKeyspace.BootstrapState.NEEDS_BOOTSTRAP);
        tokenMetadata.removeEndpoint(FBUtilities.getBroadcastAddressAndPort());
        PendingRangeCalculatorService.instance.update();

        Gossiper.instance.addLocalApplicationState(ApplicationState.STATUS_WITH_PORT, valueFactory.left(getLocalTokens(),Gossiper.computeExpireTime()));
        Gossiper.instance.addLocalApplicationState(ApplicationState.STATUS, valueFactory.left(getLocalTokens(),Gossiper.computeExpireTime()));
        int delay = Math.max(RING_DELAY, Gossiper.intervalInMillis * 2);
        logger.info("Announcing that I have left the ring for {}ms", delay);
        Uninterruptibles.sleepUninterruptibly(delay, MILLISECONDS);
    }

    private void unbootstrap(Runnable onFinish) throws ExecutionException, InterruptedException
    {
        Map<String, EndpointsByReplica> rangesToStream = new HashMap<>();

        for (String keyspaceName : Schema.instance.getNonLocalStrategyKeyspaces())
        {
            EndpointsByReplica rangesMM = getChangedReplicasForLeaving(keyspaceName, FBUtilities.getBroadcastAddressAndPort(), tokenMetadata, Keyspace.open(keyspaceName).getReplicationStrategy());

            if (logger.isDebugEnabled())
                logger.debug("Ranges needing transfer are [{}]", StringUtils.join(rangesMM.keySet(), ","));

            rangesToStream.put(keyspaceName, rangesMM);
        }

        setMode(Mode.LEAVING, "replaying batch log and streaming data to other nodes", true);

        // Start with BatchLog replay, which may create hints but no writes since this is no longer a valid endpoint.
        Future<?> batchlogReplay = BatchlogManager.instance.startBatchlogReplay();
        Future<StreamState> streamSuccess = streamRanges(rangesToStream);

        // Wait for batch log to complete before streaming hints.
        logger.debug("waiting for batch log processing.");
        batchlogReplay.get();

        setMode(Mode.LEAVING, "streaming hints to other nodes", true);

        Future hintsSuccess = streamHints();

        // wait for the transfer runnables to signal the latch.
        logger.debug("waiting for stream acks.");
        streamSuccess.get();
        hintsSuccess.get();
        logger.debug("stream acks all received.");
        leaveRing();
        onFinish.run();
    }

    private Future streamHints()
    {
        return HintsService.instance.transferHints(this::getPreferredHintsStreamTarget);
    }

    private static EndpointsForRange getStreamCandidates(Collection<InetAddressAndPort> endpoints)
    {
        endpoints = endpoints.stream()
                             .filter(endpoint -> FailureDetector.instance.isAlive(endpoint) && !FBUtilities.getBroadcastAddressAndPort().equals(endpoint))
                             .collect(Collectors.toList());

        return SystemReplicas.getSystemReplicas(endpoints);
    }
    /**
     * Find the best target to stream hints to. Currently the closest peer according to the snitch
     */
    private UUID getPreferredHintsStreamTarget()
    {
        Set<InetAddressAndPort> endpoints = StorageService.instance.getTokenMetadata().cloneAfterAllLeft().getAllEndpoints();

        EndpointsForRange candidates = getStreamCandidates(endpoints);
        if (candidates.isEmpty())
        {
            logger.warn("Unable to stream hints since no live endpoints seen");
            throw new RuntimeException("Unable to stream hints since no live endpoints seen");
        }
        else
        {
            // stream to the closest peer as chosen by the snitch
            candidates = DatabaseDescriptor.getEndpointSnitch().sortedByProximity(FBUtilities.getBroadcastAddressAndPort(), candidates);
            InetAddressAndPort hintsDestinationHost = candidates.get(0).endpoint();
            return tokenMetadata.getHostId(hintsDestinationHost);
        }
    }

    public void move(String newToken) throws IOException
    {
        try
        {
            getTokenFactory().validate(newToken);
        }
        catch (ConfigurationException e)
        {
            throw new IOException(e.getMessage());
        }
        move(getTokenFactory().fromString(newToken));
    }

    /**
     * move the node to new token or find a new token to boot to according to load
     *
     * @param newToken new token to boot to, or if null, find balanced token to boot to
     *
     * @throws IOException on any I/O operation error
     */
    private void move(Token newToken) throws IOException
    {
        if (newToken == null)
            throw new IOException("Can't move to the undefined (null) token.");

        if (tokenMetadata.sortedTokens().contains(newToken))
            throw new IOException("target token " + newToken + " is already owned by another node.");

        // address of the current node
        InetAddressAndPort localAddress = FBUtilities.getBroadcastAddressAndPort();

        // This doesn't make any sense in a vnodes environment.
        if (getTokenMetadata().getTokens(localAddress).size() > 1)
        {
            logger.error("Invalid request to move(Token); This node has more than one token and cannot be moved thusly.");
            throw new UnsupportedOperationException("This node has more than one token and cannot be moved thusly.");
        }

        List<String> keyspacesToProcess = Schema.instance.getNonLocalStrategyKeyspaces();

        PendingRangeCalculatorService.instance.blockUntilFinished();
        // checking if data is moving to this node
        for (String keyspaceName : keyspacesToProcess)
        {
            // TODO: do we care about fixing transient/full self-movements here?
            if (tokenMetadata.getPendingRanges(keyspaceName, localAddress).size() > 0)
                throw new UnsupportedOperationException("data is currently moving to this node; unable to leave the ring");
        }

        Gossiper.instance.addLocalApplicationState(ApplicationState.STATUS_WITH_PORT, valueFactory.moving(newToken));
        Gossiper.instance.addLocalApplicationState(ApplicationState.STATUS, valueFactory.moving(newToken));
        setMode(Mode.MOVING, String.format("Moving %s from %s to %s.", localAddress, getLocalTokens().iterator().next(), newToken), true);

        setMode(Mode.MOVING, String.format("Sleeping %s ms before start streaming/fetching ranges", RING_DELAY), true);
        Uninterruptibles.sleepUninterruptibly(RING_DELAY, MILLISECONDS);

        RangeRelocator relocator = new RangeRelocator(Collections.singleton(newToken), keyspacesToProcess, tokenMetadata);
        relocator.calculateToFromStreams();

        if (relocator.streamsNeeded())
        {
            setMode(Mode.MOVING, "fetching new ranges and streaming old ranges", true);
            try
            {
                relocator.stream().get();
            }
            catch (ExecutionException | InterruptedException e)
            {
                throw new RuntimeException("Interrupted while waiting for stream/fetch ranges to finish: " + e.getMessage());
            }
        }
        else
        {
            setMode(Mode.MOVING, "No ranges to fetch/stream", true);
        }

        setTokens(Collections.singleton(newToken)); // setting new token as we have everything settled

        if (logger.isDebugEnabled())
            logger.debug("Successfully moved to new token {}", getLocalTokens().iterator().next());
    }

    public String getRemovalStatus()
    {
        return getRemovalStatus(false);
    }

    public String getRemovalStatusWithPort()
    {
        return getRemovalStatus(true);
    }

    /**
     * Get the status of a token removal.
     */
    private String getRemovalStatus(boolean withPort)
    {
        if (removingNode == null)
        {
            return "No token removals in process.";
        }

        Collection toFormat = replicatingNodes;
        if (!withPort)
        {
            toFormat = new ArrayList(replicatingNodes.size());
            for (InetAddressAndPort node : replicatingNodes)
            {
                toFormat.add(node.toString(false));
            }
        }

        return String.format("Removing token (%s). Waiting for replication confirmation from [%s].",
                             tokenMetadata.getToken(removingNode),
                             StringUtils.join(toFormat, ","));
    }

    /**
     * Force a remove operation to complete. This may be necessary if a remove operation
     * blocks forever due to node/stream failure. removeNode() must be called
     * first, this is a last resort measure.  No further attempt will be made to restore replicas.
     */
    public void forceRemoveCompletion()
    {
        if (!replicatingNodes.isEmpty()  || tokenMetadata.getSizeOfLeavingEndpoints() > 0)
        {
            logger.warn("Removal not confirmed for for {}", StringUtils.join(this.replicatingNodes, ","));
            for (InetAddressAndPort endpoint : tokenMetadata.getLeavingEndpoints())
            {
                UUID hostId = tokenMetadata.getHostId(endpoint);
                Gossiper.instance.advertiseTokenRemoved(endpoint, hostId);
                excise(tokenMetadata.getTokens(endpoint), endpoint);
            }
            replicatingNodes.clear();
            removingNode = null;
        }
        else
        {
            logger.warn("No nodes to force removal on, call 'removenode' first");
        }
    }

    /**
     * Remove a node that has died, attempting to restore the replica count.
     * If the node is alive, decommission should be attempted.  If decommission
     * fails, then removeNode should be called.  If we fail while trying to
     * restore the replica count, finally forceRemoveCompleteion should be
     * called to forcibly remove the node without regard to replica count.
     *
     * @param hostIdString Host ID for the node
     */
    public void removeNode(String hostIdString)
    {
        InetAddressAndPort myAddress = FBUtilities.getBroadcastAddressAndPort();
        UUID localHostId = tokenMetadata.getHostId(myAddress);
        UUID hostId = UUID.fromString(hostIdString);
        InetAddressAndPort endpoint = tokenMetadata.getEndpointForHostId(hostId);

        if (endpoint == null)
            throw new UnsupportedOperationException("Host ID not found.");

        if (!tokenMetadata.isMember(endpoint))
            throw new UnsupportedOperationException("Node to be removed is not a member of the token ring");

        if (endpoint.equals(myAddress))
             throw new UnsupportedOperationException("Cannot remove self");

        if (Gossiper.instance.getLiveMembers().contains(endpoint))
            throw new UnsupportedOperationException("Node " + endpoint + " is alive and owns this ID. Use decommission command to remove it from the ring");

        // A leaving endpoint that is dead is already being removed.
        if (tokenMetadata.isLeaving(endpoint))
            logger.warn("Node {} is already being removed, continuing removal anyway", endpoint);

        if (!replicatingNodes.isEmpty())
            throw new UnsupportedOperationException("This node is already processing a removal. Wait for it to complete, or use 'removenode force' if this has failed.");

        Collection<Token> tokens = tokenMetadata.getTokens(endpoint);

        // Find the endpoints that are going to become responsible for data
        for (String keyspaceName : Schema.instance.getNonLocalStrategyKeyspaces())
        {
            // if the replication factor is 1 the data is lost so we shouldn't wait for confirmation
            if (Keyspace.open(keyspaceName).getReplicationStrategy().getReplicationFactor().allReplicas == 1)
                continue;

            // get all ranges that change ownership (that is, a node needs
            // to take responsibility for new range)
            EndpointsByReplica changedRanges = getChangedReplicasForLeaving(keyspaceName, endpoint, tokenMetadata, Keyspace.open(keyspaceName).getReplicationStrategy());
            IFailureDetector failureDetector = FailureDetector.instance;
            for (InetAddressAndPort ep : transform(changedRanges.flattenValues(), Replica::endpoint))
            {
                if (failureDetector.isAlive(ep))
                    replicatingNodes.add(ep);
                else
                    logger.warn("Endpoint {} is down and will not receive data for re-replication of {}", ep, endpoint);
            }
        }
        removingNode = endpoint;

        tokenMetadata.addLeavingEndpoint(endpoint);
        PendingRangeCalculatorService.instance.update();

        // the gossiper will handle spoofing this node's state to REMOVING_TOKEN for us
        // we add our own token so other nodes to let us know when they're done
        Gossiper.instance.advertiseRemoving(endpoint, hostId, localHostId);

        // kick off streaming commands
        restoreReplicaCount(endpoint, myAddress);

        // wait for ReplicationDoneVerbHandler to signal we're done
        while (!replicatingNodes.isEmpty())
        {
            Uninterruptibles.sleepUninterruptibly(100, MILLISECONDS);
        }

        excise(tokens, endpoint);

        // gossiper will indicate the token has left
        Gossiper.instance.advertiseTokenRemoved(endpoint, hostId);

        replicatingNodes.clear();
        removingNode = null;
    }

    public void confirmReplication(InetAddressAndPort node)
    {
        // replicatingNodes can be empty in the case where this node used to be a removal coordinator,
        // but restarted before all 'replication finished' messages arrived. In that case, we'll
        // still go ahead and acknowledge it.
        if (!replicatingNodes.isEmpty())
        {
            replicatingNodes.remove(node);
        }
        else
        {
            logger.info("Received unexpected REPLICATION_FINISHED message from {}. Was this node recently a removal coordinator?", node);
        }
    }

    public String getOperationMode()
    {
        return operationMode.toString();
    }

    public boolean isStarting()
    {
        return operationMode == Mode.STARTING;
    }

    public boolean isMoving()
    {
        return operationMode == Mode.MOVING;
    }

    public boolean isJoining()
    {
        return operationMode == Mode.JOINING;
    }

    public boolean isDrained()
    {
        return operationMode == Mode.DRAINED;
    }

    public boolean isDraining()
    {
        return operationMode == Mode.DRAINING;
    }

    public String getDrainProgress()
    {
        return String.format("Drained %s/%s ColumnFamilies", remainingCFs, totalCFs);
    }

    /**
     * Shuts node off to writes, empties memtables and the commit log.
     */
    public synchronized void drain() throws IOException, InterruptedException, ExecutionException
    {
        drain(false);
    }

    protected synchronized void drain(boolean isFinalShutdown) throws IOException, InterruptedException, ExecutionException
    {
        ExecutorService counterMutationStage = Stage.COUNTER_MUTATION.executor();
        ExecutorService viewMutationStage = Stage.VIEW_MUTATION.executor();
        ExecutorService mutationStage = Stage.MUTATION.executor();

        if (mutationStage.isTerminated()
            && counterMutationStage.isTerminated()
            && viewMutationStage.isTerminated())
        {
            if (!isFinalShutdown)
                logger.warn("Cannot drain node (did it already happen?)");
            return;
        }

        assert !isShutdown;
        isShutdown = true;

        Throwable preShutdownHookThrowable = Throwables.perform(null, preShutdownHooks.stream().map(h -> h::run));
        if (preShutdownHookThrowable != null)
            logger.error("Attempting to continue draining after pre-shutdown hooks returned exception", preShutdownHookThrowable);

        try
        {
            setMode(Mode.DRAINING, "starting drain process", !isFinalShutdown);

            try
            {
                /* not clear this is reasonable time, but propagated from prior embedded behaviour */
                BatchlogManager.instance.shutdownAndWait(1L, MINUTES);
            }
            catch (TimeoutException t)
            {
                logger.error("Batchlog manager timed out shutting down", t);
            }

            HintsService.instance.pauseDispatch();

            if (daemon != null)
                shutdownClientServers();
            ScheduledExecutors.optionalTasks.shutdown();
            Gossiper.instance.stop();

            if (!isFinalShutdown)
                setMode(Mode.DRAINING, "shutting down MessageService", false);

            // In-progress writes originating here could generate hints to be written, so shut down MessagingService
            // before mutation stage, so we can get all the hints saved before shutting down
            MessagingService.instance().shutdown();

            if (!isFinalShutdown)
                setMode(Mode.DRAINING, "clearing mutation stage", false);
            viewMutationStage.shutdown();
            counterMutationStage.shutdown();
            mutationStage.shutdown();
            viewMutationStage.awaitTermination(3600, TimeUnit.SECONDS);
            counterMutationStage.awaitTermination(3600, TimeUnit.SECONDS);
            mutationStage.awaitTermination(3600, TimeUnit.SECONDS);

            StorageProxy.instance.verifyNoHintsInProgress();

            if (!isFinalShutdown)
                setMode(Mode.DRAINING, "flushing column families", false);

            // disable autocompaction - we don't want to start any new compactions while we are draining
            for (Keyspace keyspace : Keyspace.all())
                for (ColumnFamilyStore cfs : keyspace.getColumnFamilyStores())
                    cfs.disableAutoCompaction();

            // count CFs first, since forceFlush could block for the flushWriter to get a queue slot empty
            totalCFs = 0;
            for (Keyspace keyspace : Keyspace.nonSystem())
                totalCFs += keyspace.getColumnFamilyStores().size();
            remainingCFs = totalCFs;
            // flush
            List<Future<?>> flushes = new ArrayList<>();
            for (Keyspace keyspace : Keyspace.nonSystem())
            {
                for (ColumnFamilyStore cfs : keyspace.getColumnFamilyStores())
                    flushes.add(cfs.forceFlush());
            }
            // wait for the flushes.
            // TODO this is a godawful way to track progress, since they flush in parallel.  a long one could
            // thus make several short ones "instant" if we wait for them later.
            for (Future f : flushes)
            {
                try
                {
                    FBUtilities.waitOnFuture(f);
                }
                catch (Throwable t)
                {
                    JVMStabilityInspector.inspectThrowable(t);
                    // don't let this stop us from shutting down the commitlog and other thread pools
                    logger.warn("Caught exception while waiting for memtable flushes during shutdown hook", t);
                }

                remainingCFs--;
            }

            // Interrupt ongoing compactions and shutdown CM to prevent further compactions.
            CompactionManager.instance.forceShutdown();
            // Flush the system tables after all other tables are flushed, just in case flushing modifies any system state
            // like CASSANDRA-5151. Don't bother with progress tracking since system data is tiny.
            // Flush system tables after stopping compactions since they modify
            // system tables (for example compactions can obsolete sstables and the tidiers in SSTableReader update
            // system tables, see SSTableReader.GlobalTidy)
            flushes.clear();
            for (Keyspace keyspace : Keyspace.system())
            {
                for (ColumnFamilyStore cfs : keyspace.getColumnFamilyStores())
                    flushes.add(cfs.forceFlush());
            }
            FBUtilities.waitOnFutures(flushes);

            HintsService.instance.shutdownBlocking();

            // Interrupt ongoing compactions and shutdown CM to prevent further compactions.
            CompactionManager.instance.forceShutdown();

            // whilst we've flushed all the CFs, which will have recycled all completed segments, we want to ensure
            // there are no segments to replay, so we force the recycling of any remaining (should be at most one)
            CommitLog.instance.forceRecycleAllSegments();

            CommitLog.instance.shutdownBlocking();

            // wait for miscellaneous tasks like sstable and commitlog segment deletion
            ScheduledExecutors.nonPeriodicTasks.shutdown();
            if (!ScheduledExecutors.nonPeriodicTasks.awaitTermination(1, MINUTES))
                logger.warn("Failed to wait for non periodic tasks to shutdown");

            ColumnFamilyStore.shutdownPostFlushExecutor();
            setMode(Mode.DRAINED, !isFinalShutdown);
        }
        catch (Throwable t)
        {
            logger.error("Caught an exception while draining ", t);
        }
        finally
        {
            Throwable postShutdownHookThrowable = Throwables.perform(null, postShutdownHooks.stream().map(h -> h::run));
            if (postShutdownHookThrowable != null)
                logger.error("Post-shutdown hooks returned exception", postShutdownHookThrowable);
        }
    }

    /**
     * Add a runnable which will be called before shut down or drain. This is useful for other
     * applications running in the same JVM which may want to shut down first rather than time
     * out attempting to use Cassandra calls which will no longer work.
     * @param hook: the code to run
     * @return true on success, false if Cassandra is already shutting down, in which case the runnable
     * has NOT been added.
     */
    public synchronized boolean addPreShutdownHook(Runnable hook)
    {
        if (!isDraining() && !isDrained())
            return preShutdownHooks.add(hook);

        return false;
    }

    /**
     * Remove a preshutdown hook
     */
    public synchronized boolean removePreShutdownHook(Runnable hook)
    {
        return preShutdownHooks.remove(hook);
    }

    /**
     * Add a runnable which will be called after shutdown or drain. This is useful for other applications
     * running in the same JVM that Cassandra needs to work and should shut down later.
     * @param hook: the code to run
     * @return true on success, false if Cassandra is already shutting down, in which case the runnable has NOT been
     * added.
     */
    public synchronized boolean addPostShutdownHook(Runnable hook)
    {
        if (!isDraining() && !isDrained())
            return postShutdownHooks.add(hook);

        return false;
    }

    /**
     * Remove a postshutdownhook
     */
    public synchronized boolean removePostShutdownHook(Runnable hook)
    {
        return postShutdownHooks.remove(hook);
    }

    /**
     * Some services are shutdown during draining and we should not attempt to start them again.
     *
     * @param service - the name of the service we are trying to start.
     * @throws IllegalStateException - an exception that nodetool is able to convert into a message to display to the user
     */
    synchronized void checkServiceAllowedToStart(String service)
    {
        if (isDraining()) // when draining isShutdown is also true, so we check first to return a more accurate message
            throw new IllegalStateException(String.format("Unable to start %s because the node is draining.", service));

        if (isShutdown()) // do not rely on operationMode in case it gets changed to decomissioned or other
            throw new IllegalStateException(String.format("Unable to start %s because the node was drained.", service));
    }

    // Never ever do this at home. Used by tests.
    @VisibleForTesting
    public IPartitioner setPartitionerUnsafe(IPartitioner newPartitioner)
    {
        IPartitioner oldPartitioner = DatabaseDescriptor.setPartitionerUnsafe(newPartitioner);
        tokenMetadata = tokenMetadata.cloneWithNewPartitioner(newPartitioner);
        valueFactory = new VersionedValue.VersionedValueFactory(newPartitioner);
        return oldPartitioner;
    }

    TokenMetadata setTokenMetadataUnsafe(TokenMetadata tmd)
    {
        TokenMetadata old = tokenMetadata;
        tokenMetadata = tmd;
        return old;
    }

    public void truncate(String keyspace, String table) throws TimeoutException, IOException
    {
        verifyKeyspaceIsValid(keyspace);

        try
        {
            StorageProxy.truncateBlocking(keyspace, table);
        }
        catch (UnavailableException e)
        {
            throw new IOException(e.getMessage());
        }
    }

    public Map<InetAddress, Float> getOwnership()
    {
        List<Token> sortedTokens = tokenMetadata.sortedTokens();
        // describeOwnership returns tokens in an unspecified order, let's re-order them
        Map<Token, Float> tokenMap = new TreeMap<Token, Float>(tokenMetadata.partitioner.describeOwnership(sortedTokens));
        Map<InetAddress, Float> nodeMap = new LinkedHashMap<>();
        for (Map.Entry<Token, Float> entry : tokenMap.entrySet())
        {
            InetAddressAndPort endpoint = tokenMetadata.getEndpoint(entry.getKey());
            Float tokenOwnership = entry.getValue();
            if (nodeMap.containsKey(endpoint.address))
                nodeMap.put(endpoint.address, nodeMap.get(endpoint.address) + tokenOwnership);
            else
                nodeMap.put(endpoint.address, tokenOwnership);
        }
        return nodeMap;
    }

    public Map<String, Float> getOwnershipWithPort()
    {
        List<Token> sortedTokens = tokenMetadata.sortedTokens();
        // describeOwnership returns tokens in an unspecified order, let's re-order them
        Map<Token, Float> tokenMap = new TreeMap<Token, Float>(tokenMetadata.partitioner.describeOwnership(sortedTokens));
        Map<String, Float> nodeMap = new LinkedHashMap<>();
        for (Map.Entry<Token, Float> entry : tokenMap.entrySet())
        {
            InetAddressAndPort endpoint = tokenMetadata.getEndpoint(entry.getKey());
            Float tokenOwnership = entry.getValue();
            if (nodeMap.containsKey(endpoint.toString()))
                nodeMap.put(endpoint.toString(), nodeMap.get(endpoint.toString()) + tokenOwnership);
            else
                nodeMap.put(endpoint.toString(), tokenOwnership);
        }
        return nodeMap;
    }

    /**
     * Calculates ownership. If there are multiple DC's and the replication strategy is DC aware then ownership will be
     * calculated per dc, i.e. each DC will have total ring ownership divided amongst its nodes. Without replication
     * total ownership will be a multiple of the number of DC's and this value will then go up within each DC depending
     * on the number of replicas within itself. For DC unaware replication strategies, ownership without replication
     * will be 100%.
     *
     * @throws IllegalStateException when node is not configured properly.
     */
    private LinkedHashMap<InetAddressAndPort, Float> getEffectiveOwnership(String keyspace)
    {
        AbstractReplicationStrategy strategy;
        if (keyspace != null)
        {
            Keyspace keyspaceInstance = Schema.instance.getKeyspaceInstance(keyspace);
            if (keyspaceInstance == null)
                throw new IllegalArgumentException("The keyspace " + keyspace + ", does not exist");

            if (keyspaceInstance.getReplicationStrategy() instanceof LocalStrategy)
                throw new IllegalStateException("Ownership values for keyspaces with LocalStrategy are meaningless");
            strategy = keyspaceInstance.getReplicationStrategy();
        }
        else
        {
            List<String> userKeyspaces = Schema.instance.getUserKeyspaces();

            if (userKeyspaces.size() > 0)
            {
                keyspace = userKeyspaces.get(0);
                AbstractReplicationStrategy replicationStrategy = Schema.instance.getKeyspaceInstance(keyspace).getReplicationStrategy();
                for (String keyspaceName : userKeyspaces)
                {
                    if (!Schema.instance.getKeyspaceInstance(keyspaceName).getReplicationStrategy().hasSameSettings(replicationStrategy))
                        throw new IllegalStateException("Non-system keyspaces don't have the same replication settings, effective ownership information is meaningless");
                }
            }
            else
            {
                keyspace = "system_traces";
            }

            Keyspace keyspaceInstance = Schema.instance.getKeyspaceInstance(keyspace);
            if (keyspaceInstance == null)
                throw new IllegalArgumentException("The node does not have " + keyspace + " yet, probably still bootstrapping");
            strategy = keyspaceInstance.getReplicationStrategy();
        }

        TokenMetadata metadata = tokenMetadata.cloneOnlyTokenMap();

        Collection<Collection<InetAddressAndPort>> endpointsGroupedByDc = new ArrayList<>();
        // mapping of dc's to nodes, use sorted map so that we get dcs sorted
        SortedMap<String, Collection<InetAddressAndPort>> sortedDcsToEndpoints = new TreeMap<>(metadata.getTopology().getDatacenterEndpoints().asMap());
        for (Collection<InetAddressAndPort> endpoints : sortedDcsToEndpoints.values())
            endpointsGroupedByDc.add(endpoints);

        Map<Token, Float> tokenOwnership = tokenMetadata.partitioner.describeOwnership(tokenMetadata.sortedTokens());
        LinkedHashMap<InetAddressAndPort, Float> finalOwnership = Maps.newLinkedHashMap();

        RangesByEndpoint endpointToRanges = strategy.getAddressReplicas();
        // calculate ownership per dc
        for (Collection<InetAddressAndPort> endpoints : endpointsGroupedByDc)
        {
            // calculate the ownership with replication and add the endpoint to the final ownership map
            for (InetAddressAndPort endpoint : endpoints)
            {
                float ownership = 0.0f;
                for (Replica replica : endpointToRanges.get(endpoint))
                {
                    if (tokenOwnership.containsKey(replica.range().right))
                        ownership += tokenOwnership.get(replica.range().right);
                }
                finalOwnership.put(endpoint, ownership);
            }
        }
        return finalOwnership;
    }

    public LinkedHashMap<InetAddress, Float> effectiveOwnership(String keyspace) throws IllegalStateException
    {
        LinkedHashMap<InetAddressAndPort, Float> result = getEffectiveOwnership(keyspace);
        LinkedHashMap<InetAddress, Float> asInets = new LinkedHashMap<>();
        result.entrySet().stream().forEachOrdered(entry -> asInets.put(entry.getKey().address, entry.getValue()));
        return asInets;
    }

    public LinkedHashMap<String, Float> effectiveOwnershipWithPort(String keyspace) throws IllegalStateException
    {
        LinkedHashMap<InetAddressAndPort, Float> result = getEffectiveOwnership(keyspace);
        LinkedHashMap<String, Float> asStrings = new LinkedHashMap<>();
        result.entrySet().stream().forEachOrdered(entry -> asStrings.put(entry.getKey().toString(), entry.getValue()));
        return asStrings;
    }

    public List<String> getKeyspaces()
    {
        List<String> keyspaceNamesList = new ArrayList<>(Schema.instance.getKeyspaces());
        return Collections.unmodifiableList(keyspaceNamesList);
    }

    public List<String> getNonSystemKeyspaces()
    {
        List<String> nonKeyspaceNamesList = new ArrayList<>(Schema.instance.getNonSystemKeyspaces());
        return Collections.unmodifiableList(nonKeyspaceNamesList);
    }

    public List<String> getNonLocalStrategyKeyspaces()
    {
        return Collections.unmodifiableList(Schema.instance.getNonLocalStrategyKeyspaces());
    }

    public Map<String, String> getViewBuildStatuses(String keyspace, String view, boolean withPort)
    {
        Map<UUID, String> coreViewStatus = SystemDistributedKeyspace.viewStatus(keyspace, view);
        Map<InetAddressAndPort, UUID> hostIdToEndpoint = tokenMetadata.getEndpointToHostIdMapForReading();
        Map<String, String> result = new HashMap<>();

        for (Map.Entry<InetAddressAndPort, UUID> entry : hostIdToEndpoint.entrySet())
        {
            UUID hostId = entry.getValue();
            InetAddressAndPort endpoint = entry.getKey();
            result.put(endpoint.toString(withPort),
                       coreViewStatus.getOrDefault(hostId, "UNKNOWN"));
        }

        return Collections.unmodifiableMap(result);
    }

    public Map<String, String> getViewBuildStatuses(String keyspace, String view)
    {
        return getViewBuildStatuses(keyspace, view, false);
    }

    public Map<String, String> getViewBuildStatusesWithPort(String keyspace, String view)
    {
        return getViewBuildStatuses(keyspace, view, true);
    }

    public void setDynamicUpdateInterval(int dynamicUpdateInterval)
    {
        if (DatabaseDescriptor.getEndpointSnitch() instanceof DynamicEndpointSnitch)
        {

            try
            {
                updateSnitch(null, true, dynamicUpdateInterval, null, null);
            }
            catch (ClassNotFoundException e)
            {
                throw new RuntimeException(e);
            }
        }
    }

    public int getDynamicUpdateInterval()
    {
        return DatabaseDescriptor.getDynamicUpdateInterval();
    }

    public void updateSnitch(String epSnitchClassName, Boolean dynamic, Integer dynamicUpdateInterval, Integer dynamicResetInterval, Double dynamicBadnessThreshold) throws ClassNotFoundException
    {
        // apply dynamic snitch configuration
        if (dynamicUpdateInterval != null)
            DatabaseDescriptor.setDynamicUpdateInterval(dynamicUpdateInterval);
        if (dynamicResetInterval != null)
            DatabaseDescriptor.setDynamicResetInterval(dynamicResetInterval);
        if (dynamicBadnessThreshold != null)
            DatabaseDescriptor.setDynamicBadnessThreshold(dynamicBadnessThreshold);

        IEndpointSnitch oldSnitch = DatabaseDescriptor.getEndpointSnitch();

        // new snitch registers mbean during construction
        if(epSnitchClassName != null)
        {

            // need to unregister the mbean _before_ the new dynamic snitch is instantiated (and implicitly initialized
            // and its mbean registered)
            if (oldSnitch instanceof DynamicEndpointSnitch)
                ((DynamicEndpointSnitch)oldSnitch).close();

            IEndpointSnitch newSnitch;
            try
            {
                newSnitch = DatabaseDescriptor.createEndpointSnitch(dynamic != null && dynamic, epSnitchClassName);
            }
            catch (ConfigurationException e)
            {
                throw new ClassNotFoundException(e.getMessage());
            }

            if (newSnitch instanceof DynamicEndpointSnitch)
            {
                logger.info("Created new dynamic snitch {} with update-interval={}, reset-interval={}, badness-threshold={}",
                            ((DynamicEndpointSnitch)newSnitch).subsnitch.getClass().getName(), DatabaseDescriptor.getDynamicUpdateInterval(),
                            DatabaseDescriptor.getDynamicResetInterval(), DatabaseDescriptor.getDynamicBadnessThreshold());
            }
            else
            {
                logger.info("Created new non-dynamic snitch {}", newSnitch.getClass().getName());
            }

            // point snitch references to the new instance
            DatabaseDescriptor.setEndpointSnitch(newSnitch);
            for (String ks : Schema.instance.getKeyspaces())
            {
                Keyspace.open(ks).getReplicationStrategy().snitch = newSnitch;
            }
        }
        else
        {
            if (oldSnitch instanceof DynamicEndpointSnitch)
            {
                logger.info("Applying config change to dynamic snitch {} with update-interval={}, reset-interval={}, badness-threshold={}",
                            ((DynamicEndpointSnitch)oldSnitch).subsnitch.getClass().getName(), DatabaseDescriptor.getDynamicUpdateInterval(),
                            DatabaseDescriptor.getDynamicResetInterval(), DatabaseDescriptor.getDynamicBadnessThreshold());

                DynamicEndpointSnitch snitch = (DynamicEndpointSnitch)oldSnitch;
                snitch.applyConfigChanges();
            }
        }

        updateTopology();
    }

    /**
     * Send data to the endpoints that will be responsible for it in the future
     *
     * @param rangesToStreamByKeyspace keyspaces and data ranges with endpoints included for each
     * @return async Future for whether stream was success
     */
    private Future<StreamState> streamRanges(Map<String, EndpointsByReplica> rangesToStreamByKeyspace)
    {
        // First, we build a list of ranges to stream to each host, per table
        Map<String, RangesByEndpoint> sessionsToStreamByKeyspace = new HashMap<>();

        for (Map.Entry<String, EndpointsByReplica> entry : rangesToStreamByKeyspace.entrySet())
        {
            String keyspace = entry.getKey();
            EndpointsByReplica rangesWithEndpoints = entry.getValue();

            if (rangesWithEndpoints.isEmpty())
                continue;

            //Description is always Unbootstrap? Is that right?
            Map<InetAddressAndPort, Set<Range<Token>>> transferredRangePerKeyspace = SystemKeyspace.getTransferredRanges("Unbootstrap",
                                                                                                                         keyspace,
                                                                                                                         StorageService.instance.getTokenMetadata().partitioner);
            RangesByEndpoint.Builder replicasPerEndpoint = new RangesByEndpoint.Builder();
            for (Map.Entry<Replica, Replica> endPointEntry : rangesWithEndpoints.flattenEntries())
            {
                Replica local = endPointEntry.getKey();
                Replica remote = endPointEntry.getValue();
                Set<Range<Token>> transferredRanges = transferredRangePerKeyspace.get(remote.endpoint());
                if (transferredRanges != null && transferredRanges.contains(local.range()))
                {
                    logger.debug("Skipping transferred range {} of keyspace {}, endpoint {}", local, keyspace, remote);
                    continue;
                }

                replicasPerEndpoint.put(remote.endpoint(), remote.decorateSubrange(local.range()));
            }

            sessionsToStreamByKeyspace.put(keyspace, replicasPerEndpoint.build());
        }

        StreamPlan streamPlan = new StreamPlan(StreamOperation.DECOMMISSION);

        // Vinculate StreamStateStore to current StreamPlan to update transferred rangeas per StreamSession
        streamPlan.listeners(streamStateStore);

        for (Map.Entry<String, RangesByEndpoint> entry : sessionsToStreamByKeyspace.entrySet())
        {
            String keyspaceName = entry.getKey();
            RangesByEndpoint replicasPerEndpoint = entry.getValue();

            for (Map.Entry<InetAddressAndPort, RangesAtEndpoint> rangesEntry : replicasPerEndpoint.asMap().entrySet())
            {
                RangesAtEndpoint replicas = rangesEntry.getValue();
                InetAddressAndPort newEndpoint = rangesEntry.getKey();

                // TODO each call to transferRanges re-flushes, this is potentially a lot of waste
                streamPlan.transferRanges(newEndpoint, keyspaceName, replicas);
            }
        }
        return streamPlan.execute();
    }

    public void bulkLoad(String directory)
    {
        try
        {
            bulkLoadInternal(directory).get();
        }
        catch (Exception e)
        {
            throw new RuntimeException(e);
        }
    }

    public String bulkLoadAsync(String directory)
    {
        return bulkLoadInternal(directory).planId.toString();
    }

    private StreamResultFuture bulkLoadInternal(String directory)
    {
        File dir = new File(directory);

        if (!dir.exists() || !dir.isDirectory())
            throw new IllegalArgumentException("Invalid directory " + directory);

        SSTableLoader.Client client = new SSTableLoader.Client()
        {
            private String keyspace;

            public void init(String keyspace)
            {
                this.keyspace = keyspace;
                try
                {
                    for (Map.Entry<Range<Token>, EndpointsForRange> entry : StorageService.instance.getRangeToAddressMap(keyspace).entrySet())
                    {
                        Range<Token> range = entry.getKey();
                        EndpointsForRange replicas = entry.getValue();
                        Replicas.temporaryAssertFull(replicas);
                        for (InetAddressAndPort endpoint : replicas.endpoints())
                            addRangeForEndpoint(range, endpoint);
                    }
                }
                catch (Exception e)
                {
                    throw new RuntimeException(e);
                }
            }

            public TableMetadataRef getTableMetadata(String tableName)
            {
                return Schema.instance.getTableMetadataRef(keyspace, tableName);
            }
        };

        return new SSTableLoader(dir, client, new OutputHandler.LogOutput()).stream();
    }

    public void rescheduleFailedDeletions()
    {
        LifecycleTransaction.rescheduleFailedDeletions();
    }

    /**
     * #{@inheritDoc}
     */
    @Deprecated
    public void loadNewSSTables(String ksName, String cfName)
    {
        if (!isInitialized())
            throw new RuntimeException("Not yet initialized, can't load new sstables");
        verifyKeyspaceIsValid(ksName);
        ColumnFamilyStore.loadNewSSTables(ksName, cfName);
    }

    /**
     * #{@inheritDoc}
     */
    public List<String> sampleKeyRange() // do not rename to getter - see CASSANDRA-4452 for details
    {
        List<DecoratedKey> keys = new ArrayList<>();
        for (Keyspace keyspace : Keyspace.nonLocalStrategy())
        {
            for (Range<Token> range : getPrimaryRangesForEndpoint(keyspace.getName(), FBUtilities.getBroadcastAddressAndPort()))
                keys.addAll(keySamples(keyspace.getColumnFamilyStores(), range));
        }

        List<String> sampledKeys = new ArrayList<>(keys.size());
        for (DecoratedKey key : keys)
            sampledKeys.add(key.getToken().toString());
        return sampledKeys;
    }

    /*
     * { "sampler_name": [ {table: "", count: i, error: i, value: ""}, ... ] }
     */
    @Override
    public Map<String, List<CompositeData>> samplePartitions(int durationMillis, int capacity, int count,
            List<String> samplers) throws OpenDataException
    {
        ConcurrentHashMap<String, List<CompositeData>> result = new ConcurrentHashMap<>();
        for (String sampler : samplers)
        {
            for (ColumnFamilyStore table : ColumnFamilyStore.all())
            {
                table.beginLocalSampling(sampler, capacity, durationMillis);
            }
        }
        Uninterruptibles.sleepUninterruptibly(durationMillis, MILLISECONDS);

        for (String sampler : samplers)
        {
            List<CompositeData> topk = new ArrayList<>();
            for (ColumnFamilyStore table : ColumnFamilyStore.all())
            {
                topk.addAll(table.finishLocalSampling(sampler, count));
            }
            Collections.sort(topk, new Ordering<CompositeData>()
            {
                public int compare(CompositeData left, CompositeData right)
                {
                    return Long.compare((long) right.get("count"), (long) left.get("count"));
                }
            });
            // sublist is not serializable for jmx
            topk = new ArrayList<>(topk.subList(0, Math.min(topk.size(), count)));
            result.put(sampler, topk);
        }
        return result;
    }

    public void rebuildSecondaryIndex(String ksName, String cfName, String... idxNames)
    {
        String[] indices = asList(idxNames).stream()
                                           .map(p -> isIndexColumnFamily(p) ? getIndexName(p) : p)
                                           .collect(toList())
                                           .toArray(new String[idxNames.length]);

        ColumnFamilyStore.rebuildSecondaryIndex(ksName, cfName, indices);
    }

    public void resetLocalSchema() throws IOException
    {
        MigrationManager.resetLocalSchema();
    }

    public void reloadLocalSchema()
    {
        Schema.instance.reloadSchemaAndAnnounceVersion();
    }

    public void setTraceProbability(double probability)
    {
        this.traceProbability = probability;
    }

    public double getTraceProbability()
    {
        return traceProbability;
    }

    public boolean shouldTraceProbablistically()
    {
        return traceProbability != 0 && ThreadLocalRandom.current().nextDouble() < traceProbability;
    }

    public void disableAutoCompaction(String ks, String... tables) throws IOException
    {
        for (ColumnFamilyStore cfs : getValidColumnFamilies(true, true, ks, tables))
        {
            cfs.disableAutoCompaction();
        }
    }

    public synchronized void enableAutoCompaction(String ks, String... tables) throws IOException
    {
        checkServiceAllowedToStart("auto compaction");

        for (ColumnFamilyStore cfs : getValidColumnFamilies(true, true, ks, tables))
        {
            cfs.enableAutoCompaction();
        }
    }

    public Map<String, Boolean> getAutoCompactionStatus(String ks, String... tables) throws IOException
    {
        Map<String, Boolean> status = new HashMap<String, Boolean>();
        for (ColumnFamilyStore cfs : getValidColumnFamilies(true, true, ks, tables))
            status.put(cfs.getTableName(), cfs.isAutoCompactionDisabled());
        return status;
    }

    /** Returns the name of the cluster */
    public String getClusterName()
    {
        return DatabaseDescriptor.getClusterName();
    }

    /** Returns the cluster partitioner */
    public String getPartitionerName()
    {
        return DatabaseDescriptor.getPartitionerName();
    }

    public void setSSTablePreemptiveOpenIntervalInMB(int intervalInMB)
    {
        DatabaseDescriptor.setSSTablePreemptiveOpenIntervalInMB(intervalInMB);
    }

    public int getSSTablePreemptiveOpenIntervalInMB()
    {
        return DatabaseDescriptor.getSSTablePreemptiveOpenIntervalInMB();
    }

    public boolean getMigrateKeycacheOnCompaction()
    {
        return DatabaseDescriptor.shouldMigrateKeycacheOnCompaction();
    }

    public void setMigrateKeycacheOnCompaction(boolean invalidateKeyCacheOnCompaction)
    {
        DatabaseDescriptor.setMigrateKeycacheOnCompaction(invalidateKeyCacheOnCompaction);
    }

    public int getTombstoneWarnThreshold()
    {
        return DatabaseDescriptor.getTombstoneWarnThreshold();
    }

    public void setTombstoneWarnThreshold(int threshold)
    {
        DatabaseDescriptor.setTombstoneWarnThreshold(threshold);
    }

    public int getTombstoneFailureThreshold()
    {
        return DatabaseDescriptor.getTombstoneFailureThreshold();
    }

    public void setTombstoneFailureThreshold(int threshold)
    {
        DatabaseDescriptor.setTombstoneFailureThreshold(threshold);
    }

    public int getColumnIndexCacheSize()
    {
        return DatabaseDescriptor.getColumnIndexCacheSizeInKB();
    }

    public void setColumnIndexCacheSize(int cacheSizeInKB)
    {
        DatabaseDescriptor.setColumnIndexCacheSize(cacheSizeInKB);
        logger.info("Updated column_index_cache_size_in_kb to {}", cacheSizeInKB);
    }

    public int getBatchSizeFailureThreshold()
    {
        return DatabaseDescriptor.getBatchSizeFailThresholdInKB();
    }

    public void setBatchSizeFailureThreshold(int threshold)
    {
        DatabaseDescriptor.setBatchSizeFailThresholdInKB(threshold);
        logger.info("Updated batch_size_fail_threshold_in_kb to {}", threshold);
    }

    public int getBatchSizeWarnThreshold()
    {
        return DatabaseDescriptor.getBatchSizeWarnThresholdInKB();
    }

    public void setBatchSizeWarnThreshold(int threshold)
    {
        DatabaseDescriptor.setBatchSizeWarnThresholdInKB(threshold);
        logger.info("Updated batch_size_warn_threshold_in_kb to {}", threshold);
    }

    public int getInitialRangeTombstoneListAllocationSize()
    {
        return DatabaseDescriptor.getInitialRangeTombstoneListAllocationSize();
    }

    public void setInitialRangeTombstoneListAllocationSize(int size)
    {
        if (size < 0 || size > 1024)
        {
            throw new IllegalStateException("Not updating initial_range_tombstone_allocation_size as it must be in the range [0, 1024] inclusive");
        }
        int originalSize = DatabaseDescriptor.getInitialRangeTombstoneListAllocationSize();
        DatabaseDescriptor.setInitialRangeTombstoneListAllocationSize(size);
        logger.info("Updated initial_range_tombstone_allocation_size from {} to {}", originalSize, size);
    }

    public double getRangeTombstoneResizeListGrowthFactor()
    {
        return DatabaseDescriptor.getRangeTombstoneListGrowthFactor();
    }

    public void setRangeTombstoneListResizeGrowthFactor(double growthFactor) throws IllegalStateException
    {
        if (growthFactor < 1.2 || growthFactor > 5)
        {
            throw new IllegalStateException("Not updating range_tombstone_resize_factor as growth factor must be in the range [1.2, 5.0] inclusive");
        }
        else
        {
            double originalGrowthFactor = DatabaseDescriptor.getRangeTombstoneListGrowthFactor();
            DatabaseDescriptor.setRangeTombstoneListGrowthFactor(growthFactor);
            logger.info("Updated range_tombstone_resize_factor from {} to {}", originalGrowthFactor, growthFactor);
        }
    }

    public void setHintedHandoffThrottleInKB(int throttleInKB)
    {
        DatabaseDescriptor.setHintedHandoffThrottleInKB(throttleInKB);
        logger.info("Updated hinted_handoff_throttle_in_kb to {}", throttleInKB);
    }

    @Override
    public void clearConnectionHistory()
    {
        daemon.clearConnectionHistory();
        logger.info("Cleared connection history");
    }
    public void disableAuditLog()
    {
        AuditLogManager.instance.disableAuditLog();
        logger.info("Auditlog is disabled");
    }

    public void enableAuditLog(String loggerName, String includedKeyspaces, String excludedKeyspaces, String includedCategories, String excludedCategories,
                               String includedUsers, String excludedUsers) throws ConfigurationException, IllegalStateException
    {
        enableAuditLog(loggerName, Collections.emptyMap(), includedKeyspaces, excludedKeyspaces, includedCategories, excludedCategories, includedUsers, excludedUsers);
    }

    public void enableAuditLog(String loggerName, Map<String, String> parameters, String includedKeyspaces, String excludedKeyspaces, String includedCategories, String excludedCategories,
                               String includedUsers, String excludedUsers) throws ConfigurationException, IllegalStateException
    {
        loggerName = loggerName != null ? loggerName : DatabaseDescriptor.getAuditLoggingOptions().logger.class_name;

        Preconditions.checkNotNull(loggerName, "cassandra.yaml did not have logger in audit_logging_option and not set as parameter");
        Preconditions.checkState(FBUtilities.isAuditLoggerClassExists(loggerName), "Unable to find AuditLogger class: "+loggerName);

        AuditLogOptions auditLogOptions = new AuditLogOptions();
        auditLogOptions.enabled = true;
        auditLogOptions.logger = new ParameterizedClass(loggerName, parameters);
        auditLogOptions.included_keyspaces = includedKeyspaces != null ? includedKeyspaces : DatabaseDescriptor.getAuditLoggingOptions().included_keyspaces;
        auditLogOptions.excluded_keyspaces = excludedKeyspaces != null ? excludedKeyspaces : DatabaseDescriptor.getAuditLoggingOptions().excluded_keyspaces;
        auditLogOptions.included_categories = includedCategories != null ? includedCategories : DatabaseDescriptor.getAuditLoggingOptions().included_categories;
        auditLogOptions.excluded_categories = excludedCategories != null ? excludedCategories : DatabaseDescriptor.getAuditLoggingOptions().excluded_categories;
        auditLogOptions.included_users = includedUsers != null ? includedUsers : DatabaseDescriptor.getAuditLoggingOptions().included_users;
        auditLogOptions.excluded_users = excludedUsers != null ? excludedUsers : DatabaseDescriptor.getAuditLoggingOptions().excluded_users;

        AuditLogManager.instance.enable(auditLogOptions);

        logger.info("AuditLog is enabled with logger: [{}], included_keyspaces: [{}], excluded_keyspaces: [{}], " +
                    "included_categories: [{}], excluded_categories: [{}], included_users: [{}], "
                    + "excluded_users: [{}], archive_command: [{}]", auditLogOptions.logger, auditLogOptions.included_keyspaces, auditLogOptions.excluded_keyspaces,
                    auditLogOptions.included_categories, auditLogOptions.excluded_categories, auditLogOptions.included_users, auditLogOptions.excluded_users,
                    auditLogOptions.archive_command);

    }

    public boolean isAuditLogEnabled()
    {
        return AuditLogManager.instance.isEnabled();
    }

    public String getCorruptedTombstoneStrategy()
    {
        return DatabaseDescriptor.getCorruptedTombstoneStrategy().toString();
    }

    public void setCorruptedTombstoneStrategy(String strategy)
    {
        DatabaseDescriptor.setCorruptedTombstoneStrategy(Config.CorruptedTombstoneStrategy.valueOf(strategy));
        logger.info("Setting corrupted tombstone strategy to {}", strategy);
    }

    @Override
    public long getNativeTransportMaxConcurrentRequestsInBytes()
    {
        return Server.EndpointPayloadTracker.getGlobalLimit();
    }

    @Override
    public void setNativeTransportMaxConcurrentRequestsInBytes(long newLimit)
    {
        Server.EndpointPayloadTracker.setGlobalLimit(newLimit);
    }

    @Override
    public long getNativeTransportMaxConcurrentRequestsInBytesPerIp()
    {
        return Server.EndpointPayloadTracker.getEndpointLimit();
    }

    @Override
    public void setNativeTransportMaxConcurrentRequestsInBytesPerIp(long newLimit)
    {
        Server.EndpointPayloadTracker.setEndpointLimit(newLimit);
    }

    @VisibleForTesting
    public void shutdownServer()
    {
        if (drainOnShutdown != null)
        {
            Runtime.getRuntime().removeShutdownHook(drainOnShutdown);
        }
    }

    @Override
    public void enableFullQueryLogger(String path, String rollCycle, Boolean blocking, int maxQueueWeight, long maxLogSize, String archiveCommand, int maxArchiveRetries)
    {
        FullQueryLoggerOptions fqlOptions = DatabaseDescriptor.getFullQueryLogOptions();
        path = path != null ? path : fqlOptions.log_dir;
        rollCycle = rollCycle != null ? rollCycle : fqlOptions.roll_cycle;
        blocking = blocking != null ? blocking : fqlOptions.block;
        maxQueueWeight = maxQueueWeight != Integer.MIN_VALUE ? maxQueueWeight : fqlOptions.max_queue_weight;
        maxLogSize = maxLogSize != Long.MIN_VALUE ? maxLogSize : fqlOptions.max_log_size;
        archiveCommand = archiveCommand != null ? archiveCommand : fqlOptions.archive_command;
        maxArchiveRetries = maxArchiveRetries != Integer.MIN_VALUE ? maxArchiveRetries : fqlOptions.max_archive_retries;

        Preconditions.checkNotNull(path, "cassandra.yaml did not set log_dir and not set as parameter");
        FullQueryLogger.instance.enable(Paths.get(path), rollCycle, blocking, maxQueueWeight, maxLogSize, archiveCommand, maxArchiveRetries);
    }

    @Override
    public void resetFullQueryLogger()
    {
        FullQueryLogger.instance.reset(DatabaseDescriptor.getFullQueryLogOptions().log_dir);
    }

    @Override
    public void stopFullQueryLogger()
    {
        FullQueryLogger.instance.stop();
    }
}<|MERGE_RESOLUTION|>--- conflicted
+++ resolved
@@ -1637,12 +1637,7 @@
                 @Override
                 public void onSuccess(StreamState streamState)
                 {
-<<<<<<< HEAD
-                    bootstrapFinished();
-                    if(isSurveyMode)
-=======
                     try
->>>>>>> 4f50a671
                     {
                         bootstrapFinished();
                         if (isSurveyMode)

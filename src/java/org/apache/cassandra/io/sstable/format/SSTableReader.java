/*
 * Licensed to the Apache Software Foundation (ASF) under one
 * or more contributor license agreements.  See the NOTICE file
 * distributed with this work for additional information
 * regarding copyright ownership.  The ASF licenses this file
 * to you under the Apache License, Version 2.0 (the
 * "License"); you may not use this file except in compliance
 * with the License.  You may obtain a copy of the License at
 *
 *     http://www.apache.org/licenses/LICENSE-2.0
 *
 * Unless required by applicable law or agreed to in writing, software
 * distributed under the License is distributed on an "AS IS" BASIS,
 * WITHOUT WARRANTIES OR CONDITIONS OF ANY KIND, either express or implied.
 * See the License for the specific language governing permissions and
 * limitations under the License.
 */
package org.apache.cassandra.io.sstable.format;

import java.io.*;
import java.lang.ref.WeakReference;
import java.nio.ByteBuffer;
import java.util.*;
import java.util.concurrent.*;
import java.util.concurrent.atomic.AtomicBoolean;
import java.util.concurrent.atomic.AtomicLong;

import com.google.common.annotations.VisibleForTesting;
import com.google.common.base.Predicate;
import com.google.common.collect.Iterables;
import com.google.common.collect.Ordering;
import com.google.common.primitives.Longs;
import com.google.common.util.concurrent.RateLimiter;
import org.slf4j.Logger;
import org.slf4j.LoggerFactory;

import com.clearspring.analytics.stream.cardinality.CardinalityMergeException;
import com.clearspring.analytics.stream.cardinality.HyperLogLogPlus;
import com.clearspring.analytics.stream.cardinality.ICardinality;
import org.apache.cassandra.cache.InstrumentingCache;
import org.apache.cassandra.cache.KeyCacheKey;
import org.apache.cassandra.concurrent.DebuggableThreadPoolExecutor;
import org.apache.cassandra.concurrent.ScheduledExecutors;
import org.apache.cassandra.config.CFMetaData;
import org.apache.cassandra.config.DatabaseDescriptor;
import org.apache.cassandra.config.Schema;
import org.apache.cassandra.db.*;
import org.apache.cassandra.db.commitlog.ReplayPosition;
import org.apache.cassandra.db.filter.ColumnFilter;
import org.apache.cassandra.db.rows.SliceableUnfilteredRowIterator;
import org.apache.cassandra.dht.AbstractBounds;
import org.apache.cassandra.dht.Range;
import org.apache.cassandra.dht.Token;
import org.apache.cassandra.index.internal.CassandraIndex;
import org.apache.cassandra.io.FSError;
import org.apache.cassandra.io.compress.CompressionMetadata;
import org.apache.cassandra.io.sstable.*;
import org.apache.cassandra.io.sstable.metadata.*;
import org.apache.cassandra.io.util.*;
import org.apache.cassandra.metrics.RestorableMeter;
import org.apache.cassandra.metrics.StorageMetrics;
import org.apache.cassandra.schema.CachingParams;
import org.apache.cassandra.schema.IndexMetadata;
import org.apache.cassandra.service.ActiveRepairService;
import org.apache.cassandra.service.CacheService;
import org.apache.cassandra.utils.*;
import org.apache.cassandra.utils.concurrent.OpOrder;
import org.apache.cassandra.utils.concurrent.Ref;
import org.apache.cassandra.utils.concurrent.SelfRefCounted;

import static org.apache.cassandra.db.Directories.SECONDARY_INDEX_NAME_SEPARATOR;

/**
 * An SSTableReader can be constructed in a number of places, but typically is either
 * read from disk at startup, or constructed from a flushed memtable, or after compaction
 * to replace some existing sstables. However once created, an sstablereader may also be modified.
 *
 * A reader's OpenReason describes its current stage in its lifecycle, as follows:
 *
 *
 * <pre> {@code
 * NORMAL
 * From:       None        => Reader has been read from disk, either at startup or from a flushed memtable
 *             EARLY       => Reader is the final result of a compaction
 *             MOVED_START => Reader WAS being compacted, but this failed and it has been restored to NORMAL status
 *
 * EARLY
 * From:       None        => Reader is a compaction replacement that is either incomplete and has been opened
 *                            to represent its partial result status, or has been finished but the compaction
 *                            it is a part of has not yet completed fully
 *             EARLY       => Same as from None, only it is not the first time it has been
 *
 * MOVED_START
 * From:       NORMAL      => Reader is being compacted. This compaction has not finished, but the compaction result
 *                            is either partially or fully opened, to either partially or fully replace this reader.
 *                            This reader's start key has been updated to represent this, so that reads only hit
 *                            one or the other reader.
 *
 * METADATA_CHANGE
 * From:       NORMAL      => Reader has seen low traffic and the amount of memory available for index summaries is
 *                            constrained, so its index summary has been downsampled.
 *         METADATA_CHANGE => Same
 * } </pre>
 *
 * Note that in parallel to this, there are two different Descriptor types; TMPLINK and FINAL; the latter corresponds
 * to NORMAL state readers and all readers that replace a NORMAL one. TMPLINK is used for EARLY state readers and
 * no others.
 *
 * When a reader is being compacted, if the result is large its replacement may be opened as EARLY before compaction
 * completes in order to present the result to consumers earlier. In this case the reader will itself be changed to
 * a MOVED_START state, where its start no longer represents its on-disk minimum key. This is to permit reads to be
 * directed to only one reader when the two represent the same data. The EARLY file can represent a compaction result
 * that is either partially complete and still in-progress, or a complete and immutable sstable that is part of a larger
 * macro compaction action that has not yet fully completed.
 *
 * Currently ALL compaction results at least briefly go through an EARLY open state prior to completion, regardless
 * of if early opening is enabled.
 *
 * Since a reader can be created multiple times over the same shared underlying resources, and the exact resources
 * it shares between each instance differ subtly, we track the lifetime of any underlying resource with its own
 * reference count, which each instance takes a Ref to. Each instance then tracks references to itself, and once these
 * all expire it releases its Refs to these underlying resources.
 *
 * There is some shared cleanup behaviour needed only once all sstablereaders in a certain stage of their lifecycle
 * (i.e. EARLY or NORMAL opening), and some that must only occur once all readers of any kind over a single logical
 * sstable have expired. These are managed by the TypeTidy and GlobalTidy classes at the bottom, and are effectively
 * managed as another resource each instance tracks its own Ref instance to, to ensure all of these resources are
 * cleaned up safely and can be debugged otherwise.
 *
 * TODO: fill in details about Tracker and lifecycle interactions for tools, and for compaction strategies
 */
public abstract class SSTableReader extends SSTable implements SelfRefCounted<SSTableReader>
{
    private static final Logger logger = LoggerFactory.getLogger(SSTableReader.class);

    private static final ScheduledThreadPoolExecutor syncExecutor = new ScheduledThreadPoolExecutor(1);
    static
    {
        // Immediately remove readMeter sync task when cancelled.
        syncExecutor.setRemoveOnCancelPolicy(true);
    }
    private static final RateLimiter meterSyncThrottle = RateLimiter.create(100.0);

    public static final Comparator<SSTableReader> maxTimestampComparator = new Comparator<SSTableReader>()
    {
        public int compare(SSTableReader o1, SSTableReader o2)
        {
            long ts1 = o1.getMaxTimestamp();
            long ts2 = o2.getMaxTimestamp();
            return (ts1 > ts2 ? -1 : (ts1 == ts2 ? 0 : 1));
        }
    };

    // it's just an object, which we use regular Object equality on; we introduce a special class just for easy recognition
    public static final class UniqueIdentifier {}

    public static final Comparator<SSTableReader> sstableComparator = new Comparator<SSTableReader>()
    {
        public int compare(SSTableReader o1, SSTableReader o2)
        {
            return o1.first.compareTo(o2.first);
        }
    };

    public static final Ordering<SSTableReader> sstableOrdering = Ordering.from(sstableComparator);

    /**
     * maxDataAge is a timestamp in local server time (e.g. System.currentTimeMilli) which represents an upper bound
     * to the newest piece of data stored in the sstable. In other words, this sstable does not contain items created
     * later than maxDataAge.
     *
     * The field is not serialized to disk, so relying on it for more than what truncate does is not advised.
     *
     * When a new sstable is flushed, maxDataAge is set to the time of creation.
     * When a sstable is created from compaction, maxDataAge is set to max of all merged sstables.
     *
     * The age is in milliseconds since epoc and is local to this host.
     */
    public final long maxDataAge;

    public enum OpenReason
    {
        NORMAL,
        EARLY,
        METADATA_CHANGE,
        MOVED_START
    }

    public final OpenReason openReason;
    public final UniqueIdentifier instanceId = new UniqueIdentifier();

    // indexfile and datafile: might be null before a call to load()
    protected SegmentedFile ifile;
    protected SegmentedFile dfile;
    protected IndexSummary indexSummary;
    protected IFilter bf;

    protected final RowIndexEntry.IndexSerializer rowIndexEntrySerializer;

    protected InstrumentingCache<KeyCacheKey, RowIndexEntry> keyCache;

    protected final BloomFilterTracker bloomFilterTracker = new BloomFilterTracker();

    // technically isCompacted is not necessary since it should never be unreferenced unless it is also compacted,
    // but it seems like a good extra layer of protection against reference counting bugs to not delete data based on that alone
    protected final AtomicBoolean isSuspect = new AtomicBoolean(false);

    // not final since we need to be able to change level on a file.
    protected volatile StatsMetadata sstableMetadata;

    public final SerializationHeader header;

    protected final AtomicLong keyCacheHit = new AtomicLong(0);
    protected final AtomicLong keyCacheRequest = new AtomicLong(0);

    private final InstanceTidier tidy = new InstanceTidier(descriptor, metadata);
    private final Ref<SSTableReader> selfRef = new Ref<>(this, tidy);

    private RestorableMeter readMeter;

    private volatile double crcCheckChance;

    /**
     * Calculate approximate key count.
     * If cardinality estimator is available on all given sstables, then this method use them to estimate
     * key count.
     * If not, then this uses index summaries.
     *
     * @param sstables SSTables to calculate key count
     * @return estimated key count
     */
    public static long getApproximateKeyCount(Iterable<SSTableReader> sstables)
    {
        long count = -1;

        // check if cardinality estimator is available for all SSTables
        boolean cardinalityAvailable = !Iterables.isEmpty(sstables) && Iterables.all(sstables, new Predicate<SSTableReader>()
        {
            public boolean apply(SSTableReader sstable)
            {
                return sstable.descriptor.version.hasNewStatsFile();
            }
        });

        // if it is, load them to estimate key count
        if (cardinalityAvailable)
        {
            boolean failed = false;
            ICardinality cardinality = null;
            for (SSTableReader sstable : sstables)
            {
                if (sstable.openReason == OpenReason.EARLY)
                    continue;

                try
                {
                    CompactionMetadata metadata = (CompactionMetadata) sstable.descriptor.getMetadataSerializer().deserialize(sstable.descriptor, MetadataType.COMPACTION);
                    // If we can't load the CompactionMetadata, we are forced to estimate the keys using the index
                    // summary. (CASSANDRA-10676)
                    if (metadata == null)
                    {
                        logger.warn("Reading cardinality from Statistics.db failed for {}", sstable.getFilename());
                        failed = true;
                        break;
                    }

                    if (cardinality == null)
                        cardinality = metadata.cardinalityEstimator;
                    else
                        cardinality = cardinality.merge(metadata.cardinalityEstimator);
                }
                catch (IOException e)
                {
                    logger.warn("Reading cardinality from Statistics.db failed.", e);
                    failed = true;
                    break;
                }
                catch (CardinalityMergeException e)
                {
                    logger.warn("Cardinality merge failed.", e);
                    failed = true;
                    break;
                }
            }
            if (cardinality != null && !failed)
                count = cardinality.cardinality();
        }

        // if something went wrong above or cardinality is not available, calculate using index summary
        if (count < 0)
        {
            for (SSTableReader sstable : sstables)
                count += sstable.estimatedKeys();
        }
        return count;
    }

    /**
     * Estimates how much of the keys we would keep if the sstables were compacted together
     */
    public static double estimateCompactionGain(Set<SSTableReader> overlapping)
    {
        Set<ICardinality> cardinalities = new HashSet<>(overlapping.size());
        for (SSTableReader sstable : overlapping)
        {
            try
            {
                ICardinality cardinality = ((CompactionMetadata) sstable.descriptor.getMetadataSerializer().deserialize(sstable.descriptor, MetadataType.COMPACTION)).cardinalityEstimator;
                if (cardinality != null)
                    cardinalities.add(cardinality);
                else
                    logger.trace("Got a null cardinality estimator in: {}", sstable.getFilename());
            }
            catch (IOException e)
            {
                logger.warn("Could not read up compaction metadata for {}", sstable, e);
            }
        }
        long totalKeyCountBefore = 0;
        for (ICardinality cardinality : cardinalities)
        {
            totalKeyCountBefore += cardinality.cardinality();
        }
        if (totalKeyCountBefore == 0)
            return 1;

        long totalKeyCountAfter = mergeCardinalities(cardinalities).cardinality();
        logger.trace("Estimated compaction gain: {}/{}={}", totalKeyCountAfter, totalKeyCountBefore, ((double)totalKeyCountAfter)/totalKeyCountBefore);
        return ((double)totalKeyCountAfter)/totalKeyCountBefore;
    }

    private static ICardinality mergeCardinalities(Collection<ICardinality> cardinalities)
    {
        ICardinality base = new HyperLogLogPlus(13, 25); // see MetadataCollector.cardinality
        try
        {
            base = base.merge(cardinalities.toArray(new ICardinality[cardinalities.size()]));
        }
        catch (CardinalityMergeException e)
        {
            logger.warn("Could not merge cardinalities", e);
        }
        return base;
    }

    public static SSTableReader open(Descriptor descriptor) throws IOException
    {
        CFMetaData metadata;
        if (descriptor.cfname.contains(SECONDARY_INDEX_NAME_SEPARATOR))
        {
            int i = descriptor.cfname.indexOf(SECONDARY_INDEX_NAME_SEPARATOR);
            String parentName = descriptor.cfname.substring(0, i);
            String indexName = descriptor.cfname.substring(i + 1);
            CFMetaData parent = Schema.instance.getCFMetaData(descriptor.ksname, parentName);
            IndexMetadata def = parent.getIndexes()
                                      .get(indexName)
                                      .orElseThrow(() -> new AssertionError(
                                                                           "Could not find index metadata for index cf " + i));
            metadata = CassandraIndex.indexCfsMetadata(parent, def);
        }
        else
        {
            metadata = Schema.instance.getCFMetaData(descriptor.ksname, descriptor.cfname);
        }
        return open(descriptor, metadata);
    }

    public static SSTableReader open(Descriptor desc, CFMetaData metadata) throws IOException
    {
        return open(desc, componentsFor(desc), metadata);
    }

    public static SSTableReader open(Descriptor descriptor, Set<Component> components, CFMetaData metadata) throws IOException
    {
        return open(descriptor, components, metadata, true, true);
    }

    // use only for offline or "Standalone" operations
    public static SSTableReader openNoValidation(Descriptor descriptor, Set<Component> components, ColumnFamilyStore cfs) throws IOException
    {
        return open(descriptor, components, cfs.metadata, false, false); // do not track hotness
    }

    // use only for offline or "Standalone" operations
    public static SSTableReader openNoValidation(Descriptor descriptor, CFMetaData metadata) throws IOException
    {
        return open(descriptor, componentsFor(descriptor), metadata, false, false); // do not track hotness
    }

    /**
     * Open SSTable reader to be used in batch mode(such as sstableloader).
     *
     * @param descriptor
     * @param components
     * @param metadata
     * @return opened SSTableReader
     * @throws IOException
     */
    public static SSTableReader openForBatch(Descriptor descriptor, Set<Component> components, CFMetaData metadata) throws IOException
    {
        // Minimum components without which we can't do anything
        assert components.contains(Component.DATA) : "Data component is missing for sstable " + descriptor;
        assert components.contains(Component.PRIMARY_INDEX) : "Primary index component is missing for sstable " + descriptor;

        EnumSet<MetadataType> types = EnumSet.of(MetadataType.VALIDATION, MetadataType.STATS, MetadataType.HEADER);
        Map<MetadataType, MetadataComponent> sstableMetadata = descriptor.getMetadataSerializer().deserialize(descriptor, types);

        ValidationMetadata validationMetadata = (ValidationMetadata) sstableMetadata.get(MetadataType.VALIDATION);
        StatsMetadata statsMetadata = (StatsMetadata) sstableMetadata.get(MetadataType.STATS);
        SerializationHeader.Component header = (SerializationHeader.Component) sstableMetadata.get(MetadataType.HEADER);

        // Check if sstable is created using same partitioner.
        // Partitioner can be null, which indicates older version of sstable or no stats available.
        // In that case, we skip the check.
        String partitionerName = metadata.partitioner.getClass().getCanonicalName();
        if (validationMetadata != null && !partitionerName.equals(validationMetadata.partitioner))
        {
            logger.error(String.format("Cannot open %s; partitioner %s does not match system partitioner %s.  Note that the default partitioner starting with Cassandra 1.2 is Murmur3Partitioner, so you will need to edit that to match your old partitioner if upgrading.",
                    descriptor, validationMetadata.partitioner, partitionerName));
            System.exit(1);
        }

        logger.debug("Opening {} ({} bytes)", descriptor, new File(descriptor.filenameFor(Component.DATA)).length());
        SSTableReader sstable = internalOpen(descriptor,
                                             components,
                                             metadata,
                                             System.currentTimeMillis(),
                                             statsMetadata,
                                             OpenReason.NORMAL,
                                             header == null? null : header.toHeader(metadata));

        // special implementation of load to use non-pooled SegmentedFile builders
        try(SegmentedFile.Builder ibuilder = new BufferedSegmentedFile.Builder();
            SegmentedFile.Builder dbuilder = sstable.compression
                ? new CompressedSegmentedFile.Builder(null)
                : new BufferedSegmentedFile.Builder())
        {
            if (!sstable.loadSummary(ibuilder, dbuilder))
                sstable.buildSummary(false, ibuilder, dbuilder, false, Downsampling.BASE_SAMPLING_LEVEL);
            sstable.ifile = ibuilder.buildIndex(sstable.descriptor, sstable.indexSummary);
            sstable.dfile = dbuilder.buildData(sstable.descriptor, statsMetadata);
            sstable.bf = FilterFactory.AlwaysPresent;
            sstable.setup(false);
            return sstable;
        }
    }

    public static SSTableReader open(Descriptor descriptor,
                                      Set<Component> components,
                                      CFMetaData metadata,
                                      boolean validate,
                                      boolean trackHotness) throws IOException
    {
        // Minimum components without which we can't do anything
        assert components.contains(Component.DATA) : "Data component is missing for sstable " + descriptor;
        assert !validate || components.contains(Component.PRIMARY_INDEX) : "Primary index component is missing for sstable " + descriptor;

        // For the 3.0+ sstable format, the (misnomed) stats component hold the serialization header which we need to deserialize the sstable content
        assert !descriptor.version.storeRows() || components.contains(Component.STATS) : "Stats component is missing for sstable " + descriptor;

        EnumSet<MetadataType> types = EnumSet.of(MetadataType.VALIDATION, MetadataType.STATS, MetadataType.HEADER);
        Map<MetadataType, MetadataComponent> sstableMetadata = descriptor.getMetadataSerializer().deserialize(descriptor, types);
        ValidationMetadata validationMetadata = (ValidationMetadata) sstableMetadata.get(MetadataType.VALIDATION);
        StatsMetadata statsMetadata = (StatsMetadata) sstableMetadata.get(MetadataType.STATS);
        SerializationHeader.Component header = (SerializationHeader.Component) sstableMetadata.get(MetadataType.HEADER);
        assert !descriptor.version.storeRows() || header != null;

        // Check if sstable is created using same partitioner.
        // Partitioner can be null, which indicates older version of sstable or no stats available.
        // In that case, we skip the check.
        String partitionerName = metadata.partitioner.getClass().getCanonicalName();
        if (validationMetadata != null && !partitionerName.equals(validationMetadata.partitioner))
        {
            logger.error(String.format("Cannot open %s; partitioner %s does not match system partitioner %s.  Note that the default partitioner starting with Cassandra 1.2 is Murmur3Partitioner, so you will need to edit that to match your old partitioner if upgrading.",
                    descriptor, validationMetadata.partitioner, partitionerName));
            System.exit(1);
        }

        logger.debug("Opening {} ({} bytes)", descriptor, new File(descriptor.filenameFor(Component.DATA)).length());
        SSTableReader sstable = internalOpen(descriptor,
                                             components,
                                             metadata,
                                             System.currentTimeMillis(),
                                             statsMetadata,
                                             OpenReason.NORMAL,
                                             header == null ? null : header.toHeader(metadata));

        try
        {
            // load index and filter
            long start = System.nanoTime();
            sstable.load(validationMetadata);
            logger.trace("INDEX LOAD TIME for {}: {} ms.", descriptor, TimeUnit.NANOSECONDS.toMillis(System.nanoTime() - start));

            sstable.setup(trackHotness);
            if (validate)
                sstable.validate();

            if (sstable.getKeyCache() != null)
                logger.trace("key cache contains {}/{} keys", sstable.getKeyCache().size(), sstable.getKeyCache().getCapacity());

            return sstable;
        }
        catch (Throwable t)
        {
            sstable.selfRef().release();
            throw t;
        }
    }

    public static void logOpenException(Descriptor descriptor, IOException e)
    {
        if (e instanceof FileNotFoundException)
            logger.error("Missing sstable component in {}; skipped because of {}", descriptor, e.getMessage());
        else
            logger.error("Corrupt sstable {}; skipped", descriptor, e);
    }

    public static Collection<SSTableReader> openAll(Set<Map.Entry<Descriptor, Set<Component>>> entries,
                                                    final CFMetaData metadata)
    {
        final Collection<SSTableReader> sstables = new LinkedBlockingQueue<>();

        ExecutorService executor = DebuggableThreadPoolExecutor.createWithFixedPoolSize("SSTableBatchOpen", FBUtilities.getAvailableProcessors());
        for (final Map.Entry<Descriptor, Set<Component>> entry : entries)
        {
            Runnable runnable = new Runnable()
            {
                public void run()
                {
                    SSTableReader sstable;
                    try
                    {
                        sstable = open(entry.getKey(), entry.getValue(), metadata);
                    }
                    catch (CorruptSSTableException ex)
                    {
                        FileUtils.handleCorruptSSTable(ex);
                        logger.error("Corrupt sstable {}; skipping table", entry, ex);
                        return;
                    }
                    catch (FSError ex)
                    {
                        FileUtils.handleFSError(ex);
                        logger.error("Cannot read sstable {}; file system error, skipping table", entry, ex);
                        return;
                    }
                    catch (IOException ex)
                    {
                        logger.error("Cannot read sstable {}; other IO error, skipping table", entry, ex);
                        return;
                    }
                    sstables.add(sstable);
                }
            };
            executor.submit(runnable);
        }

        executor.shutdown();
        try
        {
            executor.awaitTermination(7, TimeUnit.DAYS);
        }
        catch (InterruptedException e)
        {
            throw new AssertionError(e);
        }

        return sstables;

    }

    /**
     * Open a RowIndexedReader which already has its state initialized (by SSTableWriter).
     */
    public static SSTableReader internalOpen(Descriptor desc,
                                      Set<Component> components,
                                      CFMetaData metadata,
                                      SegmentedFile ifile,
                                      SegmentedFile dfile,
                                      IndexSummary isummary,
                                      IFilter bf,
                                      long maxDataAge,
                                      StatsMetadata sstableMetadata,
                                      OpenReason openReason,
                                      SerializationHeader header)
    {
        assert desc != null && ifile != null && dfile != null && isummary != null && bf != null && sstableMetadata != null;

        SSTableReader reader = internalOpen(desc, components, metadata, maxDataAge, sstableMetadata, openReason, header);

        reader.bf = bf;
        reader.ifile = ifile;
        reader.dfile = dfile;
        reader.indexSummary = isummary;
        reader.setup(true);

        return reader;
    }


    private static SSTableReader internalOpen(final Descriptor descriptor,
                                            Set<Component> components,
                                            CFMetaData metadata,
                                            Long maxDataAge,
                                            StatsMetadata sstableMetadata,
                                            OpenReason openReason,
                                            SerializationHeader header)
    {
        Factory readerFactory = descriptor.getFormat().getReaderFactory();

        return readerFactory.open(descriptor, components, metadata, maxDataAge, sstableMetadata, openReason, header);
    }

    protected SSTableReader(final Descriptor desc,
                            Set<Component> components,
                            CFMetaData metadata,
                            long maxDataAge,
                            StatsMetadata sstableMetadata,
                            OpenReason openReason,
                            SerializationHeader header)
    {
        super(desc, components, metadata);
        this.sstableMetadata = sstableMetadata;
        this.header = header;
        this.maxDataAge = maxDataAge;
        this.openReason = openReason;
        this.rowIndexEntrySerializer = descriptor.version.getSSTableFormat().getIndexSerializer(metadata, desc.version, header);
    }

    public static long getTotalBytes(Iterable<SSTableReader> sstables)
    {
        long sum = 0;
        for (SSTableReader sstable : sstables)
            sum += sstable.onDiskLength();
        return sum;
    }

    public static long getTotalUncompressedBytes(Iterable<SSTableReader> sstables)
    {
        long sum = 0;
        for (SSTableReader sstable : sstables)
            sum += sstable.uncompressedLength();

        return sum;
    }

    public boolean equals(Object that)
    {
        return that instanceof SSTableReader && ((SSTableReader) that).descriptor.equals(this.descriptor);
    }

    public int hashCode()
    {
        return this.descriptor.hashCode();
    }

    public String getFilename()
    {
        return dfile.path();
    }

    public void setupOnline()
    {
        // under normal operation we can do this at any time, but SSTR is also used outside C* proper,
        // e.g. by BulkLoader, which does not initialize the cache.  As a kludge, we set up the cache
        // here when we know we're being wired into the rest of the server infrastructure.
        keyCache = CacheService.instance.keyCache;
        final ColumnFamilyStore cfs = Schema.instance.getColumnFamilyStoreInstance(metadata.cfId);
        if (cfs != null)
            setCrcCheckChance(cfs.getCrcCheckChance());
    }

    public boolean isKeyCacheSetup()
    {
        return keyCache != null;
    }

    private void load(ValidationMetadata validation) throws IOException
    {
        if (metadata.params.bloomFilterFpChance == 1.0)
        {
            // bf is disabled.
            load(false, true);
            bf = FilterFactory.AlwaysPresent;
        }
        else if (!components.contains(Component.PRIMARY_INDEX))
        {
            // avoid any reading of the missing primary index component.
            // this should only happen during StandaloneScrubber
            load(false, false);
        }
        else if (!components.contains(Component.FILTER) || validation == null)
        {
            // bf is enabled, but filter component is missing.
            load(true, true);
        }
        else if (validation.bloomFilterFPChance != metadata.params.bloomFilterFpChance)
        {
            // bf fp chance in sstable metadata and it has changed since compaction.
            load(true, true);
        }
        else
        {
            // bf is enabled and fp chance matches the currently configured value.
            load(false, true);
            loadBloomFilter(descriptor.version.hasOldBfHashOrder());
        }
    }

    /**
     * Load bloom filter from Filter.db file.
     *
     * @throws IOException
     */
    private void loadBloomFilter(boolean oldBfHashOrder) throws IOException
    {
        try (DataInputStream stream = new DataInputStream(new BufferedInputStream(new FileInputStream(descriptor.filenameFor(Component.FILTER)))))
        {
            bf = FilterFactory.deserialize(stream, true, oldBfHashOrder);
        }
    }

    /**
     * Loads ifile, dfile and indexSummary, and optionally recreates the bloom filter.
     * @param saveSummaryIfCreated for bulk loading purposes, if the summary was absent and needed to be built, you can
     *                             avoid persisting it to disk by setting this to false
     */
    private void load(boolean recreateBloomFilter, boolean saveSummaryIfCreated) throws IOException
    {
        try(SegmentedFile.Builder ibuilder = SegmentedFile.getBuilder(DatabaseDescriptor.getIndexAccessMode(), false);
            SegmentedFile.Builder dbuilder = SegmentedFile.getBuilder(DatabaseDescriptor.getDiskAccessMode(), compression))
        {
            boolean summaryLoaded = loadSummary(ibuilder, dbuilder);
            boolean builtSummary = false;
            if (recreateBloomFilter || !summaryLoaded)
            {
                buildSummary(recreateBloomFilter, ibuilder, dbuilder, summaryLoaded, Downsampling.BASE_SAMPLING_LEVEL);
                builtSummary = true;
            }

            if (components.contains(Component.PRIMARY_INDEX))
                ifile = ibuilder.buildIndex(descriptor, indexSummary);

            dfile = dbuilder.buildData(descriptor, sstableMetadata);

            if (saveSummaryIfCreated && builtSummary)
                saveSummary(ibuilder, dbuilder);
        }
        catch (Throwable t)
        { // Because the tidier has not been set-up yet in SSTableReader.open(), we must release the files in case of error
            if (ifile != null)
            {
                ifile.close();
                ifile = null;
            }

            if (dfile != null)
            {
                dfile.close();
                dfile = null;
            }

            if (indexSummary != null)
            {
                indexSummary.close();
                indexSummary = null;
            }

            throw t;
        }
    }

    /**
     * Build index summary(and optionally bloom filter) by reading through Index.db file.
     *
     * @param recreateBloomFilter true if recreate bloom filter
     * @param ibuilder
     * @param dbuilder
     * @param summaryLoaded true if index summary is already loaded and not need to build again
     * @throws IOException
     */
    private void buildSummary(boolean recreateBloomFilter, SegmentedFile.Builder ibuilder, SegmentedFile.Builder dbuilder, boolean summaryLoaded, int samplingLevel) throws IOException
    {
         if (!components.contains(Component.PRIMARY_INDEX))
             return;

        // we read the positions in a BRAF so we don't have to worry about an entry spanning a mmap boundary.
        try (RandomAccessReader primaryIndex = RandomAccessReader.open(new File(descriptor.filenameFor(Component.PRIMARY_INDEX))))
        {
            long indexSize = primaryIndex.length();
            long histogramCount = sstableMetadata.estimatedPartitionSize.count();
            long estimatedKeys = histogramCount > 0 && !sstableMetadata.estimatedPartitionSize.isOverflowed()
                    ? histogramCount
                    : estimateRowsFromIndex(primaryIndex); // statistics is supposed to be optional

            if (recreateBloomFilter)
                bf = FilterFactory.getFilter(estimatedKeys, metadata.params.bloomFilterFpChance, true, descriptor.version.hasOldBfHashOrder());

            try (IndexSummaryBuilder summaryBuilder = summaryLoaded ? null : new IndexSummaryBuilder(estimatedKeys, metadata.params.minIndexInterval, samplingLevel))
            {
                long indexPosition;
                RowIndexEntry.IndexSerializer rowIndexSerializer = descriptor.getFormat().getIndexSerializer(metadata, descriptor.version, header);

                while ((indexPosition = primaryIndex.getFilePointer()) != indexSize)
                {
                    ByteBuffer key = ByteBufferUtil.readWithShortLength(primaryIndex);
                    RowIndexEntry indexEntry = rowIndexSerializer.deserialize(primaryIndex);
                    DecoratedKey decoratedKey = decorateKey(key);
                    if (first == null)
                        first = decoratedKey;
                    last = decoratedKey;

                    if (recreateBloomFilter)
                        bf.add(decoratedKey);

                    // if summary was already read from disk we don't want to re-populate it using primary index
                    if (!summaryLoaded)
                    {
                        summaryBuilder.maybeAddEntry(decoratedKey, indexPosition);
                    }
                }

                if (!summaryLoaded)
                    indexSummary = summaryBuilder.build(getPartitioner());
            }
        }

        first = getMinimalKey(first);
        last = getMinimalKey(last);
    }

    /**
     * Load index summary from Summary.db file if it exists.
     *
     * if loaded index summary has different index interval from current value stored in schema,
     * then Summary.db file will be deleted and this returns false to rebuild summary.
     *
     * @param ibuilder
     * @param dbuilder
     * @return true if index summary is loaded successfully from Summary.db file.
     */
    @SuppressWarnings("resource")
    public boolean loadSummary(SegmentedFile.Builder ibuilder, SegmentedFile.Builder dbuilder)
    {
        File summariesFile = new File(descriptor.filenameFor(Component.SUMMARY));
        if (!summariesFile.exists())
            return false;

        DataInputStream iStream = null;
        try
        {
            iStream = new DataInputStream(new FileInputStream(summariesFile));
            indexSummary = IndexSummary.serializer.deserialize(
                    iStream, getPartitioner(), descriptor.version.hasSamplingLevel(),
                    metadata.params.minIndexInterval, metadata.params.maxIndexInterval);
            first = decorateKey(ByteBufferUtil.readWithLength(iStream));
            last = decorateKey(ByteBufferUtil.readWithLength(iStream));
            ibuilder.deserializeBounds(iStream, descriptor.version);
            dbuilder.deserializeBounds(iStream, descriptor.version);
        }
        catch (IOException e)
        {
            if (indexSummary != null)
                indexSummary.close();
            logger.trace("Cannot deserialize SSTable Summary File {}: {}", summariesFile.getPath(), e.getMessage());
            // corrupted; delete it and fall back to creating a new summary
            FileUtils.closeQuietly(iStream);
            // delete it and fall back to creating a new summary
            FileUtils.deleteWithConfirm(summariesFile);
            return false;
        }
        finally
        {
            FileUtils.closeQuietly(iStream);
        }

        return true;
    }

    /**
     * Save index summary to Summary.db file.
     *
     * @param ibuilder
     * @param dbuilder
     */

    public void saveSummary(SegmentedFile.Builder ibuilder, SegmentedFile.Builder dbuilder)
    {
        saveSummary(this.descriptor, this.first, this.last, ibuilder, dbuilder, indexSummary);
    }

    private void saveSummary(SegmentedFile.Builder ibuilder, SegmentedFile.Builder dbuilder, IndexSummary newSummary)
    {
        saveSummary(this.descriptor, this.first, this.last, ibuilder, dbuilder, newSummary);
    }
    /**
     * Save index summary to Summary.db file.
     */
    public static void saveSummary(Descriptor descriptor, DecoratedKey first, DecoratedKey last,
                                   SegmentedFile.Builder ibuilder, SegmentedFile.Builder dbuilder, IndexSummary summary)
    {
        File summariesFile = new File(descriptor.filenameFor(Component.SUMMARY));
        if (summariesFile.exists())
            FileUtils.deleteWithConfirm(summariesFile);

        try (DataOutputStreamPlus oStream = new BufferedDataOutputStreamPlus(new FileOutputStream(summariesFile));)
        {
            IndexSummary.serializer.serialize(summary, oStream, descriptor.version.hasSamplingLevel());
            ByteBufferUtil.writeWithLength(first.getKey(), oStream);
            ByteBufferUtil.writeWithLength(last.getKey(), oStream);
            ibuilder.serializeBounds(oStream, descriptor.version);
            dbuilder.serializeBounds(oStream, descriptor.version);
        }
        catch (IOException e)
        {
            logger.trace("Cannot save SSTable Summary: ", e);

            // corrupted hence delete it and let it load it now.
            if (summariesFile.exists())
                FileUtils.deleteWithConfirm(summariesFile);
        }
    }

    public void setReplaced()
    {
        synchronized (tidy.global)
        {
            assert !tidy.isReplaced;
            tidy.isReplaced = true;
        }
    }

    public boolean isReplaced()
    {
        synchronized (tidy.global)
        {
            return tidy.isReplaced;
        }
    }

    // These runnables must NOT be an anonymous or non-static inner class, nor must it retain a reference chain to this reader
    public void runOnClose(final Runnable runOnClose)
    {
        synchronized (tidy.global)
        {
            final Runnable existing = tidy.runOnClose;
            tidy.runOnClose = AndThen.get(existing, runOnClose);
        }
    }

    private static class AndThen implements Runnable
    {
        final Runnable runFirst;
        final Runnable runSecond;

        private AndThen(Runnable runFirst, Runnable runSecond)
        {
            this.runFirst = runFirst;
            this.runSecond = runSecond;
        }

        public void run()
        {
            runFirst.run();
            runSecond.run();
        }

        static Runnable get(Runnable runFirst, Runnable runSecond)
        {
            if (runFirst == null)
                return runSecond;
            return new AndThen(runFirst, runSecond);
        }
    }

    /**
     * Clone this reader with the provided start and open reason, and set the clone as replacement.
     *
     * @param newFirst the first key for the replacement (which can be different from the original due to the pre-emptive
     * opening of compaction results).
     * @param reason the {@code OpenReason} for the replacement.
     *
     * @return the cloned reader. That reader is set as a replacement by the method.
     */
    private SSTableReader cloneAndReplace(DecoratedKey newFirst, OpenReason reason)
    {
        return cloneAndReplace(newFirst, reason, indexSummary.sharedCopy());
    }

    /**
     * Clone this reader with the new values and set the clone as replacement.
     *
     * @param newFirst the first key for the replacement (which can be different from the original due to the pre-emptive
     * opening of compaction results).
     * @param reason the {@code OpenReason} for the replacement.
     * @param newSummary the index summary for the replacement.
     *
     * @return the cloned reader. That reader is set as a replacement by the method.
     */
    private SSTableReader cloneAndReplace(DecoratedKey newFirst, OpenReason reason, IndexSummary newSummary)
    {
        SSTableReader replacement = internalOpen(descriptor,
                                                 components,
                                                 metadata,
                                                 ifile != null ? ifile.sharedCopy() : null,
                                                 dfile.sharedCopy(),
                                                 newSummary,
                                                 bf.sharedCopy(),
                                                 maxDataAge,
                                                 sstableMetadata,
                                                 reason,
                                                 header);
        replacement.first = newFirst;
        replacement.last = last;
        replacement.isSuspect.set(isSuspect.get());
        return replacement;
    }

    public SSTableReader cloneWithRestoredStart(DecoratedKey restoredStart)
    {
        synchronized (tidy.global)
        {
            return cloneAndReplace(restoredStart, OpenReason.NORMAL);
        }
    }

    // runOnClose must NOT be an anonymous or non-static inner class, nor must it retain a reference chain to this reader
    public SSTableReader cloneWithNewStart(DecoratedKey newStart, final Runnable runOnClose)
    {
        synchronized (tidy.global)
        {
            assert openReason != OpenReason.EARLY;
            // TODO: merge with caller's firstKeyBeyond() work,to save time
            if (newStart.compareTo(first) > 0)
            {
                final long dataStart = getPosition(newStart, Operator.EQ).position;
                final long indexStart = getIndexScanPosition(newStart);
                this.tidy.runOnClose = new DropPageCache(dfile, dataStart, ifile, indexStart, runOnClose);
            }

            return cloneAndReplace(newStart, OpenReason.MOVED_START);
        }
    }

    private static class DropPageCache implements Runnable
    {
        final SegmentedFile dfile;
        final long dfilePosition;
        final SegmentedFile ifile;
        final long ifilePosition;
        final Runnable andThen;

        private DropPageCache(SegmentedFile dfile, long dfilePosition, SegmentedFile ifile, long ifilePosition, Runnable andThen)
        {
            this.dfile = dfile;
            this.dfilePosition = dfilePosition;
            this.ifile = ifile;
            this.ifilePosition = ifilePosition;
            this.andThen = andThen;
        }

        public void run()
        {
            dfile.dropPageCache(dfilePosition);

            if (ifile != null)
                ifile.dropPageCache(ifilePosition);
            andThen.run();
        }
    }

    /**
     * Returns a new SSTableReader with the same properties as this SSTableReader except that a new IndexSummary will
     * be built at the target samplingLevel.  This (original) SSTableReader instance will be marked as replaced, have
     * its DeletingTask removed, and have its periodic read-meter sync task cancelled.
     * @param samplingLevel the desired sampling level for the index summary on the new SSTableReader
     * @return a new SSTableReader
     * @throws IOException
     */
    @SuppressWarnings("resource")
    public SSTableReader cloneWithNewSummarySamplingLevel(ColumnFamilyStore parent, int samplingLevel) throws IOException
    {
        assert descriptor.version.hasSamplingLevel();

        synchronized (tidy.global)
        {
            assert openReason != OpenReason.EARLY;

            int minIndexInterval = metadata.params.minIndexInterval;
            int maxIndexInterval = metadata.params.maxIndexInterval;
            double effectiveInterval = indexSummary.getEffectiveIndexInterval();

            IndexSummary newSummary;
            long oldSize = bytesOnDisk();

            // We have to rebuild the summary from the on-disk primary index in three cases:
            // 1. The sampling level went up, so we need to read more entries off disk
            // 2. The min_index_interval changed (in either direction); this changes what entries would be in the summary
            //    at full sampling (and consequently at any other sampling level)
            // 3. The max_index_interval was lowered, forcing us to raise the sampling level
            if (samplingLevel > indexSummary.getSamplingLevel() || indexSummary.getMinIndexInterval() != minIndexInterval || effectiveInterval > maxIndexInterval)
            {
                newSummary = buildSummaryAtLevel(samplingLevel);
            }
            else if (samplingLevel < indexSummary.getSamplingLevel())
            {
                // we can use the existing index summary to make a smaller one
                newSummary = IndexSummaryBuilder.downsample(indexSummary, samplingLevel, minIndexInterval, getPartitioner());
            }
            else
            {
                throw new AssertionError("Attempted to clone SSTableReader with the same index summary sampling level and " +
                        "no adjustments to min/max_index_interval");
            }

            //Always save the resampled index
            try(SegmentedFile.Builder ibuilder = SegmentedFile.getBuilder(DatabaseDescriptor.getIndexAccessMode(), false);
                SegmentedFile.Builder dbuilder = SegmentedFile.getBuilder(DatabaseDescriptor.getDiskAccessMode(), compression))
            {
                saveSummary(ibuilder, dbuilder, newSummary);
            }

            long newSize = bytesOnDisk();
            StorageMetrics.load.inc(newSize - oldSize);
            parent.metric.liveDiskSpaceUsed.inc(newSize - oldSize);
            parent.metric.totalDiskSpaceUsed.inc(newSize - oldSize);

            return cloneAndReplace(first, OpenReason.METADATA_CHANGE, newSummary);
        }
    }

    private IndexSummary buildSummaryAtLevel(int newSamplingLevel) throws IOException
    {
        // we read the positions in a BRAF so we don't have to worry about an entry spanning a mmap boundary.
        RandomAccessReader primaryIndex = RandomAccessReader.open(new File(descriptor.filenameFor(Component.PRIMARY_INDEX)));
        try
        {
            long indexSize = primaryIndex.length();
            try (IndexSummaryBuilder summaryBuilder = new IndexSummaryBuilder(estimatedKeys(), metadata.params.minIndexInterval, newSamplingLevel))
            {
                long indexPosition;
                while ((indexPosition = primaryIndex.getFilePointer()) != indexSize)
                {
                    summaryBuilder.maybeAddEntry(decorateKey(ByteBufferUtil.readWithShortLength(primaryIndex)), indexPosition);
                    RowIndexEntry.Serializer.skip(primaryIndex, descriptor.version);
                }

                return summaryBuilder.build(getPartitioner());
            }
        }
        finally
        {
            FileUtils.closeQuietly(primaryIndex);
        }
    }

    public RestorableMeter getReadMeter()
    {
        return readMeter;
    }

    public int getIndexSummarySamplingLevel()
    {
        return indexSummary.getSamplingLevel();
    }

    public long getIndexSummaryOffHeapSize()
    {
        return indexSummary.getOffHeapSize();
    }

    public int getMinIndexInterval()
    {
        return indexSummary.getMinIndexInterval();
    }

    public double getEffectiveIndexInterval()
    {
        return indexSummary.getEffectiveIndexInterval();
    }

    public void releaseSummary()
    {
        tidy.releaseSummary();
        indexSummary = null;
    }

    private void validate()
    {
        if (this.first.compareTo(this.last) > 0)
        {
            throw new IllegalStateException(String.format("SSTable first key %s > last key %s", this.first, this.last));
        }
    }

    /**
     * Gets the position in the index file to start scanning to find the given key (at most indexInterval keys away,
     * modulo downsampling of the index summary). Always returns a value >= 0
     */
    public long getIndexScanPosition(PartitionPosition key)
    {
        if (openReason == OpenReason.MOVED_START && key.compareTo(first) < 0)
            key = first;

        return getIndexScanPositionFromBinarySearchResult(indexSummary.binarySearch(key), indexSummary);
    }

    @VisibleForTesting
    public static long getIndexScanPositionFromBinarySearchResult(int binarySearchResult, IndexSummary referencedIndexSummary)
    {
        if (binarySearchResult == -1)
            return 0;
        else
            return referencedIndexSummary.getPosition(getIndexSummaryIndexFromBinarySearchResult(binarySearchResult));
    }

    public static int getIndexSummaryIndexFromBinarySearchResult(int binarySearchResult)
    {
        if (binarySearchResult < 0)
        {
            // binary search gives us the first index _greater_ than the key searched for,
            // i.e., its insertion position
            int greaterThan = (binarySearchResult + 1) * -1;
            if (greaterThan == 0)
                return -1;
            return greaterThan - 1;
        }
        else
        {
            return binarySearchResult;
        }
    }

    /**
     * Returns the compression metadata for this sstable.
     * @throws IllegalStateException if the sstable is not compressed
     */
    public CompressionMetadata getCompressionMetadata()
    {
        if (!compression)
            throw new IllegalStateException(this + " is not compressed");

        return ((ICompressedFile) dfile).getMetadata();
    }

    /**
     * Returns the amount of memory in bytes used off heap by the compression meta-data.
     * @return the amount of memory in bytes used off heap by the compression meta-data
     */
    public long getCompressionMetadataOffHeapSize()
    {
        if (!compression)
            return 0;

        return getCompressionMetadata().offHeapSize();
    }

    /**
     * For testing purposes only.
     */
    public void forceFilterFailures()
    {
        bf = FilterFactory.AlwaysPresent;
    }

    public IFilter getBloomFilter()
    {
        return bf;
    }

    public long getBloomFilterSerializedSize()
    {
        return bf.serializedSize();
    }

    /**
     * Returns the amount of memory in bytes used off heap by the bloom filter.
     * @return the amount of memory in bytes used off heap by the bloom filter
     */
    public long getBloomFilterOffHeapSize()
    {
        return bf.offHeapSize();
    }

    /**
     * @return An estimate of the number of keys in this SSTable based on the index summary.
     */
    public long estimatedKeys()
    {
        return indexSummary.getEstimatedKeyCount();
    }

    /**
     * @param ranges
     * @return An estimate of the number of keys for given ranges in this SSTable.
     */
    public long estimatedKeysForRanges(Collection<Range<Token>> ranges)
    {
        long sampleKeyCount = 0;
        List<Pair<Integer, Integer>> sampleIndexes = getSampleIndexesForRanges(indexSummary, ranges);
        for (Pair<Integer, Integer> sampleIndexRange : sampleIndexes)
            sampleKeyCount += (sampleIndexRange.right - sampleIndexRange.left + 1);

        // adjust for the current sampling level: (BSL / SL) * index_interval_at_full_sampling
        long estimatedKeys = sampleKeyCount * ((long) Downsampling.BASE_SAMPLING_LEVEL * indexSummary.getMinIndexInterval()) / indexSummary.getSamplingLevel();
        return Math.max(1, estimatedKeys);
    }

    /**
     * Returns the number of entries in the IndexSummary.  At full sampling, this is approximately 1/INDEX_INTERVALth of
     * the keys in this SSTable.
     */
    public int getIndexSummarySize()
    {
        return indexSummary.size();
    }

    /**
     * Returns the approximate number of entries the IndexSummary would contain if it were at full sampling.
     */
    public int getMaxIndexSummarySize()
    {
        return indexSummary.getMaxNumberOfEntries();
    }

    /**
     * Returns the key for the index summary entry at `index`.
     */
    public byte[] getIndexSummaryKey(int index)
    {
        return indexSummary.getKey(index);
    }

    private static List<Pair<Integer,Integer>> getSampleIndexesForRanges(IndexSummary summary, Collection<Range<Token>> ranges)
    {
        // use the index to determine a minimal section for each range
        List<Pair<Integer,Integer>> positions = new ArrayList<>();

        for (Range<Token> range : Range.normalize(ranges))
        {
            PartitionPosition leftPosition = range.left.maxKeyBound();
            PartitionPosition rightPosition = range.right.maxKeyBound();

            int left = summary.binarySearch(leftPosition);
            if (left < 0)
                left = (left + 1) * -1;
            else
                // left range are start exclusive
                left = left + 1;
            if (left == summary.size())
                // left is past the end of the sampling
                continue;

            int right = Range.isWrapAround(range.left, range.right)
                    ? summary.size() - 1
                    : summary.binarySearch(rightPosition);
            if (right < 0)
            {
                // range are end inclusive so we use the previous index from what binarySearch give us
                // since that will be the last index we will return
                right = (right + 1) * -1;
                if (right == 0)
                    // Means the first key is already stricly greater that the right bound
                    continue;
                right--;
            }

            if (left > right)
                // empty range
                continue;
            positions.add(Pair.create(left, right));
        }
        return positions;
    }

    public Iterable<DecoratedKey> getKeySamples(final Range<Token> range)
    {
        final List<Pair<Integer, Integer>> indexRanges = getSampleIndexesForRanges(indexSummary, Collections.singletonList(range));

        if (indexRanges.isEmpty())
            return Collections.emptyList();

        return new Iterable<DecoratedKey>()
        {
            public Iterator<DecoratedKey> iterator()
            {
                return new Iterator<DecoratedKey>()
                {
                    private Iterator<Pair<Integer, Integer>> rangeIter = indexRanges.iterator();
                    private Pair<Integer, Integer> current;
                    private int idx;

                    public boolean hasNext()
                    {
                        if (current == null || idx > current.right)
                        {
                            if (rangeIter.hasNext())
                            {
                                current = rangeIter.next();
                                idx = current.left;
                                return true;
                            }
                            return false;
                        }

                        return true;
                    }

                    public DecoratedKey next()
                    {
                        byte[] bytes = indexSummary.getKey(idx++);
                        return decorateKey(ByteBuffer.wrap(bytes));
                    }

                    public void remove()
                    {
                        throw new UnsupportedOperationException();
                    }
                };
            }
        };
    }

    /**
     * Determine the minimal set of sections that can be extracted from this SSTable to cover the given ranges.
     * @return A sorted list of (offset,end) pairs that cover the given ranges in the datafile for this SSTable.
     */
    public List<Pair<Long,Long>> getPositionsForRanges(Collection<Range<Token>> ranges)
    {
        // use the index to determine a minimal section for each range
        List<Pair<Long,Long>> positions = new ArrayList<>();
        for (Range<Token> range : Range.normalize(ranges))
        {
            assert !range.isWrapAround() || range.right.isMinimum();
            // truncate the range so it at most covers the sstable
            AbstractBounds<PartitionPosition> bounds = Range.makeRowRange(range);
            PartitionPosition leftBound = bounds.left.compareTo(first) > 0 ? bounds.left : first.getToken().minKeyBound();
            PartitionPosition rightBound = bounds.right.isMinimum() ? last.getToken().maxKeyBound() : bounds.right;

            if (leftBound.compareTo(last) > 0 || rightBound.compareTo(first) < 0)
                continue;

            long left = getPosition(leftBound, Operator.GT).position;
            long right = (rightBound.compareTo(last) > 0)
                         ? uncompressedLength()
                         : getPosition(rightBound, Operator.GT).position;

            if (left == right)
                // empty range
                continue;

            assert left < right : String.format("Range=%s openReason=%s first=%s last=%s left=%d right=%d", range, openReason, first, last, left, right);
            positions.add(Pair.create(left, right));
        }
        return positions;
    }

    public KeyCacheKey getCacheKey(DecoratedKey key)
    {
        return new KeyCacheKey(metadata.ksAndCFName, descriptor, key.getKey());
    }

    public void cacheKey(DecoratedKey key, RowIndexEntry info)
    {
        CachingParams caching = metadata.params.caching;

        if (!caching.cacheKeys() || keyCache == null || keyCache.getCapacity() == 0)
            return;

        KeyCacheKey cacheKey = new KeyCacheKey(metadata.ksAndCFName, descriptor, key.getKey());
        logger.trace("Adding cache entry for {} -> {}", cacheKey, info);
        keyCache.put(cacheKey, info);
    }

    public RowIndexEntry getCachedPosition(DecoratedKey key, boolean updateStats)
    {
        return getCachedPosition(new KeyCacheKey(metadata.ksAndCFName, descriptor, key.getKey()), updateStats);
    }

    protected RowIndexEntry getCachedPosition(KeyCacheKey unifiedKey, boolean updateStats)
    {
        if (keyCache != null && keyCache.getCapacity() > 0 && metadata.params.caching.cacheKeys()) {
            if (updateStats)
            {
                RowIndexEntry cachedEntry = keyCache.get(unifiedKey);
                keyCacheRequest.incrementAndGet();
                if (cachedEntry != null)
                {
                    keyCacheHit.incrementAndGet();
                    bloomFilterTracker.addTruePositive();
                }
                return cachedEntry;
            }
            else
            {
                return keyCache.getInternal(unifiedKey);
            }
        }
        return null;
    }

    /**
     * Get position updating key cache and stats.
     * @see #getPosition(PartitionPosition, SSTableReader.Operator, boolean)
     */
    public RowIndexEntry getPosition(PartitionPosition key, Operator op)
    {
        return getPosition(key, op, true, false);
    }

    public RowIndexEntry getPosition(PartitionPosition key, Operator op, boolean updateCacheAndStats)
    {
        return getPosition(key, op, updateCacheAndStats, false);
    }
    /**
     * @param key The key to apply as the rhs to the given Operator. A 'fake' key is allowed to
     * allow key selection by token bounds but only if op != * EQ
     * @param op The Operator defining matching keys: the nearest key to the target matching the operator wins.
     * @param updateCacheAndStats true if updating stats and cache
     * @return The index entry corresponding to the key, or null if the key is not present
     */
    protected abstract RowIndexEntry getPosition(PartitionPosition key, Operator op, boolean updateCacheAndStats, boolean permitMatchPastLast);

    public abstract SliceableUnfilteredRowIterator iterator(DecoratedKey key, ColumnFilter selectedColumns, boolean reversed, boolean isForThrift);
    public abstract SliceableUnfilteredRowIterator iterator(FileDataInput file, DecoratedKey key, RowIndexEntry indexEntry, ColumnFilter selectedColumns, boolean reversed, boolean isForThrift);

    /**
     * Finds and returns the first key beyond a given token in this SSTable or null if no such key exists.
     */
    public DecoratedKey firstKeyBeyond(PartitionPosition token)
    {
        if (token.compareTo(first) < 0)
            return first;

        long sampledPosition = getIndexScanPosition(token);

        if (ifile == null)
            return null;

        String path = null;
        try (FileDataInput in = ifile.createReader(sampledPosition))
        {
            path = in.getPath();
            while (!in.isEOF())
            {
                ByteBuffer indexKey = ByteBufferUtil.readWithShortLength(in);
                DecoratedKey indexDecoratedKey = decorateKey(indexKey);
                if (indexDecoratedKey.compareTo(token) > 0)
                    return indexDecoratedKey;

                RowIndexEntry.Serializer.skip(in, descriptor.version);
            }
        }
        catch (IOException e)
        {
            markSuspect();
            throw new CorruptSSTableException(e, path);
        }

        return null;
    }

    /**
     * @return The length in bytes of the data for this SSTable. For
     * compressed files, this is not the same thing as the on disk size (see
     * onDiskLength())
     */
    public long uncompressedLength()
    {
        return dfile.length;
    }

    /**
     * @return The length in bytes of the on disk size for this SSTable. For
     * compressed files, this is not the same thing as the data length (see
     * length())
     */
    public long onDiskLength()
    {
        return dfile.onDiskLength;
    }

    @VisibleForTesting
    public double getCrcCheckChance()
    {
        return crcCheckChance;
    }

    /**
     * Set the value of CRC check chance. The argument supplied is obtained
     * from the the property of the owning CFS. Called when either the SSTR
     * is initialized, or the CFS's property is updated via JMX
     * @param crcCheckChance
     */
    public void setCrcCheckChance(double crcCheckChance)
    {
        this.crcCheckChance = crcCheckChance;
        if (compression)
            ((CompressedSegmentedFile)dfile).metadata.parameters.setCrcCheckChance(crcCheckChance);

    }

    /**
     * Mark the sstable as obsolete, i.e., compacted into newer sstables.
     *
     * When calling this function, the caller must ensure that the SSTableReader is not referenced anywhere
     * except for threads holding a reference.
     *
     * @return true if the this is the first time the file was marked obsolete.  Calling this
     * multiple times is usually buggy (see exceptions in Tracker.unmarkCompacting and removeOldSSTablesSize).
     */
    public void markObsolete(Runnable tidier)
    {
        if (logger.isTraceEnabled())
            logger.trace("Marking {} compacted", getFilename());

        synchronized (tidy.global)
        {
            assert !tidy.isReplaced;
            assert tidy.global.obsoletion == null: this + " was already marked compacted";

            tidy.global.obsoletion = tidier;
            tidy.global.stopReadMeterPersistence();
        }
    }

    public boolean isMarkedCompacted()
    {
        return tidy.global.obsoletion != null;
    }

    public void markSuspect()
    {
        if (logger.isTraceEnabled())
            logger.trace("Marking {} as a suspect for blacklisting.", getFilename());

        isSuspect.getAndSet(true);
    }

    public boolean isMarkedSuspect()
    {
        return isSuspect.get();
    }


    /**
     * I/O SSTableScanner
     * @return A Scanner for seeking over the rows of the SSTable.
     */
    public ISSTableScanner getScanner()
    {
        return getScanner((RateLimiter) null);
    }

    /**
     * @param columns the columns to return.
     * @param dataRange filter to use when reading the columns
     * @return A Scanner for seeking over the rows of the SSTable.
     */
    public ISSTableScanner getScanner(ColumnFilter columns, DataRange dataRange, boolean isForThrift)
    {
        return getScanner(columns, dataRange, null, isForThrift);
    }

    /**
     * Direct I/O SSTableScanner over a defined range of tokens.
     *
     * @param range the range of keys to cover
     * @return A Scanner for seeking over the rows of the SSTable.
     */
    public ISSTableScanner getScanner(Range<Token> range, RateLimiter limiter)
    {
        if (range == null)
            return getScanner(limiter);
        return getScanner(Collections.singletonList(range), limiter);
    }

    /**
     * Direct I/O SSTableScanner over the entirety of the sstable..
     *
     * @return A Scanner over the full content of the SSTable.
     */
    public abstract ISSTableScanner getScanner(RateLimiter limiter);

    /**
     * Direct I/O SSTableScanner over a defined collection of ranges of tokens.
     *
     * @param ranges the range of keys to cover
     * @return A Scanner for seeking over the rows of the SSTable.
     */
    public abstract ISSTableScanner getScanner(Collection<Range<Token>> ranges, RateLimiter limiter);

    /**
     * Direct I/O SSTableScanner over an iterator of bounds.
     *
     * @param bounds the keys to cover
     * @return A Scanner for seeking over the rows of the SSTable.
     */
    public abstract ISSTableScanner getScanner(Iterator<AbstractBounds<PartitionPosition>> rangeIterator);

    /**
     * @param columns the columns to return.
     * @param dataRange filter to use when reading the columns
     * @return A Scanner for seeking over the rows of the SSTable.
     */
    public abstract ISSTableScanner getScanner(ColumnFilter columns, DataRange dataRange, RateLimiter limiter, boolean isForThrift);

    public FileDataInput getFileDataInput(long position)
    {
        return dfile.createReader(position);
    }

    /**
     * Tests if the sstable contains data newer than the given age param (in localhost currentMilli time).
     * This works in conjunction with maxDataAge which is an upper bound on the create of data in this sstable.
     * @param age The age to compare the maxDataAre of this sstable. Measured in millisec since epoc on this host
     * @return True iff this sstable contains data that's newer than the given age parameter.
     */
    public boolean newSince(long age)
    {
        return maxDataAge > age;
    }

    public void createLinks(String snapshotDirectoryPath)
    {
        for (Component component : components)
        {
            File sourceFile = new File(descriptor.filenameFor(component));
            if (!sourceFile.exists())
                continue;
            File targetLink = new File(snapshotDirectoryPath, sourceFile.getName());
            FileUtils.createHardLink(sourceFile, targetLink);
        }
    }

    public boolean isRepaired()
    {
        return sstableMetadata.repairedAt != ActiveRepairService.UNREPAIRED_SSTABLE;
    }

    /**
     * TODO: Move someplace reusable
     */
    public abstract static class Operator
    {
        public static final Operator EQ = new Equals();
        public static final Operator GE = new GreaterThanOrEqualTo();
        public static final Operator GT = new GreaterThan();

        /**
         * @param comparison The result of a call to compare/compareTo, with the desired field on the rhs.
         * @return less than 0 if the operator cannot match forward, 0 if it matches, greater than 0 if it might match forward.
         */
        public abstract int apply(int comparison);

        final static class Equals extends Operator
        {
            public int apply(int comparison) { return -comparison; }
        }

        final static class GreaterThanOrEqualTo extends Operator
        {
            public int apply(int comparison) { return comparison >= 0 ? 0 : 1; }
        }

        final static class GreaterThan extends Operator
        {
            public int apply(int comparison) { return comparison > 0 ? 0 : 1; }
        }
    }

    public long getBloomFilterFalsePositiveCount()
    {
        return bloomFilterTracker.getFalsePositiveCount();
    }

    public long getRecentBloomFilterFalsePositiveCount()
    {
        return bloomFilterTracker.getRecentFalsePositiveCount();
    }

    public long getBloomFilterTruePositiveCount()
    {
        return bloomFilterTracker.getTruePositiveCount();
    }

    public long getRecentBloomFilterTruePositiveCount()
    {
        return bloomFilterTracker.getRecentTruePositiveCount();
    }

    public InstrumentingCache<KeyCacheKey, RowIndexEntry> getKeyCache()
    {
        return keyCache;
    }

    public EstimatedHistogram getEstimatedPartitionSize()
    {
        return sstableMetadata.estimatedPartitionSize;
    }

    public EstimatedHistogram getEstimatedColumnCount()
    {
        return sstableMetadata.estimatedColumnCount;
    }

    public double getEstimatedDroppableTombstoneRatio(int gcBefore)
    {
        return sstableMetadata.getEstimatedDroppableTombstoneRatio(gcBefore);
    }

    public double getDroppableTombstonesBefore(int gcBefore)
    {
        return sstableMetadata.getDroppableTombstonesBefore(gcBefore);
    }

    public double getCompressionRatio()
    {
        return sstableMetadata.compressionRatio;
    }

    public long getMinTimestamp()
    {
        return sstableMetadata.minTimestamp;
    }

    public long getMaxTimestamp()
    {
        return sstableMetadata.maxTimestamp;
    }

    public int getMinLocalDeletionTime()
    {
        return sstableMetadata.minLocalDeletionTime;
    }

    public int getMaxLocalDeletionTime()
    {
        return sstableMetadata.maxLocalDeletionTime;
    }

    public int getMinTTL()
    {
        return sstableMetadata.minTTL;
    }

    public int getMaxTTL()
    {
        return sstableMetadata.maxTTL;
    }

    public long getTotalColumnsSet()
    {
        return sstableMetadata.totalColumnsSet;
    }

    public long getTotalRows()
    {
        return sstableMetadata.totalRows;
    }

    public int getAvgColumnSetPerRow()
    {
        return sstableMetadata.totalRows < 0
             ? -1
             : (sstableMetadata.totalRows == 0 ? 0 : (int)(sstableMetadata.totalColumnsSet / sstableMetadata.totalRows));
    }

    public int getSSTableLevel()
    {
        return sstableMetadata.sstableLevel;
    }

    /**
     * Reloads the sstable metadata from disk.
     *
     * Called after level is changed on sstable, for example if the sstable is dropped to L0
     *
     * Might be possible to remove in future versions
     *
     * @throws IOException
     */
    public void reloadSSTableMetadata() throws IOException
    {
        this.sstableMetadata = (StatsMetadata) descriptor.getMetadataSerializer().deserialize(descriptor, MetadataType.STATS);
    }

    public StatsMetadata getSSTableMetadata()
    {
        return sstableMetadata;
    }

    public RandomAccessReader openDataReader(RateLimiter limiter)
    {
        assert limiter != null;
        return dfile.createReader(limiter);
    }

    public RandomAccessReader openDataReader()
    {
        return dfile.createReader();
    }

    public RandomAccessReader openIndexReader()
    {
        if (ifile != null)
            return ifile.createReader();
        return null;
    }

    public ChannelProxy getDataChannel()
    {
        return dfile.channel;
    }

    public ChannelProxy getIndexChannel()
    {
        return ifile.channel;
    }

    /**
     * @param component component to get timestamp.
     * @return last modified time for given component. 0 if given component does not exist or IO error occurs.
     */
    public long getCreationTimeFor(Component component)
    {
        return new File(descriptor.filenameFor(component)).lastModified();
    }

    /**
     * @return Number of key cache hit
     */
    public long getKeyCacheHit()
    {
        return keyCacheHit.get();
    }

    /**
     * @return Number of key cache request
     */
    public long getKeyCacheRequest()
    {
        return keyCacheRequest.get();
    }

    /**
     * Increment the total row read count and read rate for this SSTable.  This should not be incremented for range
     * slice queries, row cache hits, or non-query reads, like compaction.
     */
    public void incrementReadCount()
    {
        if (readMeter != null)
            readMeter.mark();
    }

    /**
     * Checks if this sstable can overlap with another one based on the min/man clustering values.
     * If this methods return false, we're guarantee that {@code this} and {@code other} have no overlapping
     * data, i.e. no cells to reconcile.
     */
    public boolean mayOverlapsWith(SSTableReader other)
    {
        StatsMetadata m1 = getSSTableMetadata();
        StatsMetadata m2 = other.getSSTableMetadata();

        if (m1.minClusteringValues.isEmpty() || m1.maxClusteringValues.isEmpty() || m2.minClusteringValues.isEmpty() || m2.maxClusteringValues.isEmpty())
            return true;

        return !(compare(m1.maxClusteringValues, m2.minClusteringValues) < 0 || compare(m1.minClusteringValues, m2.maxClusteringValues) > 0);
    }

    private int compare(List<ByteBuffer> values1, List<ByteBuffer> values2)
    {
        ClusteringComparator comparator = metadata.comparator;
        for (int i = 0; i < Math.min(values1.size(), values2.size()); i++)
        {
            int cmp = comparator.subtype(i).compare(values1.get(i), values2.get(i));
            if (cmp != 0)
                return cmp;
        }
        return 0;
    }

    public static class SizeComparator implements Comparator<SSTableReader>
    {
        public int compare(SSTableReader o1, SSTableReader o2)
        {
            return Longs.compare(o1.onDiskLength(), o2.onDiskLength());
        }
    }

    public Ref<SSTableReader> tryRef()
    {
        return selfRef.tryRef();
    }

    public Ref<SSTableReader> selfRef()
    {
        return selfRef;
    }

    public Ref<SSTableReader> ref()
    {
        return selfRef.ref();
    }

    void setup(boolean trackHotness)
    {
        tidy.setup(this, trackHotness);
        this.readMeter = tidy.global.readMeter;
    }

    @VisibleForTesting
    public void overrideReadMeter(RestorableMeter readMeter)
    {
        this.readMeter = tidy.global.readMeter = readMeter;
    }

    public void addTo(Ref.IdentityCollection identities)
    {
        identities.add(this);
        identities.add(tidy.globalRef);
        dfile.addTo(identities);
        ifile.addTo(identities);
        bf.addTo(identities);
        indexSummary.addTo(identities);

    }

    /**
     * One instance per SSTableReader we create.
     *
     * We can create many InstanceTidiers (one for every time we reopen an sstable with MOVED_START for example),
     * but there can only be one GlobalTidy for one single logical sstable.
     *
     * When the InstanceTidier cleansup, it releases its reference to its GlobalTidy; when all InstanceTidiers
     * for that type have run, the GlobalTidy cleans up.
     */
    private static final class InstanceTidier implements Tidy
    {
        private final Descriptor descriptor;
        private final CFMetaData metadata;
        private IFilter bf;
        private IndexSummary summary;

        private SegmentedFile dfile;
        private SegmentedFile ifile;
        private Runnable runOnClose;
        private boolean isReplaced = false;

        // a reference to our shared tidy instance, that
        // we will release when we are ourselves released
        private Ref<GlobalTidy> globalRef;
        private GlobalTidy global;

        private volatile boolean setup;

        void setup(SSTableReader reader, boolean trackHotness)
        {
            this.setup = true;
            this.bf = reader.bf;
            this.summary = reader.indexSummary;
            this.dfile = reader.dfile;
            this.ifile = reader.ifile;
            // get a new reference to the shared descriptor-type tidy
            this.globalRef = GlobalTidy.get(reader);
            this.global = globalRef.get();
            if (trackHotness)
                global.ensureReadMeter();
        }

        InstanceTidier(Descriptor descriptor, CFMetaData metadata)
        {
            this.descriptor = descriptor;
            this.metadata = metadata;
        }

        public void tidy()
        {
            if (logger.isTraceEnabled())
                logger.trace("Running instance tidier for {} with setup {}", descriptor, setup);

            // don't try to cleanup if the sstablereader was never fully constructed
            if (!setup)
                return;

            final ColumnFamilyStore cfs = Schema.instance.getColumnFamilyStoreInstance(metadata.cfId);
            final OpOrder.Barrier barrier;
            if (cfs != null)
            {
                barrier = cfs.readOrdering.newBarrier();
                barrier.issue();
            }
            else
                barrier = null;

            ScheduledExecutors.nonPeriodicTasks.execute(new Runnable()
            {
                public void run()
                {
                    if (logger.isTraceEnabled())
                        logger.trace("Async instance tidier for {}, before barrier", descriptor);

                    if (barrier != null)
                        barrier.await();

                    if (logger.isTraceEnabled())
                        logger.trace("Async instance tidier for {}, after barrier", descriptor);

                    if (bf != null)
                        bf.close();
                    if (summary != null)
                        summary.close();
                    if (runOnClose != null)
                        runOnClose.run();
                    if (dfile != null)
                        dfile.close();
                    if (ifile != null)
                        ifile.close();
<<<<<<< HEAD
                    globalRef.release();
=======
                    typeRef.release();

                    if (logger.isTraceEnabled())
                        logger.trace("Async instance tidier for {}, completed", descriptor);
>>>>>>> be6e6ea6
                }
            });
        }

        public String name()
        {
            return descriptor.toString();
        }

        void releaseSummary()
        {
            summary.close();
            assert summary.isCleanedUp();
            summary = null;
        }
    }

    /**
     * One instance per logical sstable. This both tracks shared cleanup and some shared state related
     * to the sstable's lifecycle.
     *
     * All InstanceTidiers, on setup(), ask the static get() method for their shared state,
     * and stash a reference to it to be released when they are. Once all such references are
     * released, this shared tidy will be performed.
     */
    static final class GlobalTidy implements Tidy
    {
        static WeakReference<ScheduledFuture<?>> NULL = new WeakReference<>(null);
        // keyed by descriptor, mapping to the shared GlobalTidy for that descriptor
        static final ConcurrentMap<Descriptor, Ref<GlobalTidy>> lookup = new ConcurrentHashMap<>();

        private final Descriptor desc;
        // the readMeter that is shared between all instances of the sstable, and can be overridden in all of them
        // at once also, for testing purposes
        private RestorableMeter readMeter;
        // the scheduled persistence of the readMeter, that we will cancel once all instances of this logical
        // sstable have been released
        private WeakReference<ScheduledFuture<?>> readMeterSyncFuture = NULL;
        // shared state managing if the logical sstable has been compacted; this is used in cleanup
        private volatile Runnable obsoletion;

        GlobalTidy(final SSTableReader reader)
        {
            this.desc = reader.descriptor;
        }

        void ensureReadMeter()
        {
            if (readMeter != null)
                return;

            // Don't track read rates for tables in the system keyspace and don't bother trying to load or persist
            // the read meter when in client mode.
            if (Schema.isSystemKeyspace(desc.ksname))
            {
                readMeter = null;
                readMeterSyncFuture = NULL;
                return;
            }

            readMeter = SystemKeyspace.getSSTableReadMeter(desc.ksname, desc.cfname, desc.generation);
            // sync the average read rate to system.sstable_activity every five minutes, starting one minute from now
            readMeterSyncFuture = new WeakReference<>(syncExecutor.scheduleAtFixedRate(new Runnable()
            {
                public void run()
                {
                    if (obsoletion == null)
                    {
                        meterSyncThrottle.acquire();
                        SystemKeyspace.persistSSTableReadMeter(desc.ksname, desc.cfname, desc.generation, readMeter);
                    }
                }
            }, 1, 5, TimeUnit.MINUTES));
        }

        private void stopReadMeterPersistence()
        {
            ScheduledFuture<?> readMeterSyncFutureLocal = readMeterSyncFuture.get();
            if (readMeterSyncFutureLocal != null)
            {
                readMeterSyncFutureLocal.cancel(true);
                readMeterSyncFuture = NULL;
            }
        }

        public void tidy()
        {
            lookup.remove(desc);

            if (obsoletion != null)
                obsoletion.run();

            // don't ideally want to dropPageCache for the file until all instances have been released
            CLibrary.trySkipCache(desc.filenameFor(Component.DATA), 0, 0);
            CLibrary.trySkipCache(desc.filenameFor(Component.PRIMARY_INDEX), 0, 0);
        }

        public String name()
        {
            return desc.toString();
        }

        // get a new reference to the shared GlobalTidy for this sstable
        @SuppressWarnings("resource")
        public static Ref<GlobalTidy> get(SSTableReader sstable)
        {
            Descriptor descriptor = sstable.descriptor;
            Ref<GlobalTidy> refc = lookup.get(descriptor);
            if (refc != null)
                return refc.ref();
            final GlobalTidy tidy = new GlobalTidy(sstable);
            refc = new Ref<>(tidy, tidy);
            Ref<?> ex = lookup.putIfAbsent(descriptor, refc);
            if (ex != null)
            {
                refc.close();
                throw new AssertionError();
            }
            return refc;
        }
    }

    @VisibleForTesting
    public static void resetTidying()
    {
        GlobalTidy.lookup.clear();
    }

    public static abstract class Factory
    {
        public abstract SSTableReader open(final Descriptor descriptor,
                                           Set<Component> components,
                                           CFMetaData metadata,
                                           Long maxDataAge,
                                           StatsMetadata sstableMetadata,
                                           OpenReason openReason,
                                           SerializationHeader header);

    }
}<|MERGE_RESOLUTION|>--- conflicted
+++ resolved
@@ -2118,14 +2118,10 @@
                         dfile.close();
                     if (ifile != null)
                         ifile.close();
-<<<<<<< HEAD
                     globalRef.release();
-=======
-                    typeRef.release();
 
                     if (logger.isTraceEnabled())
                         logger.trace("Async instance tidier for {}, completed", descriptor);
->>>>>>> be6e6ea6
                 }
             });
         }

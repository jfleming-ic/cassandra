/*
 * Licensed to the Apache Software Foundation (ASF) under one
 * or more contributor license agreements.  See the NOTICE file
 * distributed with this work for additional information
 * regarding copyright ownership.  The ASF licenses this file
 * to you under the Apache License, Version 2.0 (the
 * "License"); you may not use this file except in compliance
 * with the License.  You may obtain a copy of the License at
 *
 *     http://www.apache.org/licenses/LICENSE-2.0
 *
 * Unless required by applicable law or agreed to in writing, software
 * distributed under the License is distributed on an "AS IS" BASIS,
 * WITHOUT WARRANTIES OR CONDITIONS OF ANY KIND, either express or implied.
 * See the License for the specific language governing permissions and
 * limitations under the License.
 */

package org.apache.cassandra.config;

import org.apache.cassandra.exceptions.ConfigurationException;
import org.apache.cassandra.service.FileSystemOwnershipCheck;

/** A class that extracts system properties for the cassandra node it runs within. */
public enum CassandraRelevantProperties
{
    //base JVM properties
    JAVA_HOME("java.home"),
    CASSANDRA_PID_FILE ("cassandra-pidfile"),

    /**
     * Indicates the temporary directory used by the Java Virtual Machine (JVM)
     * to create and store temporary files.
     */
    JAVA_IO_TMPDIR ("java.io.tmpdir"),

    /**
     * Path from which to load native libraries.
     * Default is absolute path to lib directory.
     */
    JAVA_LIBRARY_PATH ("java.library.path"),

    JAVA_SECURITY_EGD ("java.security.egd"),

    /** Java Runtime Environment version */
    JAVA_VERSION ("java.version"),

    /** Java Virtual Machine implementation name */
    JAVA_VM_NAME ("java.vm.name"),

    /** Line separator ("\n" on UNIX). */
    LINE_SEPARATOR ("line.separator"),

    /** Java class path. */
    JAVA_CLASS_PATH ("java.class.path"),

    /** Operating system architecture. */
    OS_ARCH ("os.arch"),

    /** Operating system name. */
    OS_NAME ("os.name"),

    /** User's home directory. */
    USER_HOME ("user.home"),

    /** Platform word size sun.arch.data.model. Examples: "32", "64", "unknown"*/
    SUN_ARCH_DATA_MODEL ("sun.arch.data.model"),

    //JMX properties
    /**
     * The value of this property represents the host name string
     * that should be associated with remote stubs for locally created remote objects,
     * in order to allow clients to invoke methods on the remote object.
     */
    JAVA_RMI_SERVER_HOSTNAME ("java.rmi.server.hostname"),

    /**
     * If this value is true, object identifiers for remote objects exported by this VM will be generated by using
     * a cryptographically secure random number generator. The default value is false.
     */
    JAVA_RMI_SERVER_RANDOM_ID ("java.rmi.server.randomIDs"),

    /**
     * This property indicates whether password authentication for remote monitoring is
     * enabled. By default it is disabled - com.sun.management.jmxremote.authenticate
     */
    COM_SUN_MANAGEMENT_JMXREMOTE_AUTHENTICATE ("com.sun.management.jmxremote.authenticate"),

    /**
     * The port number to which the RMI connector will be bound - com.sun.management.jmxremote.rmi.port.
     * An Integer object that represents the value of the second argument is returned
     * if there is no port specified, if the port does not have the correct numeric format,
     * or if the specified name is empty or null.
     */
    COM_SUN_MANAGEMENT_JMXREMOTE_RMI_PORT ("com.sun.management.jmxremote.rmi.port", "0"),

    /** Cassandra jmx remote and local port */
    CASSANDRA_JMX_REMOTE_PORT("cassandra.jmx.remote.port"),
    CASSANDRA_JMX_LOCAL_PORT("cassandra.jmx.local.port"),

    /** This property  indicates whether SSL is enabled for monitoring remotely. Default is set to false. */
    COM_SUN_MANAGEMENT_JMXREMOTE_SSL ("com.sun.management.jmxremote.ssl"),

    /**
     * This property indicates whether SSL client authentication is enabled - com.sun.management.jmxremote.ssl.need.client.auth.
     * Default is set to false.
     */
    COM_SUN_MANAGEMENT_JMXREMOTE_SSL_NEED_CLIENT_AUTH ("com.sun.management.jmxremote.ssl.need.client.auth"),

    /**
     * This property indicates the location for the access file. If com.sun.management.jmxremote.authenticate is false,
     * then this property and the password and access files, are ignored. Otherwise, the access file must exist and
     * be in the valid format. If the access file is empty or nonexistent, then no access is allowed.
     */
    COM_SUN_MANAGEMENT_JMXREMOTE_ACCESS_FILE ("com.sun.management.jmxremote.access.file"),

    /** This property indicates the path to the password file - com.sun.management.jmxremote.password.file */
    COM_SUN_MANAGEMENT_JMXREMOTE_PASSWORD_FILE ("com.sun.management.jmxremote.password.file"),

    /** Port number to enable JMX RMI connections - com.sun.management.jmxremote.port */
    COM_SUN_MANAGEMENT_JMXREMOTE_PORT ("com.sun.management.jmxremote.port"),

    /**
     * A comma-delimited list of SSL/TLS protocol versions to enable.
     * Used in conjunction with com.sun.management.jmxremote.ssl - com.sun.management.jmxremote.ssl.enabled.protocols
     */
    COM_SUN_MANAGEMENT_JMXREMOTE_SSL_ENABLED_PROTOCOLS ("com.sun.management.jmxremote.ssl.enabled.protocols"),

    /**
     * A comma-delimited list of SSL/TLS cipher suites to enable.
     * Used in conjunction with com.sun.management.jmxremote.ssl - com.sun.management.jmxremote.ssl.enabled.cipher.suites
     */
    COM_SUN_MANAGEMENT_JMXREMOTE_SSL_ENABLED_CIPHER_SUITES ("com.sun.management.jmxremote.ssl.enabled.cipher.suites"),

    /** mx4jaddress */
    MX4JADDRESS ("mx4jaddress"),

    /** mx4jport */
    MX4JPORT ("mx4jport"),

    RING_DELAY("cassandra.ring_delay_ms"),

    /**
     * When bootstraping we wait for all schema versions found in gossip to be seen, and if not seen in time we fail
     * the bootstrap; this property will avoid failing and allow bootstrap to continue if set to true.
     */
    BOOTSTRAP_SKIP_SCHEMA_CHECK("cassandra.skip_schema_check"),

    /**
     * When bootstraping how long to wait for schema versions to be seen.
     */
    BOOTSTRAP_SCHEMA_DELAY_MS("cassandra.schema_delay_ms"),

    /**
     * Gossip quarantine delay is used while evaluating membership changes and should only be changed with extreme care.
     */
    GOSSIPER_QUARANTINE_DELAY("cassandra.gossip_quarantine_delay_ms"),

<<<<<<< HEAD
    GOSSIPER_SKIP_WAITING_TO_SETTLE("cassandra.skip_wait_for_gossip_to_settle", "-1"),

    SHUTDOWN_ANNOUNCE_DELAY_IN_MS("cassandra.shutdown_announce_in_ms", "2000"),
=======
    IGNORED_SCHEMA_CHECK_VERSIONS("cassandra.skip_schema_check_for_versions"),

    IGNORED_SCHEMA_CHECK_ENDPOINTS("cassandra.skip_schema_check_for_endpoints"),
>>>>>>> ce6a65cb

    /**
     * When doing a host replacement its possible that the gossip state is "empty" meaning that the endpoint is known
     * but the current state isn't known.  If the host replacement is needed to repair this state, this property must
     * be true.
     */
    REPLACEMENT_ALLOW_EMPTY("cassandra.allow_empty_replace_address", "true"),

    /**
     * Directory where Cassandra puts its logs, defaults to "." which is current directory.
     */
    LOG_DIR("cassandra.logdir", "."),

    /**
     * Directory where Cassandra persists logs from audit logging. If this property is not set, the audit log framework
     * will set it automatically to {@link CassandraRelevantProperties#LOG_DIR} + "/audit".
     */
    LOG_DIR_AUDIT("cassandra.logdir.audit"),

    CONSISTENT_DIRECTORY_LISTINGS("cassandra.consistent_directory_listings", "false"),
    CLOCK_GLOBAL("cassandra.clock", null),
    CLOCK_MONOTONIC_APPROX("cassandra.monotonic_clock.approx", null),
    CLOCK_MONOTONIC_PRECISE("cassandra.monotonic_clock.precise", null),

    /*
     * Whether {@link org.apache.cassandra.db.ConsistencyLevel#NODE_LOCAL} should be allowed.
     */
    ENABLE_NODELOCAL_QUERIES("cassandra.enable_nodelocal_queries", "false"),

    //cassandra properties (without the "cassandra." prefix)

    /**
     * The cassandra-foreground option will tell CassandraDaemon whether
     * to close stdout/stderr, but it's up to us not to background.
     * yes/null
     */
    CASSANDRA_FOREGROUND ("cassandra-foreground"),

    DEFAULT_PROVIDE_OVERLAPPING_TOMBSTONES ("default.provide.overlapping.tombstones"),
    ORG_APACHE_CASSANDRA_DISABLE_MBEAN_REGISTRATION ("org.apache.cassandra.disable_mbean_registration"),

    /** This property indicates whether disable_mbean_registration is true */
    IS_DISABLED_MBEAN_REGISTRATION("org.apache.cassandra.disable_mbean_registration"),

    /** snapshots ttl cleanup period in seconds */
    SNAPSHOT_CLEANUP_PERIOD_SECONDS("cassandra.snapshot.ttl_cleanup_period_seconds", "60"),

    /** snapshots ttl cleanup initial delay in seconds */
    SNAPSHOT_CLEANUP_INITIAL_DELAY_SECONDS("cassandra.snapshot.ttl_cleanup_initial_delay_seconds", "5"),

    /** minimum allowed TTL for snapshots */
    SNAPSHOT_MIN_ALLOWED_TTL_SECONDS("cassandra.snapshot.min_allowed_ttl_seconds", "60"),

    /** what class to use for mbean registeration */
    MBEAN_REGISTRATION_CLASS("org.apache.cassandra.mbean_registration_class"),

    BATCH_COMMIT_LOG_SYNC_INTERVAL("cassandra.batch_commitlog_sync_interval_millis", "1000"),

    SYSTEM_AUTH_DEFAULT_RF("cassandra.system_auth.default_rf", "1"),
    SYSTEM_TRACES_DEFAULT_RF("cassandra.system_traces.default_rf", "2"),
    SYSTEM_DISTRIBUTED_DEFAULT_RF("cassandra.system_distributed.default_rf", "3"),

    MEMTABLE_OVERHEAD_SIZE("cassandra.memtable.row_overhead_size", "-1"),
    MEMTABLE_OVERHEAD_COMPUTE_STEPS("cassandra.memtable_row_overhead_computation_step", "100000"),
    MIGRATION_DELAY("cassandra.migration_delay_ms", "60000"),

    PAXOS_REPAIR_RETRY_TIMEOUT_IN_MS("cassandra.paxos_repair_retry_timeout_millis", "60000"),

    // startup checks properties
    LIBJEMALLOC("cassandra.libjemalloc"),
    @Deprecated // should be removed in favor of enable flag of relevant startup check (checkDatacenter)
    IGNORE_DC("cassandra.ignore_dc"),
    @Deprecated // should be removed in favor of enable flag of relevant startup check (checkRack)
    IGNORE_RACK("cassandra.ignore_rack"),
    @Deprecated // should be removed in favor of enable flag of relevant startup check (FileSystemOwnershipCheck)
    FILE_SYSTEM_CHECK_ENABLE("cassandra.enable_fs_ownership_check"),
    @Deprecated // should be removed in favor of flags in relevant startup check (FileSystemOwnershipCheck)
    FILE_SYSTEM_CHECK_OWNERSHIP_FILENAME("cassandra.fs_ownership_filename", FileSystemOwnershipCheck.DEFAULT_FS_OWNERSHIP_FILENAME),
    @Deprecated // should be removed in favor of flags in relevant startup check (FileSystemOwnershipCheck)
    FILE_SYSTEM_CHECK_OWNERSHIP_TOKEN(FileSystemOwnershipCheck.FILE_SYSTEM_CHECK_OWNERSHIP_TOKEN),

    // properties for debugging simulator ASM output
    TEST_SIMULATOR_PRINT_ASM("cassandra.test.simulator.print_asm", "none"),
    TEST_SIMULATOR_PRINT_ASM_TYPES("cassandra.test.simulator.print_asm_types", ""),
    TEST_SIMULATOR_LIVENESS_CHECK("cassandra.test.simulator.livenesscheck", "true"),
    TEST_SIMULATOR_DEBUG("cassandra.test.simulator.debug", "false"),
    TEST_SIMULATOR_DETERMINISM_CHECK("cassandra.test.simulator.determinismcheck", "none"),
    TEST_JVM_DTEST_DISABLE_SSL("cassandra.test.disable_ssl", "false"),

    // determinism properties for testing
    DETERMINISM_SSTABLE_COMPRESSION_DEFAULT("cassandra.sstable_compression_default", "true"),
    DETERMINISM_CONSISTENT_DIRECTORY_LISTINGS("cassandra.consistent_directory_listings", "false"),
    DETERMINISM_UNSAFE_UUID_NODE("cassandra.unsafe.deterministicuuidnode", "false"),
    FAILURE_LOGGING_INTERVAL_SECONDS("cassandra.request_failure_log_interval_seconds", "60"),

    // properties to disable certain behaviours for testing
    DISABLE_GOSSIP_ENDPOINT_REMOVAL("cassandra.gossip.disable_endpoint_removal"),
    IGNORE_MISSING_NATIVE_FILE_HINTS("cassandra.require_native_file_hints", "false"),
    DISABLE_SSTABLE_ACTIVITY_TRACKING("cassandra.sstable_activity_tracking", "true"),
    TEST_IGNORE_SIGAR("cassandra.test.ignore_sigar", "false"),
    PAXOS_EXECUTE_ON_SELF("cassandra.paxos.use_self_execution", "true"),

    // for specific tests
    ORG_APACHE_CASSANDRA_CONF_CASSANDRA_RELEVANT_PROPERTIES_TEST("org.apache.cassandra.conf.CassandraRelevantPropertiesTest"),
    ORG_APACHE_CASSANDRA_DB_VIRTUAL_SYSTEM_PROPERTIES_TABLE_TEST("org.apache.cassandra.db.virtual.SystemPropertiesTableTest"),

    ;


    CassandraRelevantProperties(String key, String defaultVal)
    {
        this.key = key;
        this.defaultVal = defaultVal;
    }

    CassandraRelevantProperties(String key)
    {
        this.key = key;
        this.defaultVal = null;
    }

    private final String key;
    private final String defaultVal;

    public String getKey()
    {
        return key;
    }

    /**
     * Gets the value of the indicated system property.
     * @return system property value if it exists, defaultValue otherwise.
     */
    public String getString()
    {
        String value = System.getProperty(key);

        return value == null ? defaultVal : STRING_CONVERTER.convert(value);
    }

    /**
     * Returns default value.
     *
     * @return default value, if any, otherwise null.
     */
    public String getDefaultValue()
    {
        return defaultVal;
    }

    /**
     * Gets the value of a system property as a String.
     * @return system property String value if it exists, overrideDefaultValue otherwise.
     */
    public String getString(String overrideDefaultValue)
    {
        String value = System.getProperty(key);
        if (value == null)
            return overrideDefaultValue;

        return STRING_CONVERTER.convert(value);
    }

    public <T> T convert(PropertyConverter<T> converter)
    {
        String value = System.getProperty(key);
        if (value == null)
            value = defaultVal;

        return converter.convert(value);
    }

    /**
     * Sets the value into system properties.
     * @param value to set
     */
    public void setString(String value)
    {
        System.setProperty(key, value);
    }

    /**
     * Gets the value of a system property as a boolean.
     * @return system property boolean value if it exists, false otherwise().
     */
    public boolean getBoolean()
    {
        String value = System.getProperty(key);

        return BOOLEAN_CONVERTER.convert(value == null ? defaultVal : value);
    }

    /**
     * Gets the value of a system property as a boolean.
     * @return system property boolean value if it exists, overrideDefaultValue otherwise.
     */
    public boolean getBoolean(boolean overrideDefaultValue)
    {
        String value = System.getProperty(key);
        if (value == null)
            return overrideDefaultValue;

        return BOOLEAN_CONVERTER.convert(value);
    }

    /**
     * Sets the value into system properties.
     * @param value to set
     */
    public void setBoolean(boolean value)
    {
        System.setProperty(key, Boolean.toString(value));
    }

    /**
     * Gets the value of a system property as a int.
     * @return system property int value if it exists, defaultValue otherwise.
     */
    public int getInt()
    {
        String value = System.getProperty(key);

        return INTEGER_CONVERTER.convert(value == null ? defaultVal : value);
    }

    /**
     * Gets the value of a system property as a int.
     * @return system property int value if it exists, defaultValue otherwise.
     */
    public long getLong()
    {
        String value = System.getProperty(key);

        return LONG_CONVERTER.convert(value == null ? defaultVal : value);
    }

    /**
     * Gets the value of a system property as a int.
     * @return system property int value if it exists, overrideDefaultValue otherwise.
     */
    public int getInt(int overrideDefaultValue)
    {
        String value = System.getProperty(key);
        if (value == null)
            return overrideDefaultValue;

        return INTEGER_CONVERTER.convert(value);
    }

    /**
     * Sets the value into system properties.
     * @param value to set
     */
    public void setInt(int value)
    {
        System.setProperty(key, Integer.toString(value));
    }

    /**
     * Sets the value into system properties.
     * @param value to set
     */
    public void setLong(long value)
    {
        System.setProperty(key, Long.toString(value));
    }

    public interface PropertyConverter<T>
    {
        T convert(String value);
    }

    private static final PropertyConverter<String> STRING_CONVERTER = value -> value;

    private static final PropertyConverter<Boolean> BOOLEAN_CONVERTER = Boolean::parseBoolean;

    private static final PropertyConverter<Integer> INTEGER_CONVERTER = value ->
    {
        try
        {
            return Integer.decode(value);
        }
        catch (NumberFormatException e)
        {
            throw new ConfigurationException(String.format("Invalid value for system property: " +
                                                           "expected integer value but got '%s'", value));
        }
    };

    private static final PropertyConverter<Long> LONG_CONVERTER = value ->
    {
        try
        {
            return Long.decode(value);
        }
        catch (NumberFormatException e)
        {
            throw new ConfigurationException(String.format("Invalid value for system property: " +
                                                           "expected integer value but got '%s'", value));
        }
    };

    /**
     * @return whether a system property is present or not.
     */
    public boolean isPresent()
    {
        return System.getProperties().containsKey(key);
    }
}
<|MERGE_RESOLUTION|>--- conflicted
+++ resolved
@@ -156,15 +156,13 @@
      */
     GOSSIPER_QUARANTINE_DELAY("cassandra.gossip_quarantine_delay_ms"),
 
-<<<<<<< HEAD
     GOSSIPER_SKIP_WAITING_TO_SETTLE("cassandra.skip_wait_for_gossip_to_settle", "-1"),
 
+    IGNORED_SCHEMA_CHECK_VERSIONS("cassandra.skip_schema_check_for_versions"),
+
+    IGNORED_SCHEMA_CHECK_ENDPOINTS("cassandra.skip_schema_check_for_endpoints"),
+
     SHUTDOWN_ANNOUNCE_DELAY_IN_MS("cassandra.shutdown_announce_in_ms", "2000"),
-=======
-    IGNORED_SCHEMA_CHECK_VERSIONS("cassandra.skip_schema_check_for_versions"),
-
-    IGNORED_SCHEMA_CHECK_ENDPOINTS("cassandra.skip_schema_check_for_endpoints"),
->>>>>>> ce6a65cb
 
     /**
      * When doing a host replacement its possible that the gossip state is "empty" meaning that the endpoint is known

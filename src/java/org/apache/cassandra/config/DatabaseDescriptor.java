/*
 * Licensed to the Apache Software Foundation (ASF) under one
 * or more contributor license agreements.  See the NOTICE file
 * distributed with this work for additional information
 * regarding copyright ownership.  The ASF licenses this file
 * to you under the Apache License, Version 2.0 (the
 * "License"); you may not use this file except in compliance
 * with the License.  You may obtain a copy of the License at
 *
 *     http://www.apache.org/licenses/LICENSE-2.0
 *
 * Unless required by applicable law or agreed to in writing, software
 * distributed under the License is distributed on an "AS IS" BASIS,
 * WITHOUT WARRANTIES OR CONDITIONS OF ANY KIND, either express or implied.
 * See the License for the specific language governing permissions and
 * limitations under the License.
 */
package org.apache.cassandra.config;

import java.io.File;
import java.io.IOException;
import java.net.*;
import java.nio.file.FileStore;
import java.nio.file.Files;
import java.nio.file.NoSuchFileException;
import java.nio.file.Path;
import java.nio.file.Paths;
import java.util.*;

import com.google.common.annotations.VisibleForTesting;
import com.google.common.collect.ImmutableSet;
import com.google.common.primitives.Ints;
import com.google.common.primitives.Longs;

import org.slf4j.Logger;
import org.slf4j.LoggerFactory;

import org.apache.cassandra.auth.*;
import org.apache.cassandra.config.Config.CommitLogSync;
import org.apache.cassandra.config.Config.RequestSchedulerId;
import org.apache.cassandra.config.EncryptionOptions.ClientEncryptionOptions;
import org.apache.cassandra.config.EncryptionOptions.ServerEncryptionOptions;
import org.apache.cassandra.db.ColumnFamilyStore;
import org.apache.cassandra.db.SystemKeyspace;
import org.apache.cassandra.dht.IPartitioner;
import org.apache.cassandra.exceptions.ConfigurationException;
import org.apache.cassandra.io.FSWriteError;
import org.apache.cassandra.io.sstable.format.SSTableFormat;
import org.apache.cassandra.io.util.FileUtils;
import org.apache.cassandra.locator.*;
import org.apache.cassandra.net.MessagingService;
import org.apache.cassandra.scheduler.IRequestScheduler;
import org.apache.cassandra.scheduler.NoScheduler;
import org.apache.cassandra.service.CacheService;
import org.apache.cassandra.thrift.ThriftServer;
import org.apache.cassandra.utils.ByteBufferUtil;
import org.apache.cassandra.utils.FBUtilities;
import org.apache.cassandra.utils.memory.*;

public class DatabaseDescriptor
{
    private static final Logger logger = LoggerFactory.getLogger(DatabaseDescriptor.class);

    /**
     * Tokens are serialized in a Gossip VersionedValue String.  VV are restricted to 64KB
     * when we send them over the wire, which works out to about 1700 tokens.
     */
    private static final int MAX_NUM_TOKENS = 1536;

    private static IEndpointSnitch snitch;
    private static InetAddress listenAddress; // leave null so we can fall through to getLocalHost
    private static InetAddress broadcastAddress;
    private static InetAddress rpcAddress;
    private static InetAddress broadcastRpcAddress;
    private static SeedProvider seedProvider;
    private static IInternodeAuthenticator internodeAuthenticator;

    /* Hashing strategy Random or OPHF */
    private static IPartitioner partitioner;
    private static String paritionerName;

    private static Config.DiskAccessMode indexAccessMode;

    private static Config conf;

    private static SSTableFormat.Type sstable_format = SSTableFormat.Type.BIG;

    private static IAuthenticator authenticator = new AllowAllAuthenticator();
    private static IAuthorizer authorizer = new AllowAllAuthorizer();
    // Don't initialize the role manager until applying config. The options supported by CassandraRoleManager
    // depend on the configured IAuthenticator, so defer creating it until that's been set.
    private static IRoleManager roleManager;

    private static IRequestScheduler requestScheduler;
    private static RequestSchedulerId requestSchedulerId;
    private static RequestSchedulerOptions requestSchedulerOptions;

    private static long keyCacheSizeInMB;
    private static long counterCacheSizeInMB;
    private static long indexSummaryCapacityInMB;

    private static String localDC;
    private static Comparator<InetAddress> localComparator;

    public static void forceStaticInitialization() {}
    static
    {
        // In client mode, we use a default configuration. Note that the fields of this class will be
        // left unconfigured however (the partitioner or localDC will be null for instance) so this
        // should be used with care.
        try
        {
            if (Config.isClientMode())
            {
                conf = new Config();
            }
            else
            {
                applyConfig(loadConfig());
            }
        }
        catch (Exception e)
        {
            throw new ExceptionInInitializerError(e);
        }
    }

    @VisibleForTesting
    public static Config loadConfig() throws ConfigurationException
    {
        String loaderClass = System.getProperty("cassandra.config.loader");
        ConfigurationLoader loader = loaderClass == null
                                   ? new YamlConfigurationLoader()
                                   : FBUtilities.<ConfigurationLoader>construct(loaderClass, "configuration loading");
        return loader.loadConfig();
    }

    private static InetAddress getNetworkInterfaceAddress(String intf, String configName, boolean preferIPv6) throws ConfigurationException
    {
        try
        {
            NetworkInterface ni = NetworkInterface.getByName(intf);
            if (ni == null)
                throw new ConfigurationException("Configured " + configName + " \"" + intf + "\" could not be found", false);
            Enumeration<InetAddress> addrs = ni.getInetAddresses();
            if (!addrs.hasMoreElements())
                throw new ConfigurationException("Configured " + configName + " \"" + intf + "\" was found, but had no addresses", false);

            /*
             * Try to return the first address of the preferred type, otherwise return the first address
             */
            InetAddress retval = null;
            while (addrs.hasMoreElements())
            {
                InetAddress temp = addrs.nextElement();
                if (preferIPv6 && temp instanceof Inet6Address) return temp;
                if (!preferIPv6 && temp instanceof Inet4Address) return temp;
                if (retval == null) retval = temp;
            }
            return retval;
        }
        catch (SocketException e)
        {
            throw new ConfigurationException("Configured " + configName + " \"" + intf + "\" caused an exception", e);
        }
    }

    @VisibleForTesting
    static void applyAddressConfig(Config config) throws ConfigurationException
    {
        listenAddress = null;
        rpcAddress = null;
        broadcastAddress = null;
        broadcastRpcAddress = null;

        /* Local IP, hostname or interface to bind services to */
        if (config.listen_address != null && config.listen_interface != null)
        {
            throw new ConfigurationException("Set listen_address OR listen_interface, not both", false);
        }
        else if (config.listen_address != null)
        {
            try
            {
                listenAddress = InetAddress.getByName(config.listen_address);
            }
            catch (UnknownHostException e)
            {
                throw new ConfigurationException("Unknown listen_address '" + config.listen_address + "'", false);
            }

            if (listenAddress.isAnyLocalAddress())
                throw new ConfigurationException("listen_address cannot be a wildcard address (" + config.listen_address + ")!", false);
        }
        else if (config.listen_interface != null)
        {
            listenAddress = getNetworkInterfaceAddress(config.listen_interface, "listen_interface", config.listen_interface_prefer_ipv6);
        }

        /* Gossip Address to broadcast */
        if (config.broadcast_address != null)
        {
            try
            {
                broadcastAddress = InetAddress.getByName(config.broadcast_address);
            }
            catch (UnknownHostException e)
            {
                throw new ConfigurationException("Unknown broadcast_address '" + config.broadcast_address + "'", false);
            }

            if (broadcastAddress.isAnyLocalAddress())
                throw new ConfigurationException("broadcast_address cannot be a wildcard address (" + config.broadcast_address + ")!", false);
        }

        /* Local IP, hostname or interface to bind RPC server to */
        if (config.rpc_address != null && config.rpc_interface != null)
        {
            throw new ConfigurationException("Set rpc_address OR rpc_interface, not both", false);
        }
        else if (config.rpc_address != null)
        {
            try
            {
                rpcAddress = InetAddress.getByName(config.rpc_address);
            }
            catch (UnknownHostException e)
            {
                throw new ConfigurationException("Unknown host in rpc_address " + config.rpc_address, false);
            }
        }
        else if (config.rpc_interface != null)
        {
            rpcAddress = getNetworkInterfaceAddress(config.rpc_interface, "rpc_interface", config.rpc_interface_prefer_ipv6);
        }
        else
        {
            rpcAddress = FBUtilities.getLocalAddress();
        }

        /* RPC address to broadcast */
        if (config.broadcast_rpc_address != null)
        {
            try
            {
                broadcastRpcAddress = InetAddress.getByName(config.broadcast_rpc_address);
            }
            catch (UnknownHostException e)
            {
                throw new ConfigurationException("Unknown broadcast_rpc_address '" + config.broadcast_rpc_address + "'", false);
            }

            if (broadcastRpcAddress.isAnyLocalAddress())
                throw new ConfigurationException("broadcast_rpc_address cannot be a wildcard address (" + config.broadcast_rpc_address + ")!", false);
        }
        else
        {
            if (rpcAddress.isAnyLocalAddress())
                throw new ConfigurationException("If rpc_address is set to a wildcard address (" + config.rpc_address + "), then " +
                                                 "you must set broadcast_rpc_address to a value other than " + config.rpc_address, false);
            broadcastRpcAddress = rpcAddress;
        }
    }

    public static void applyConfig(Config config) throws ConfigurationException
    {
        conf = config;

        if (conf.commitlog_sync == null)
        {
            throw new ConfigurationException("Missing required directive CommitLogSync", false);
        }

        if (conf.commitlog_sync == Config.CommitLogSync.batch)
        {
            if (conf.commitlog_sync_batch_window_in_ms == null)
            {
                throw new ConfigurationException("Missing value for commitlog_sync_batch_window_in_ms: Double expected.", false);
            }
            else if (conf.commitlog_sync_period_in_ms != null)
            {
                throw new ConfigurationException("Batch sync specified, but commitlog_sync_period_in_ms found. Only specify commitlog_sync_batch_window_in_ms when using batch sync", false);
            }
            logger.debug("Syncing log with a batch window of {}", conf.commitlog_sync_batch_window_in_ms);
        }
        else
        {
            if (conf.commitlog_sync_period_in_ms == null)
            {
                throw new ConfigurationException("Missing value for commitlog_sync_period_in_ms: Integer expected", false);
            }
            else if (conf.commitlog_sync_batch_window_in_ms != null)
            {
                throw new ConfigurationException("commitlog_sync_period_in_ms specified, but commitlog_sync_batch_window_in_ms found.  Only specify commitlog_sync_period_in_ms when using periodic sync.", false);
            }
            logger.debug("Syncing log with a period of {}", conf.commitlog_sync_period_in_ms);
        }

        /* evaluate the DiskAccessMode Config directive, which also affects indexAccessMode selection */
        if (conf.disk_access_mode == Config.DiskAccessMode.auto)
        {
            conf.disk_access_mode = hasLargeAddressSpace() ? Config.DiskAccessMode.mmap : Config.DiskAccessMode.standard;
            indexAccessMode = conf.disk_access_mode;
            logger.info("DiskAccessMode 'auto' determined to be {}, indexAccessMode is {}", conf.disk_access_mode, indexAccessMode);
        }
        else if (conf.disk_access_mode == Config.DiskAccessMode.mmap_index_only)
        {
            conf.disk_access_mode = Config.DiskAccessMode.standard;
            indexAccessMode = Config.DiskAccessMode.mmap;
            logger.info("DiskAccessMode is {}, indexAccessMode is {}", conf.disk_access_mode, indexAccessMode);
        }
        else
        {
            indexAccessMode = conf.disk_access_mode;
            logger.info("DiskAccessMode is {}, indexAccessMode is {}", conf.disk_access_mode, indexAccessMode);
        }

        /* Authentication, authorization and role management backend, implementing IAuthenticator, IAuthorizer & IRoleMapper*/
        if (conf.authenticator != null)
            authenticator = FBUtilities.newAuthenticator(conf.authenticator);

        if (conf.authorizer != null)
            authorizer = FBUtilities.newAuthorizer(conf.authorizer);

        if (authenticator instanceof AllowAllAuthenticator && !(authorizer instanceof AllowAllAuthorizer))
            throw new ConfigurationException("AllowAllAuthenticator can't be used with " +  conf.authorizer, false);

        if (conf.role_manager != null)
            roleManager = FBUtilities.newRoleManager(conf.role_manager);
        else
            roleManager = new CassandraRoleManager();

        if (authenticator instanceof PasswordAuthenticator && !(roleManager instanceof CassandraRoleManager))
            throw new ConfigurationException("CassandraRoleManager must be used with PasswordAuthenticator", false);

        if (conf.internode_authenticator != null)
            internodeAuthenticator = FBUtilities.construct(conf.internode_authenticator, "internode_authenticator");
        else
            internodeAuthenticator = new AllowAllInternodeAuthenticator();

        authenticator.validateConfiguration();
        authorizer.validateConfiguration();
        roleManager.validateConfiguration();
        internodeAuthenticator.validateConfiguration();

        /* Hashing strategy */
        if (conf.partitioner == null)
        {
            throw new ConfigurationException("Missing directive: partitioner", false);
        }
        try
        {
            partitioner = FBUtilities.newPartitioner(System.getProperty("cassandra.partitioner", conf.partitioner));
        }
        catch (Exception e)
        {
            throw new ConfigurationException("Invalid partitioner class " + conf.partitioner, false);
        }
        paritionerName = partitioner.getClass().getCanonicalName();

        if (conf.gc_warn_threshold_in_ms < 0)
        {
            throw new ConfigurationException("gc_warn_threshold_in_ms must be a positive integer");
        }

        if (conf.max_hint_window_in_ms == null)
        {
            throw new ConfigurationException("max_hint_window_in_ms cannot be set to null", false);
        }

        /* phi convict threshold for FailureDetector */
        if (conf.phi_convict_threshold < 5 || conf.phi_convict_threshold > 16)
        {
            throw new ConfigurationException("phi_convict_threshold must be between 5 and 16", false);
        }

        /* Thread per pool */
        if (conf.concurrent_reads != null && conf.concurrent_reads < 2)
        {
            throw new ConfigurationException("concurrent_reads must be at least 2", false);
        }

        if (conf.concurrent_writes != null && conf.concurrent_writes < 2)
        {
            throw new ConfigurationException("concurrent_writes must be at least 2", false);
        }

        if (conf.concurrent_counter_writes != null && conf.concurrent_counter_writes < 2)
            throw new ConfigurationException("concurrent_counter_writes must be at least 2", false);

        if (conf.concurrent_replicates != null)
            logger.warn("concurrent_replicates has been deprecated and should be removed from cassandra.yaml");

        if (conf.file_cache_size_in_mb == null)
            conf.file_cache_size_in_mb = Math.min(512, (int) (Runtime.getRuntime().maxMemory() / (4 * 1048576)));

        if (conf.memtable_offheap_space_in_mb == null)
            conf.memtable_offheap_space_in_mb = (int) (Runtime.getRuntime().maxMemory() / (4 * 1048576));
        if (conf.memtable_offheap_space_in_mb < 0)
            throw new ConfigurationException("memtable_offheap_space_in_mb must be positive", false);
        // for the moment, we default to twice as much on-heap space as off-heap, as heap overhead is very large
        if (conf.memtable_heap_space_in_mb == null)
            conf.memtable_heap_space_in_mb = (int) (Runtime.getRuntime().maxMemory() / (4 * 1048576));
        if (conf.memtable_heap_space_in_mb <= 0)
            throw new ConfigurationException("memtable_heap_space_in_mb must be positive", false);
        logger.info("Global memtable on-heap threshold is enabled at {}MB", conf.memtable_heap_space_in_mb);
        if (conf.memtable_offheap_space_in_mb == 0)
            logger.info("Global memtable off-heap threshold is disabled, HeapAllocator will be used instead");
        else
            logger.info("Global memtable off-heap threshold is enabled at {}MB", conf.memtable_offheap_space_in_mb);

        applyAddressConfig(config);

        if (conf.thrift_framed_transport_size_in_mb <= 0)
            throw new ConfigurationException("thrift_framed_transport_size_in_mb must be positive", false);

        if (conf.native_transport_max_frame_size_in_mb <= 0)
            throw new ConfigurationException("native_transport_max_frame_size_in_mb must be positive", false);

        // fail early instead of OOMing (see CASSANDRA-8116)
        if (ThriftServer.HSHA.equals(conf.rpc_server_type) && conf.rpc_max_threads == Integer.MAX_VALUE)
            throw new ConfigurationException("The hsha rpc_server_type is not compatible with an rpc_max_threads " +
                                             "setting of 'unlimited'.  Please see the comments in cassandra.yaml " +
                                             "for rpc_server_type and rpc_max_threads.",
                                             false);
        if (ThriftServer.HSHA.equals(conf.rpc_server_type) && conf.rpc_max_threads > (FBUtilities.getAvailableProcessors() * 2 + 1024))
            logger.warn("rpc_max_threads setting of {} may be too high for the hsha server and cause unnecessary thread contention, reducing performance", conf.rpc_max_threads);

        /* end point snitch */
        if (conf.endpoint_snitch == null)
        {
            throw new ConfigurationException("Missing endpoint_snitch directive", false);
        }
        snitch = createEndpointSnitch(conf.endpoint_snitch);
        EndpointSnitchInfo.create();

        localDC = snitch.getDatacenter(FBUtilities.getBroadcastAddress());
        localComparator = new Comparator<InetAddress>()
        {
            public int compare(InetAddress endpoint1, InetAddress endpoint2)
            {
                boolean local1 = localDC.equals(snitch.getDatacenter(endpoint1));
                boolean local2 = localDC.equals(snitch.getDatacenter(endpoint2));
                if (local1 && !local2)
                    return -1;
                if (local2 && !local1)
                    return 1;
                return 0;
            }
        };

        /* Request Scheduler setup */
        requestSchedulerOptions = conf.request_scheduler_options;
        if (conf.request_scheduler != null)
        {
            try
            {
                if (requestSchedulerOptions == null)
                {
                    requestSchedulerOptions = new RequestSchedulerOptions();
                }
                Class<?> cls = Class.forName(conf.request_scheduler);
                requestScheduler = (IRequestScheduler) cls.getConstructor(RequestSchedulerOptions.class).newInstance(requestSchedulerOptions);
            }
            catch (ClassNotFoundException e)
            {
                throw new ConfigurationException("Invalid Request Scheduler class " + conf.request_scheduler, false);
            }
            catch (Exception e)
            {
                throw new ConfigurationException("Unable to instantiate request scheduler", e);
            }
        }
        else
        {
            requestScheduler = new NoScheduler();
        }

        if (conf.request_scheduler_id == RequestSchedulerId.keyspace)
        {
            requestSchedulerId = conf.request_scheduler_id;
        }
        else
        {
            // Default to Keyspace
            requestSchedulerId = RequestSchedulerId.keyspace;
        }

        // if data dirs, commitlog dir, or saved caches dir are set in cassandra.yaml, use that.  Otherwise,
        // use -Dcassandra.storagedir (set in cassandra-env.sh) as the parent dir for data/, commitlog/, and saved_caches/
        if (conf.commitlog_directory == null)
        {
            conf.commitlog_directory = System.getProperty("cassandra.storagedir", null);
            if (conf.commitlog_directory == null)
                throw new ConfigurationException("commitlog_directory is missing and -Dcassandra.storagedir is not set", false);
            conf.commitlog_directory += File.separator + "commitlog";
        }

        if (conf.commitlog_total_space_in_mb == null)
        {
            int preferredSize = 8192;
            int minSize = 0;
            try
            {
                // use 1/4 of available space.  See discussion on #10013 and #10199
                minSize = Ints.checkedCast((guessFileStore(conf.commitlog_directory).getTotalSpace() / 1048576) / 4);
            }
            catch (IOException e)
            {
                logger.debug("Error checking disk space", e);
                throw new ConfigurationException(String.format("Unable to check disk space available to %s. Perhaps the Cassandra user does not have the necessary permissions",
                                                               conf.commitlog_directory), e);
            }
            if (minSize < preferredSize)
            {
                logger.warn("Small commitlog volume detected at {}; setting commitlog_total_space_in_mb to {}.  You can override this in cassandra.yaml",
                            conf.commitlog_directory, minSize);
                conf.commitlog_total_space_in_mb = minSize;
            }
            else
            {
                conf.commitlog_total_space_in_mb = preferredSize;
            }
        }

        if (conf.saved_caches_directory == null)
        {
            conf.saved_caches_directory = System.getProperty("cassandra.storagedir", null);
            if (conf.saved_caches_directory == null)
                throw new ConfigurationException("saved_caches_directory is missing and -Dcassandra.storagedir is not set", false);
            conf.saved_caches_directory += File.separator + "saved_caches";
        }
        if (conf.data_file_directories == null)
        {
            String defaultDataDir = System.getProperty("cassandra.storagedir", null);
            if (defaultDataDir == null)
                throw new ConfigurationException("data_file_directories is not missing and -Dcassandra.storagedir is not set", false);
            conf.data_file_directories = new String[]{ defaultDataDir + File.separator + "data" };
        }

        long dataFreeBytes = 0;
        /* data file and commit log directories. they get created later, when they're needed. */
        for (String datadir : conf.data_file_directories)
        {
            if (datadir.equals(conf.commitlog_directory))
                throw new ConfigurationException("commitlog_directory must not be the same as any data_file_directories", false);
            if (datadir.equals(conf.saved_caches_directory))
                throw new ConfigurationException("saved_caches_directory must not be the same as any data_file_directories", false);

            try
            {
                dataFreeBytes += guessFileStore(datadir).getUnallocatedSpace();
            }
            catch (IOException e)
            {
                logger.debug("Error checking disk space", e);
                throw new ConfigurationException(String.format("Unable to check disk space available to %s. Perhaps the Cassandra user does not have the necessary permissions",
                                                               datadir), e);
            }
        }
        if (dataFreeBytes < 64L * 1024 * 1048576) // 64 GB
            logger.warn("Only {} MB free across all data volumes. Consider adding more capacity to your cluster or removing obsolete snapshots",
                        dataFreeBytes / 1048576);


        if (conf.commitlog_directory.equals(conf.saved_caches_directory))
            throw new ConfigurationException("saved_caches_directory must not be the same as the commitlog_directory", false);

        if (conf.memtable_flush_writers == null)
            conf.memtable_flush_writers = Math.min(8, Math.max(2, Math.min(FBUtilities.getAvailableProcessors(), conf.data_file_directories.length)));

        if (conf.memtable_flush_writers < 1)
            throw new ConfigurationException("memtable_flush_writers must be at least 1", false);

        if (conf.memtable_cleanup_threshold == null)
            conf.memtable_cleanup_threshold = (float) (1.0 / (1 + conf.memtable_flush_writers));

        if (conf.memtable_cleanup_threshold < 0.01f)
            throw new ConfigurationException("memtable_cleanup_threshold must be >= 0.01", false);
        if (conf.memtable_cleanup_threshold > 0.99f)
            throw new ConfigurationException("memtable_cleanup_threshold must be <= 0.99", false);
        if (conf.memtable_cleanup_threshold < 0.1f)
            logger.warn("memtable_cleanup_threshold is set very low, which may cause performance degradation");

        if (conf.concurrent_compactors == null)
            conf.concurrent_compactors = Math.min(8, Math.max(2, Math.min(FBUtilities.getAvailableProcessors(), conf.data_file_directories.length)));

        if (conf.concurrent_compactors <= 0)
            throw new ConfigurationException("concurrent_compactors should be strictly greater than 0", false);

        if (conf.initial_token != null)
            for (String token : tokensFromString(conf.initial_token))
                partitioner.getTokenFactory().validate(token);

        if (conf.num_tokens == null)
        	conf.num_tokens = 1;
        else if (conf.num_tokens > MAX_NUM_TOKENS)
            throw new ConfigurationException(String.format("A maximum number of %d tokens per node is supported", MAX_NUM_TOKENS), false);

        try
        {
            // if key_cache_size_in_mb option was set to "auto" then size of the cache should be "min(5% of Heap (in MB), 100MB)
            keyCacheSizeInMB = (conf.key_cache_size_in_mb == null)
                ? Math.min(Math.max(1, (int) (Runtime.getRuntime().totalMemory() * 0.05 / 1024 / 1024)), 100)
                : conf.key_cache_size_in_mb;

            if (keyCacheSizeInMB < 0)
                throw new NumberFormatException(); // to escape duplicating error message
        }
        catch (NumberFormatException e)
        {
            throw new ConfigurationException("key_cache_size_in_mb option was set incorrectly to '"
                    + conf.key_cache_size_in_mb + "', supported values are <integer> >= 0.", false);
        }

        try
        {
            // if counter_cache_size_in_mb option was set to "auto" then size of the cache should be "min(2.5% of Heap (in MB), 50MB)
            counterCacheSizeInMB = (conf.counter_cache_size_in_mb == null)
                    ? Math.min(Math.max(1, (int) (Runtime.getRuntime().totalMemory() * 0.025 / 1024 / 1024)), 50)
                    : conf.counter_cache_size_in_mb;

            if (counterCacheSizeInMB < 0)
                throw new NumberFormatException(); // to escape duplicating error message
        }
        catch (NumberFormatException e)
        {
            throw new ConfigurationException("counter_cache_size_in_mb option was set incorrectly to '"
                    + conf.counter_cache_size_in_mb + "', supported values are <integer> >= 0.", false);
        }

        // if set to empty/"auto" then use 5% of Heap size
        indexSummaryCapacityInMB = (conf.index_summary_capacity_in_mb == null)
            ? Math.max(1, (int) (Runtime.getRuntime().totalMemory() * 0.05 / 1024 / 1024))
            : conf.index_summary_capacity_in_mb;

        if (indexSummaryCapacityInMB < 0)
            throw new ConfigurationException("index_summary_capacity_in_mb option was set incorrectly to '"
                    + conf.index_summary_capacity_in_mb + "', it should be a non-negative integer.", false);

        if(conf.encryption_options != null)
        {
            logger.warn("Please rename encryption_options as server_encryption_options in the yaml");
            //operate under the assumption that server_encryption_options is not set in yaml rather than both
            conf.server_encryption_options = conf.encryption_options;
        }

        // load the seeds for node contact points
        if (conf.seed_provider == null)
        {
            throw new ConfigurationException("seeds configuration is missing; a minimum of one seed is required.", false);
        }
        try
        {
            Class<?> seedProviderClass = Class.forName(conf.seed_provider.class_name);
            seedProvider = (SeedProvider)seedProviderClass.getConstructor(Map.class).newInstance(conf.seed_provider.parameters);
        }
        // there are about 5 checked exceptions that could be thrown here.
        catch (Exception e)
        {
            throw new ConfigurationException(e.getMessage() + "\nFatal configuration error; unable to start server.  See log for stacktrace.", false);
        }
        if (seedProvider.getSeeds().size() == 0)
            throw new ConfigurationException("The seed provider lists no seeds.", false);
    }

    private static FileStore guessFileStore(String dir) throws IOException
    {
        Path path = Paths.get(dir);
        while (true)
        {
            try
            {
                return Files.getFileStore(path);
            }
            catch (IOException e)
            {
                if (e instanceof NoSuchFileException)
                    path = path.getParent();
                else
                    throw e;
            }
        }
    }

    private static IEndpointSnitch createEndpointSnitch(String snitchClassName) throws ConfigurationException
    {
        if (!snitchClassName.contains("."))
            snitchClassName = "org.apache.cassandra.locator." + snitchClassName;
        IEndpointSnitch snitch = FBUtilities.construct(snitchClassName, "snitch");
        return conf.dynamic_snitch ? new DynamicEndpointSnitch(snitch) : snitch;
    }

    public static IAuthenticator getAuthenticator()
    {
        return authenticator;
    }

    public static IAuthorizer getAuthorizer()
    {
        return authorizer;
    }

    public static IRoleManager getRoleManager()
    {
        return roleManager;
    }

    public static int getPermissionsValidity()
    {
        return conf.permissions_validity_in_ms;
    }

    public static void setPermissionsValidity(int timeout)
    {
        conf.permissions_validity_in_ms = timeout;
    }

    public static int getPermissionsCacheMaxEntries()
    {
        return conf.permissions_cache_max_entries;
    }

    public static int getPermissionsUpdateInterval()
    {
        return conf.permissions_update_interval_in_ms == -1
             ? conf.permissions_validity_in_ms
             : conf.permissions_update_interval_in_ms;
    }

    public static int getRolesValidity()
    {
        return conf.roles_validity_in_ms;
    }

    public static void setRolesValidity(int validity)
    {
        conf.roles_validity_in_ms = validity;
    }

    public static int getRolesCacheMaxEntries()
    {
        return conf.roles_cache_max_entries;
    }

    public static int getRolesUpdateInterval()
    {
        return conf.roles_update_interval_in_ms == -1
             ? conf.roles_validity_in_ms
             : conf.roles_update_interval_in_ms;
    }

    public static void setRolesUpdateInterval(int interval)
    {
        conf.roles_update_interval_in_ms = interval;
    }

    public static void setPermissionsUpdateInterval(int updateInterval)
    {
        conf.permissions_update_interval_in_ms = updateInterval;
    }

    public static int getThriftFramedTransportSize()
    {
        return conf.thrift_framed_transport_size_in_mb * 1024 * 1024;
    }

    /**
     * Creates all storage-related directories.
     */
    public static void createAllDirectories()
    {
        try
        {
            if (conf.data_file_directories.length == 0)
                throw new ConfigurationException("At least one DataFileDirectory must be specified", false);

            for (String dataFileDirectory : conf.data_file_directories)
            {
                FileUtils.createDirectory(dataFileDirectory);
            }

            if (conf.commitlog_directory == null)
                throw new ConfigurationException("commitlog_directory must be specified", false);

            FileUtils.createDirectory(conf.commitlog_directory);

            if (conf.saved_caches_directory == null)
                throw new ConfigurationException("saved_caches_directory must be specified", false);

            FileUtils.createDirectory(conf.saved_caches_directory);
        }
        catch (ConfigurationException e)
        {
            throw new IllegalArgumentException("Bad configuration; unable to start server: "+e.getMessage());
        }
        catch (FSWriteError e)
        {
            throw new IllegalStateException(e.getCause().getMessage() + "; unable to start server");
        }
    }

    public static IPartitioner getPartitioner()
    {
        return partitioner;
    }

    public static String getPartitionerName()
    {
        return paritionerName;
    }

    /* For tests ONLY, don't use otherwise or all hell will break loose */
    public static void setPartitioner(IPartitioner newPartitioner)
    {
        partitioner = newPartitioner;
    }

    public static IEndpointSnitch getEndpointSnitch()
    {
        return snitch;
    }
    public static void setEndpointSnitch(IEndpointSnitch eps)
    {
        snitch = eps;
    }

    public static IRequestScheduler getRequestScheduler()
    {
        return requestScheduler;
    }

    public static RequestSchedulerOptions getRequestSchedulerOptions()
    {
        return requestSchedulerOptions;
    }

    public static RequestSchedulerId getRequestSchedulerId()
    {
        return requestSchedulerId;
    }

    public static int getColumnIndexSize()
    {
        return conf.column_index_size_in_kb * 1024;
    }

    public static int getBatchSizeWarnThreshold()
    {
        return conf.batch_size_warn_threshold_in_kb * 1024;
    }

    public static long getBatchSizeFailThreshold()
    {
        return conf.batch_size_fail_threshold_in_kb * 1024L;
    }

    public static int getBatchSizeFailThresholdInKB()
    {
        return conf.batch_size_fail_threshold_in_kb;
    }

    public static void setBatchSizeWarnThresholdInKB(int threshold)
    {
        conf.batch_size_warn_threshold_in_kb = threshold;
    }

    public static void setBatchSizeFailThresholdInKB(int threshold)
    {
        conf.batch_size_fail_threshold_in_kb = threshold;
    }

    public static Collection<String> getInitialTokens()
    {
        return tokensFromString(System.getProperty("cassandra.initial_token", conf.initial_token));
    }

    public static Collection<String> tokensFromString(String tokenString)
    {
        List<String> tokens = new ArrayList<String>();
        if (tokenString != null)
            for (String token : tokenString.split(","))
                tokens.add(token.replaceAll("^\\s+", "").replaceAll("\\s+$", ""));
        return tokens;
    }

    public static Integer getNumTokens()
    {
        return conf.num_tokens;
    }

    public static InetAddress getReplaceAddress()
    {
        try
        {
            if (System.getProperty("cassandra.replace_address", null) != null)
                return InetAddress.getByName(System.getProperty("cassandra.replace_address", null));
            else if (System.getProperty("cassandra.replace_address_first_boot", null) != null)
                return InetAddress.getByName(System.getProperty("cassandra.replace_address_first_boot", null));
            return null;
        }
        catch (UnknownHostException e)
        {
            return null;
        }
    }

    public static Collection<String> getReplaceTokens()
    {
        return tokensFromString(System.getProperty("cassandra.replace_token", null));
    }

    public static UUID getReplaceNode()
    {
        try
        {
            return UUID.fromString(System.getProperty("cassandra.replace_node", null));
        } catch (NullPointerException e)
        {
            return null;
        }
    }

    public static boolean isReplacing()
    {
        if (System.getProperty("cassandra.replace_address_first_boot", null) != null && SystemKeyspace.bootstrapComplete())
        {
            logger.info("Replace address on first boot requested; this node is already bootstrapped");
            return false;
        }
        return getReplaceAddress() != null;
    }

    public static String getClusterName()
    {
        return conf.cluster_name;
    }

    public static int getMaxStreamingRetries()
    {
        return conf.max_streaming_retries;
    }

    public static int getStoragePort()
    {
        return Integer.parseInt(System.getProperty("cassandra.storage_port", conf.storage_port.toString()));
    }

    public static int getSSLStoragePort()
    {
        return Integer.parseInt(System.getProperty("cassandra.ssl_storage_port", conf.ssl_storage_port.toString()));
    }

    public static int getRpcPort()
    {
        return Integer.parseInt(System.getProperty("cassandra.rpc_port", conf.rpc_port.toString()));
    }

    public static int getRpcListenBacklog()
    {
        return conf.rpc_listen_backlog;
    }

    public static long getRpcTimeout()
    {
        return conf.request_timeout_in_ms;
    }

    public static void setRpcTimeout(Long timeOutInMillis)
    {
        conf.request_timeout_in_ms = timeOutInMillis;
    }

    public static long getReadRpcTimeout()
    {
        return conf.read_request_timeout_in_ms;
    }

    public static void setReadRpcTimeout(Long timeOutInMillis)
    {
        conf.read_request_timeout_in_ms = timeOutInMillis;
    }

    public static long getRangeRpcTimeout()
    {
        return conf.range_request_timeout_in_ms;
    }

    public static void setRangeRpcTimeout(Long timeOutInMillis)
    {
        conf.range_request_timeout_in_ms = timeOutInMillis;
    }

    public static long getWriteRpcTimeout()
    {
        return conf.write_request_timeout_in_ms;
    }

    public static void setWriteRpcTimeout(Long timeOutInMillis)
    {
        conf.write_request_timeout_in_ms = timeOutInMillis;
    }

    public static long getCounterWriteRpcTimeout()
    {
        return conf.counter_write_request_timeout_in_ms;
    }

    public static void setCounterWriteRpcTimeout(Long timeOutInMillis)
    {
        conf.counter_write_request_timeout_in_ms = timeOutInMillis;
    }

    public static long getCasContentionTimeout()
    {
        return conf.cas_contention_timeout_in_ms;
    }

    public static void setCasContentionTimeout(Long timeOutInMillis)
    {
        conf.cas_contention_timeout_in_ms = timeOutInMillis;
    }

    public static long getTruncateRpcTimeout()
    {
        return conf.truncate_request_timeout_in_ms;
    }

    public static void setTruncateRpcTimeout(Long timeOutInMillis)
    {
        conf.truncate_request_timeout_in_ms = timeOutInMillis;
    }

    public static boolean hasCrossNodeTimeout()
    {
        return conf.cross_node_timeout;
    }

    // not part of the Verb enum so we can change timeouts easily via JMX
    public static long getTimeout(MessagingService.Verb verb)
    {
        switch (verb)
        {
            case READ:
                return getReadRpcTimeout();
            case RANGE_SLICE:
                return getRangeRpcTimeout();
            case TRUNCATE:
                return getTruncateRpcTimeout();
            case READ_REPAIR:
            case MUTATION:
            case PAXOS_COMMIT:
            case PAXOS_PREPARE:
            case PAXOS_PROPOSE:
                return getWriteRpcTimeout();
            case COUNTER_MUTATION:
                return getCounterWriteRpcTimeout();
            default:
                return getRpcTimeout();
        }
    }

    /**
     * @return the minimum configured {read, write, range, truncate, misc} timeout
     */
    public static long getMinRpcTimeout()
    {
        return Longs.min(getRpcTimeout(),
                         getReadRpcTimeout(),
                         getRangeRpcTimeout(),
                         getWriteRpcTimeout(),
                         getCounterWriteRpcTimeout(),
                         getTruncateRpcTimeout());
    }

    public static double getPhiConvictThreshold()
    {
        return conf.phi_convict_threshold;
    }

    public static void setPhiConvictThreshold(double phiConvictThreshold)
    {
        conf.phi_convict_threshold = phiConvictThreshold;
    }

    public static int getConcurrentReaders()
    {
        return conf.concurrent_reads;
    }

    public static int getConcurrentWriters()
    {
        return conf.concurrent_writes;
    }

    public static int getConcurrentCounterWriters()
    {
        return conf.concurrent_counter_writes;
    }

    public static int getFlushWriters()
    {
            return conf.memtable_flush_writers;
    }

    public static int getConcurrentCompactors()
    {
        return conf.concurrent_compactors;
    }

    public static int getCompactionThroughputMbPerSec()
    {
        return conf.compaction_throughput_mb_per_sec;
    }

    public static void setCompactionThroughputMbPerSec(int value)
    {
        conf.compaction_throughput_mb_per_sec = value;
    }

    public static int getCompactionLargePartitionWarningThreshold() { return conf.compaction_large_partition_warning_threshold_mb * 1024 * 1024; }

    public static boolean getDisableSTCSInL0()
    {
        return Boolean.getBoolean("cassandra.disable_stcs_in_l0");
    }

    public static int getStreamThroughputOutboundMegabitsPerSec()
    {
        return conf.stream_throughput_outbound_megabits_per_sec;
    }

    public static void setStreamThroughputOutboundMegabitsPerSec(int value)
    {
        conf.stream_throughput_outbound_megabits_per_sec = value;
    }

    public static int getInterDCStreamThroughputOutboundMegabitsPerSec()
    {
        return conf.inter_dc_stream_throughput_outbound_megabits_per_sec;
    }

    public static void setInterDCStreamThroughputOutboundMegabitsPerSec(int value)
    {
        conf.inter_dc_stream_throughput_outbound_megabits_per_sec = value;
    }

    public static String[] getAllDataFileLocations()
    {
        return conf.data_file_directories;
    }

    public static String getCommitLogLocation()
    {
        return conf.commitlog_directory;
    }

    public static ParameterizedClass getCommitLogCompression()
    {
        return conf.commitlog_compression;
    }

    public static void setCommitLogCompression(ParameterizedClass compressor)
    {
        conf.commitlog_compression = compressor;
    }

    public static int getCommitLogMaxCompressionBuffersInPool()
    {
        return conf.commitlog_max_compression_buffers_in_pool;
    }

    public static int getTombstoneWarnThreshold()
    {
        return conf.tombstone_warn_threshold;
    }

    public static void setTombstoneWarnThreshold(int threshold)
    {
        conf.tombstone_warn_threshold = threshold;
    }

    public static int getTombstoneFailureThreshold()
    {
        return conf.tombstone_failure_threshold;
    }

    public static void setTombstoneFailureThreshold(int threshold)
    {
        conf.tombstone_failure_threshold = threshold;
    }

    /**
     * size of commitlog segments to allocate
     */
    public static int getCommitLogSegmentSize()
    {
        return conf.commitlog_segment_size_in_mb * 1024 * 1024;
    }

    public static void setCommitLogSegmentSize(int sizeMegabytes)
    {
        conf.commitlog_segment_size_in_mb = sizeMegabytes;
    }

    public static String getSavedCachesLocation()
    {
        return conf.saved_caches_directory;
    }

    public static Set<InetAddress> getSeeds()
    {
        return ImmutableSet.<InetAddress>builder().addAll(seedProvider.getSeeds()).build();
    }

    public static InetAddress getListenAddress()
    {
        return listenAddress;
    }

    public static InetAddress getBroadcastAddress()
    {
        return broadcastAddress;
    }

    public static IInternodeAuthenticator getInternodeAuthenticator()
    {
        return internodeAuthenticator;
    }

    public static void setBroadcastAddress(InetAddress broadcastAdd)
    {
        broadcastAddress = broadcastAdd;
    }

    public static boolean startRpc()
    {
        return conf.start_rpc;
    }

    public static InetAddress getRpcAddress()
    {
        return rpcAddress;
    }

    public static void setBroadcastRpcAddress(InetAddress broadcastRPCAddr)
    {
        broadcastRpcAddress = broadcastRPCAddr;
    }

    public static InetAddress getBroadcastRpcAddress()
    {
        return broadcastRpcAddress;
    }

    public static String getRpcServerType()
    {
        return conf.rpc_server_type;
    }

    public static boolean getRpcKeepAlive()
    {
        return conf.rpc_keepalive;
    }

    public static Integer getRpcMinThreads()
    {
        return conf.rpc_min_threads;
    }

    public static Integer getRpcMaxThreads()
    {
        return conf.rpc_max_threads;
    }

    public static Integer getRpcSendBufferSize()
    {
        return conf.rpc_send_buff_size_in_bytes;
    }

    public static Integer getRpcRecvBufferSize()
    {
        return conf.rpc_recv_buff_size_in_bytes;
    }

    public static Integer getInternodeSendBufferSize()
    {
        return conf.internode_send_buff_size_in_bytes;
    }

    public static Integer getInternodeRecvBufferSize()
    {
        return conf.internode_recv_buff_size_in_bytes;
    }

    public static boolean startNativeTransport()
    {
        return conf.start_native_transport;
    }

    public static int getNativeTransportPort()
    {
        return Integer.parseInt(System.getProperty("cassandra.native_transport_port", conf.native_transport_port.toString()));
    }

    public static Integer getNativeTransportMaxThreads()
    {
        return conf.native_transport_max_threads;
    }

    public static int getNativeTransportMaxFrameSize()
    {
        return conf.native_transport_max_frame_size_in_mb * 1024 * 1024;
    }

    public static Long getNativeTransportMaxConcurrentConnections()
    {
        return conf.native_transport_max_concurrent_connections;
    }

    public static void setNativeTransportMaxConcurrentConnections(long nativeTransportMaxConcurrentConnections)
    {
        conf.native_transport_max_concurrent_connections = nativeTransportMaxConcurrentConnections;
    }

    public static Long getNativeTransportMaxConcurrentConnectionsPerIp() {
        return conf.native_transport_max_concurrent_connections_per_ip;
    }

    public static void setNativeTransportMaxConcurrentConnectionsPerIp(long native_transport_max_concurrent_connections_per_ip)
    {
        conf.native_transport_max_concurrent_connections_per_ip = native_transport_max_concurrent_connections_per_ip;
    }

    public static double getCommitLogSyncBatchWindow()
    {
        return conf.commitlog_sync_batch_window_in_ms;
    }

    public static void setCommitLogSyncBatchWindow(double windowMillis)
    {
        conf.commitlog_sync_batch_window_in_ms = windowMillis;
    }

    public static int getCommitLogSyncPeriod()
    {
        return conf.commitlog_sync_period_in_ms;
    }

    public static void setCommitLogSyncPeriod(int periodMillis)
    {
        conf.commitlog_sync_period_in_ms = periodMillis;
    }

    public static Config.CommitLogSync getCommitLogSync()
    {
        return conf.commitlog_sync;
    }

    public static void setCommitLogSync(CommitLogSync sync)
    {
        conf.commitlog_sync = sync;
    }

    public static Config.DiskAccessMode getDiskAccessMode()
    {
        return conf.disk_access_mode;
    }

    // Do not use outside unit tests.
    @VisibleForTesting
    public static void setDiskAccessMode(Config.DiskAccessMode mode)
    {
        conf.disk_access_mode = mode;
    }

    public static Config.DiskAccessMode getIndexAccessMode()
    {
        return indexAccessMode;
    }

    // Do not use outside unit tests.
    @VisibleForTesting
    public static void setIndexAccessMode(Config.DiskAccessMode mode)
    {
        indexAccessMode = mode;
    }

    public static void setDiskFailurePolicy(Config.DiskFailurePolicy policy)
    {
        conf.disk_failure_policy = policy;
    }

    public static Config.DiskFailurePolicy getDiskFailurePolicy()
    {
        return conf.disk_failure_policy;
    }

    public static void setCommitFailurePolicy(Config.CommitFailurePolicy policy)
    {
        conf.commit_failure_policy = policy;
    }

    public static Config.CommitFailurePolicy getCommitFailurePolicy()
    {
        return conf.commit_failure_policy;
    }

    public static boolean isSnapshotBeforeCompaction()
    {
        return conf.snapshot_before_compaction;
    }

    public static boolean isAutoSnapshot() {
        return conf.auto_snapshot;
    }

    @VisibleForTesting
    public static void setAutoSnapshot(boolean autoSnapshot) {
        conf.auto_snapshot = autoSnapshot;
    }

    public static boolean isAutoBootstrap()
    {
        return Boolean.parseBoolean(System.getProperty("cassandra.auto_bootstrap", conf.auto_bootstrap.toString()));
    }

    public static void setHintedHandoffEnabled(boolean hintedHandoffEnabled)
    {
        conf.hinted_handoff_enabled_global = hintedHandoffEnabled;
        conf.hinted_handoff_enabled_by_dc.clear();
    }

    public static void setHintedHandoffEnabled(final String dcNames)
    {
        List<String> dcNameList;
        try
        {
            dcNameList = Config.parseHintedHandoffEnabledDCs(dcNames);
        }
        catch (IOException e)
        {
            throw new IllegalArgumentException("Could not read csv of dcs for hinted handoff enable. " + dcNames, e);
        }

        if (dcNameList.isEmpty())
            throw new IllegalArgumentException("Empty list of Dcs for hinted handoff enable");

        conf.hinted_handoff_enabled_by_dc.clear();
        conf.hinted_handoff_enabled_by_dc.addAll(dcNameList);
    }

    public static boolean hintedHandoffEnabled()
    {
        return conf.hinted_handoff_enabled_global;
    }

    public static Set<String> hintedHandoffEnabledByDC()
    {
        return Collections.unmodifiableSet(conf.hinted_handoff_enabled_by_dc);
    }

    public static boolean shouldHintByDC()
    {
        return !conf.hinted_handoff_enabled_by_dc.isEmpty();
    }

    public static boolean hintedHandoffEnabled(final String dcName)
    {
        return conf.hinted_handoff_enabled_by_dc.contains(dcName);
    }

    public static void setMaxHintWindow(int ms)
    {
        conf.max_hint_window_in_ms = ms;
    }

    public static int getMaxHintWindow()
    {
        return conf.max_hint_window_in_ms;
    }

<<<<<<< HEAD
    public static File getSerializedCachePath(String ksName,
                                              String cfName,
                                              UUID cfId,
                                              CacheService.CacheType cacheType,
                                              String version,
                                              String extension)
    {
        StringBuilder builder = new StringBuilder();
        builder.append(ksName).append('-');
        builder.append(cfName).append('-');
        builder.append(ByteBufferUtil.bytesToHex(ByteBufferUtil.bytes(cfId))).append('-');
        builder.append(cacheType);
        builder.append((version == null ? "" : "-" + version + "." + extension));
        return new File(conf.saved_caches_directory, builder.toString());
=======
    @Deprecated
    public static Integer getIndexInterval()
    {
        return conf.index_interval;
    }

    public static File getSerializedCachePath(CacheService.CacheType cacheType, String version)
    {
        String name = cacheType.toString()
                + (version == null ? "" : "-" + version + ".db");
        return new File(conf.saved_caches_directory, name);
>>>>>>> e889ee40
    }

    public static int getDynamicUpdateInterval()
    {
        return conf.dynamic_snitch_update_interval_in_ms;
    }
    public static void setDynamicUpdateInterval(Integer dynamicUpdateInterval)
    {
        conf.dynamic_snitch_update_interval_in_ms = dynamicUpdateInterval;
    }

    public static int getDynamicResetInterval()
    {
        return conf.dynamic_snitch_reset_interval_in_ms;
    }
    public static void setDynamicResetInterval(Integer dynamicResetInterval)
    {
        conf.dynamic_snitch_reset_interval_in_ms = dynamicResetInterval;
    }

    public static double getDynamicBadnessThreshold()
    {
        return conf.dynamic_snitch_badness_threshold;
    }

    public static void setDynamicBadnessThreshold(Double dynamicBadnessThreshold)
    {
        conf.dynamic_snitch_badness_threshold = dynamicBadnessThreshold;
    }

    public static ServerEncryptionOptions getServerEncryptionOptions()
    {
        return conf.server_encryption_options;
    }

    public static ClientEncryptionOptions getClientEncryptionOptions()
    {
        return conf.client_encryption_options;
    }

    public static int getHintedHandoffThrottleInKB()
    {
        return conf.hinted_handoff_throttle_in_kb;
    }

    public static int getBatchlogReplayThrottleInKB()
    {
        return conf.batchlog_replay_throttle_in_kb;
    }

    public static void setHintedHandoffThrottleInKB(Integer throttleInKB)
    {
        conf.hinted_handoff_throttle_in_kb = throttleInKB;
    }

    public static int getMaxHintsThread()
    {
        return conf.max_hints_delivery_threads;
    }

    public static boolean isIncrementalBackupsEnabled()
    {
        return conf.incremental_backups;
    }

    public static void setIncrementalBackupsEnabled(boolean value)
    {
        conf.incremental_backups = value;
    }

    public static int getFileCacheSizeInMB()
    {
        return conf.file_cache_size_in_mb;
    }

    public static long getTotalCommitlogSpaceInMB()
    {
        return conf.commitlog_total_space_in_mb;
    }

    public static int getSSTablePreempiveOpenIntervalInMB()
    {
        return FBUtilities.isWindows() ? -1 : conf.sstable_preemptive_open_interval_in_mb;
    }

    public static boolean getTrickleFsync()
    {
        return conf.trickle_fsync;
    }

    public static int getTrickleFsyncIntervalInKb()
    {
        return conf.trickle_fsync_interval_in_kb;
    }

    public static long getKeyCacheSizeInMB()
    {
        return keyCacheSizeInMB;
    }

    public static long getIndexSummaryCapacityInMB()
    {
        return indexSummaryCapacityInMB;
    }

    public static int getKeyCacheSavePeriod()
    {
        return conf.key_cache_save_period;
    }

    public static void setKeyCacheSavePeriod(int keyCacheSavePeriod)
    {
        conf.key_cache_save_period = keyCacheSavePeriod;
    }

    public static int getKeyCacheKeysToSave()
    {
        return conf.key_cache_keys_to_save;
    }

    public static void setKeyCacheKeysToSave(int keyCacheKeysToSave)
    {
        conf.key_cache_keys_to_save = keyCacheKeysToSave;
    }

    public static String getRowCacheClassName()
    {
        return conf.row_cache_class_name;
    }

    public static long getRowCacheSizeInMB()
    {
        return conf.row_cache_size_in_mb;
    }

    @VisibleForTesting
    public static void setRowCacheSizeInMB(long val)
    {
        conf.row_cache_size_in_mb = val;
    }

    public static int getRowCacheSavePeriod()
    {
        return conf.row_cache_save_period;
    }

    public static void setRowCacheSavePeriod(int rowCacheSavePeriod)
    {
        conf.row_cache_save_period = rowCacheSavePeriod;
    }

    public static int getRowCacheKeysToSave()
    {
        return conf.row_cache_keys_to_save;
    }

    public static long getCounterCacheSizeInMB()
    {
        return counterCacheSizeInMB;
    }

    public static void setRowCacheKeysToSave(int rowCacheKeysToSave)
    {
        conf.row_cache_keys_to_save = rowCacheKeysToSave;
    }

    public static int getCounterCacheSavePeriod()
    {
        return conf.counter_cache_save_period;
    }

    public static void setCounterCacheSavePeriod(int counterCacheSavePeriod)
    {
        conf.counter_cache_save_period = counterCacheSavePeriod;
    }

    public static int getCounterCacheKeysToSave()
    {
        return conf.counter_cache_keys_to_save;
    }

    public static void setCounterCacheKeysToSave(int counterCacheKeysToSave)
    {
        conf.counter_cache_keys_to_save = counterCacheKeysToSave;
    }

    public static int getStreamingSocketTimeout()
    {
        return conf.streaming_socket_timeout_in_ms;
    }

    public static String getLocalDataCenter()
    {
        return localDC;
    }

    public static Comparator<InetAddress> getLocalComparator()
    {
        return localComparator;
    }

    public static Config.InternodeCompression internodeCompression()
    {
        return conf.internode_compression;
    }

    public static boolean getInterDCTcpNoDelay()
    {
        return conf.inter_dc_tcp_nodelay;
    }


    public static SSTableFormat.Type getSSTableFormat()
    {
        return sstable_format;
    }

    public static MemtablePool getMemtableAllocatorPool()
    {
        long heapLimit = ((long) conf.memtable_heap_space_in_mb) << 20;
        long offHeapLimit = ((long) conf.memtable_offheap_space_in_mb) << 20;
        switch (conf.memtable_allocation_type)
        {
            case unslabbed_heap_buffers:
                return new HeapPool(heapLimit, conf.memtable_cleanup_threshold, new ColumnFamilyStore.FlushLargestColumnFamily());
            case heap_buffers:
                return new SlabPool(heapLimit, 0, conf.memtable_cleanup_threshold, new ColumnFamilyStore.FlushLargestColumnFamily());
            case offheap_buffers:
                if (!FileUtils.isCleanerAvailable())
                {
                    throw new IllegalStateException("Could not free direct byte buffer: offheap_buffers is not a safe memtable_allocation_type without this ability, please adjust your config. This feature is only guaranteed to work on an Oracle JVM. Refusing to start.");
                }
                return new SlabPool(heapLimit, offHeapLimit, conf.memtable_cleanup_threshold, new ColumnFamilyStore.FlushLargestColumnFamily());
            case offheap_objects:
                return new NativePool(heapLimit, offHeapLimit, conf.memtable_cleanup_threshold, new ColumnFamilyStore.FlushLargestColumnFamily());
            default:
                throw new AssertionError();
        }
    }

    public static int getIndexSummaryResizeIntervalInMinutes()
    {
        return conf.index_summary_resize_interval_in_minutes;
    }

    public static boolean hasLargeAddressSpace()
    {
        // currently we just check if it's a 64bit arch, but any we only really care if the address space is large
        String datamodel = System.getProperty("sun.arch.data.model");
        if (datamodel != null)
        {
            switch (datamodel)
            {
                case "64": return true;
                case "32": return false;
            }
        }
        String arch = System.getProperty("os.arch");
        return arch.contains("64") || arch.contains("sparcv9");
    }

    public static int getTracetypeRepairTTL()
    {
        return conf.tracetype_repair_ttl;
    }

    public static int getTracetypeQueryTTL()
    {
        return conf.tracetype_query_ttl;
    }

    public static String getOtcCoalescingStrategy()
    {
        return conf.otc_coalescing_strategy;
    }

    public static int getOtcCoalescingWindow()
    {
        return conf.otc_coalescing_window_us;
    }

    public static boolean enableUserDefinedFunctions()
    {
        return conf.enable_user_defined_functions;
    }

    public static int getWindowsTimerInterval()
    {
        return conf.windows_timer_interval;
    }

    public static long getGCWarnThreshold()
    {
        return conf.gc_warn_threshold_in_ms;
    }

}<|MERGE_RESOLUTION|>--- conflicted
+++ resolved
@@ -1480,34 +1480,11 @@
         return conf.max_hint_window_in_ms;
     }
 
-<<<<<<< HEAD
-    public static File getSerializedCachePath(String ksName,
-                                              String cfName,
-                                              UUID cfId,
-                                              CacheService.CacheType cacheType,
-                                              String version,
-                                              String extension)
-    {
-        StringBuilder builder = new StringBuilder();
-        builder.append(ksName).append('-');
-        builder.append(cfName).append('-');
-        builder.append(ByteBufferUtil.bytesToHex(ByteBufferUtil.bytes(cfId))).append('-');
-        builder.append(cacheType);
-        builder.append((version == null ? "" : "-" + version + "." + extension));
-        return new File(conf.saved_caches_directory, builder.toString());
-=======
-    @Deprecated
-    public static Integer getIndexInterval()
-    {
-        return conf.index_interval;
-    }
-
-    public static File getSerializedCachePath(CacheService.CacheType cacheType, String version)
+    public static File getSerializedCachePath(CacheService.CacheType cacheType, String version, String extension)
     {
         String name = cacheType.toString()
-                + (version == null ? "" : "-" + version + ".db");
+                + (version == null ? "" : "-" + version + "." + extension);
         return new File(conf.saved_caches_directory, name);
->>>>>>> e889ee40
     }
 
     public static int getDynamicUpdateInterval()

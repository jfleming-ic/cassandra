<<<<<<< HEAD
2.2.13
 * CQL fromJson(null) throws NullPointerException (CASSANDRA-13891)
 * Fix query pager DEBUG log leak causing hit in paged reads throughput (CASSANDRA-14318)
 * Backport circleci yaml (CASSANDRA-14240)
Merged from 2.1:
=======
2.1.21
 * Check checksum before decompressing data (CASSANDRA-14284)
>>>>>>> 34a1d5da
 * CVE-2017-5929 Security vulnerability in Logback warning in NEWS.txt (CASSANDRA-14183)

2.2.12
 * Fix the inspectJvmOptions startup check (CASSANDRA-14112)
 * Fix race that prevents submitting compaction for a table when executor is full (CASSANDRA-13801)
 * Rely on the JVM to handle OutOfMemoryErrors (CASSANDRA-13006)
 * Grab refs during scrub/index redistribution/cleanup (CASSANDRA-13873)
Merged from 2.1:
 * Protect against overflow of local expiration time (CASSANDRA-14092)
 * More PEP8 compliance for cqlsh (CASSANDRA-14021)
 * RPM package spec: fix permissions for installed jars and config files (CASSANDRA-14181)

2.2.11
 * Safely handle empty buffers when outputting to JSON (CASSANDRA-13868)
 * Copy session properties on cqlsh.py do_login (CASSANDRA-13847)
 * Fix load over calculated issue in IndexSummaryRedistribution (CASSANDRA-13738)
 * Fix compaction and flush exception not captured (CASSANDRA-13833)
 * Make BatchlogManagerMBean.forceBatchlogReplay() blocking (CASSANDRA-13809)
 * Uncaught exceptions in Netty pipeline (CASSANDRA-13649)
 * Prevent integer overflow on exabyte filesystems (CASSANDRA-13067) 
 * Fix queries with LIMIT and filtering on clustering columns (CASSANDRA-11223)
 * Fix potential NPE when resume bootstrap fails (CASSANDRA-13272)
 * Fix toJSONString for the UDT, tuple and collection types (CASSANDRA-13592)
 * Fix nested Tuples/UDTs validation (CASSANDRA-13646)
 * Remove unused max_value_size_in_mb config setting from yaml (CASSANDRA-13625
Merged from 2.1:
 * Add storage port options to sstableloader (CASSANDRA-13844)
 * Remove stress-test target in CircleCI as it's not existing (CASSANDRA-13775)
 * Clone HeartBeatState when building gossip messages. Make its generation/version volatile (CASSANDRA-13700)


2.2.10
 * Nodes started with join_ring=False should be able to serve requests when authentication is enabled (CASSANDRA-11381)
 * cqlsh COPY FROM: increment error count only for failures, not for attempts (CASSANDRA-13209)
 * nodetool upgradesstables should upgrade system tables (CASSANDRA-13119)
 * Avoid starting gossiper in RemoveTest (CASSANDRA-13407)
 * Fix weightedSize() for row-cache reported by JMX and NodeTool (CASSANDRA-13393)
 * Fix JVM metric paths (CASSANDRA-13103)
 * Honor truststore-password parameter in cassandra-stress (CASSANDRA-12773)
 * Discard in-flight shadow round responses (CASSANDRA-12653)
 * Don't anti-compact repaired data to avoid inconsistencies (CASSANDRA-13153)
 * Wrong logger name in AnticompactionTask (CASSANDRA-13343)
 * Fix queries updating multiple time the same list (CASSANDRA-13130)
 * Fix GRANT/REVOKE when keyspace isn't specified (CASSANDRA-13053)
 * Avoid race on receiver by starting streaming sender thread after sending init message (CASSANDRA-12886)
 * Fix "multiple versions of ant detected..." when running ant test (CASSANDRA-13232)
 * Coalescing strategy sleeps too much (CASSANDRA-13090)
 * Make sure compaction stats are updated when compaction is interrupted (Backport from 3.0, CASSANDRA-12100)
 * Fix flaky LongLeveledCompactionStrategyTest (CASSANDRA-12202)
 * Fix failing COPY TO STDOUT (CASSANDRA-12497)
 * Fix ColumnCounter::countAll behaviour for reverse queries (CASSANDRA-13222)
 * Exceptions encountered calling getSeeds() breaks OTC thread (CASSANDRA-13018)
 * Commitlog replay may fail if last mutation is within 4 bytes of end of segment (CASSANDRA-13282)
Merged from 2.1:
 * Fix 2ndary indexes on primary key columns to don't create expiring entries (CASSANDRA-13412)
 * Set javac encoding to utf-8 (CASSANDRA-13466)
 * Fix 2ndary index queries on partition keys for tables with static columns (CASSANDRA-13147)
 * Fix ParseError unhashable type list in cqlsh copy from (CASSANDRA-13364)
 * Remove unused repositories (CASSANDRA-13278)
 * Log stacktrace of uncaught exceptions (CASSANDRA-13108)


2.2.9
 * Fix negative mean latency metric (CASSANDRA-12876)
 * Use only one file pointer when creating commitlog segments (CASSANDRA-12539)
 * Fix speculative retry bugs (CASSANDRA-13009)
 * Fix handling of nulls and unsets in IN conditions (CASSANDRA-12981) 
 * Remove support for non-JavaScript UDFs (CASSANDRA-12883)
 * Fix DynamicEndpointSnitch noop in multi-datacenter situations (CASSANDRA-13074)
 * cqlsh copy-from: encode column names to avoid primary key parsing errors (CASSANDRA-12909)
 * Temporarily fix bug that creates commit log when running offline tools (CASSANDRA-8616)
 * Reduce granuality of OpOrder.Group during index build (CASSANDRA-12796)
 * Test bind parameters and unset parameters in InsertUpdateIfConditionTest (CASSANDRA-12980)
 * Do not specify local address on outgoing connection when listen_on_broadcast_address is set (CASSANDRA-12673)
 * Use saved tokens when setting local tokens on StorageService.joinRing (CASSANDRA-12935)
 * cqlsh: fix DESC TYPES errors (CASSANDRA-12914)
 * Fix leak on skipped SSTables in sstableupgrade (CASSANDRA-12899)
 * Avoid blocking gossip during pending range calculation (CASSANDRA-12281)
 * Fix purgeability of tombstones with max timestamp (CASSANDRA-12792)
 * Fail repair if participant dies during sync or anticompaction (CASSANDRA-12901)
 * cqlsh COPY: unprotected pk values before converting them if not using prepared statements (CASSANDRA-12863)
 * Fix Util.spinAssertEquals (CASSANDRA-12283)
 * Fix potential NPE for compactionstats (CASSANDRA-12462)
 * Prepare legacy authenticate statement if credentials table initialised after node startup (CASSANDRA-12813)
 * Change cassandra.wait_for_tracing_events_timeout_secs default to 0 (CASSANDRA-12754)
 * Clean up permissions when a UDA is dropped (CASSANDRA-12720)
 * Limit colUpdateTimeDelta histogram updates to reasonable deltas (CASSANDRA-11117)
 * Fix leak errors and execution rejected exceptions when draining (CASSANDRA-12457)
 * Fix merkle tree depth calculation (CASSANDRA-12580)
 * Make Collections deserialization more robust (CASSANDRA-12618)
 * Better handle invalid system roles table (CASSANDRA-12700)
 * Split consistent range movement flag correction (CASSANDRA-12786)
 * CompactionTasks now correctly drops sstables out of compaction when not enough disk space is available (CASSANDRA-12979)
Merged from 2.1:
 * Use portable stderr for java error in startup (CASSANDRA-13211)
 * Fix Thread Leak in OutboundTcpConnection (CASSANDRA-13204)
 * Coalescing strategy can enter infinite loop (CASSANDRA-13159)
 * Upgrade netty version to fix memory leak with client encryption (CASSANDRA-13114)
 * Fix paging for DISTINCT queries on partition keys and static columns (CASSANDRA-13017)
 * Fix race causing infinite loop if Thrift server is stopped before it starts listening (CASSANDRA-12856)
 * cqlsh copy-from: sort user type fields in csv (CASSANDRA-12959)
 * Don't skip sstables based on maxLocalDeletionTime (CASSANDRA-12765)


2.2.8
 * Fix exceptions when enabling gossip on nodes that haven't joined the ring (CASSANDRA-12253)
 * Fix authentication problem when invoking cqlsh copy from a SOURCE command (CASSANDRA-12642)
 * Decrement pending range calculator jobs counter in finally block
  (CASSANDRA-12554)
 * Add local address entry in PropertyFileSnitch (CASSANDRA-11332)
 * cqlshlib tests: increase default execute timeout (CASSANDRA-12481)
 * Forward writes to replacement node when replace_address != broadcast_address (CASSANDRA-8523)
 * Enable repair -pr and -local together (fix regression of CASSANDRA-7450) (CASSANDRA-12522)
 * Fail repair on non-existing table (CASSANDRA-12279)
 * cqlsh copy: fix missing counter values (CASSANDRA-12476)
 * Move migration tasks to non-periodic queue, assure flush executor shutdown after non-periodic executor (CASSANDRA-12251)
 * cqlsh copy: fixed possible race in initializing feeding thread (CASSANDRA-11701)
 * Only set broadcast_rpc_address on Ec2MultiRegionSnitch if it's not set (CASSANDRA-11357)
 * Update StorageProxy range metrics for timeouts, failures and unavailables (CASSANDRA-9507)
 * Add Sigar to classes included in clientutil.jar (CASSANDRA-11635)
 * Add decay to histograms and timers used for metrics (CASSANDRA-11752)
 * Fix hanging stream session (CASSANDRA-10992)
 * Add byteman support for testing (CASSANDRA-12377)
 * Fix INSERT JSON, fromJson() support of smallint, tinyint types (CASSANDRA-12371)
 * Restore JVM metric export for metric reporters (CASSANDRA-12312)
 * Release sstables of failed stream sessions only when outgoing transfers are finished (CASSANDRA-11345)
 * Revert CASSANDRA-11427 (CASSANDRA-12351)
 * Wait for tracing events before returning response and query at same consistency level client side (CASSANDRA-11465)
 * cqlsh copyutil should get host metadata by connected address (CASSANDRA-11979)
 * Fixed cqlshlib.test.remove_test_db (CASSANDRA-12214)
 * Synchronize ThriftServer::stop() (CASSANDRA-12105)
 * Use dedicated thread for JMX notifications (CASSANDRA-12146)
 * NPE when trying to remove purgable tombstones from result (CASSANDRA-12143)
 * Improve streaming synchronization and fault tolerance (CASSANDRA-11414)
 * MemoryUtil.getShort() should return an unsigned short also for architectures not supporting unaligned memory accesses (CASSANDRA-11973)
 * Don't write shadowed range tombstone (CASSANDRA-12030)
Merged from 2.1:
 * Add system property to set the max number of native transport requests in queue (CASSANDRA-11363)
 * Disable passing control to post-flush after flush failure to prevent data loss (CASSANDRA-11828)
 * Allow STCS-in-L0 compactions to reduce scope with LCS (CASSANDRA-12040)
 * cannot use cql since upgrading python to 2.7.11+ (CASSANDRA-11850)
 * Improve digest calculation in the presence of overlapping tombstones (CASSANDRA-11349)
 * Fix filtering on clustering columns when 2i is used (CASSANDRA-11907)
 * Account for partition deletions in tombstone histogram (CASSANDRA-12112)


2.2.7
 * Allow nodetool info to run with readonly JMX access (CASSANDRA-11755)
 * Validate bloom_filter_fp_chance against lowest supported
   value when the table is created (CASSANDRA-11920)
 * RandomAccessReader: call isEOF() only when rebuffering, not for every read operation (CASSANDRA-12013)
 * Don't send erroneous NEW_NODE notifications on restart (CASSANDRA-11038)
 * StorageService shutdown hook should use a volatile variable (CASSANDRA-11984)
 * Persist local metadata earlier in startup sequence (CASSANDRA-11742)
 * Run CommitLog tests with different compression settings (CASSANDRA-9039)
 * cqlsh: fix tab completion for case-sensitive identifiers (CASSANDRA-11664)
 * Avoid showing estimated key as -1 in tablestats (CASSANDRA-11587)
 * Fix possible race condition in CommitLog.recover (CASSANDRA-11743)
 * Enable client encryption in sstableloader with cli options (CASSANDRA-11708)
 * Possible memory leak in NIODataInputStream (CASSANDRA-11867)
 * Fix commit log replay after out-of-order flush completion (CASSANDRA-9669)
 * Add seconds to cqlsh tracing session duration (CASSANDRA-11753)
 * Prohibit Reverse Counter type as part of the PK (CASSANDRA-9395)
 * cqlsh: correctly handle non-ascii chars in error messages (CASSANDRA-11626)
 * Exit JVM if JMX server fails to startup (CASSANDRA-11540)
 * Produce a heap dump when exiting on OOM (CASSANDRA-9861)
 * Avoid read repairing purgeable tombstones on range slices (CASSANDRA-11427)
 * Restore ability to filter on clustering columns when using a 2i (CASSANDRA-11510)
 * JSON datetime formatting needs timezone (CASSANDRA-11137)
 * Fix is_dense recalculation for Thrift-updated tables (CASSANDRA-11502)
 * Remove unnescessary file existence check during anticompaction (CASSANDRA-11660)
 * Add missing files to debian packages (CASSANDRA-11642)
 * Avoid calling Iterables::concat in loops during ModificationStatement::getFunctions (CASSANDRA-11621)
 * cqlsh: COPY FROM should use regular inserts for single statement batches and
   report errors correctly if workers processes crash on initialization (CASSANDRA-11474)
 * Always close cluster with connection in CqlRecordWriter (CASSANDRA-11553)
 * Fix slice queries on ordered COMPACT tables (CASSANDRA-10988)
Merged from 2.1:
 * Avoid stalling paxos when the paxos state expires (CASSANDRA-12043)
 * Remove finished incoming streaming connections from MessagingService (CASSANDRA-11854)
 * Don't try to get sstables for non-repairing column families (CASSANDRA-12077)
 * Prevent select statements with clustering key > 64k (CASSANDRA-11882)
 * Avoid marking too many sstables as repaired (CASSANDRA-11696)
 * Fix clock skew corrupting other nodes with paxos (CASSANDRA-11991)
 * Remove distinction between non-existing static columns and existing but null in LWTs (CASSANDRA-9842)
 * Support mlockall on IBM POWER arch (CASSANDRA-11576)
 * Cache local ranges when calculating repair neighbors (CASSANDRA-11933)
 * Allow LWT operation on static column with only partition keys (CASSANDRA-10532)
 * Create interval tree over canonical sstables to avoid missing sstables during streaming (CASSANDRA-11886)
 * cqlsh COPY FROM: shutdown parent cluster after forking, to avoid corrupting SSL connections (CASSANDRA-11749)
 * cqlsh: apply current keyspace to source command (CASSANDRA-11152)
 * Backport CASSANDRA-11578 (CASSANDRA-11750)
 * Clear out parent repair session if repair coordinator dies (CASSANDRA-11824)
 * Set default streaming_socket_timeout_in_ms to 24 hours (CASSANDRA-11840)
 * Do not consider local node a valid source during replace (CASSANDRA-11848)
 * Avoid holding SSTableReaders for duration of incremental repair (CASSANDRA-11739)
 * Add message dropped tasks to nodetool netstats (CASSANDRA-11855)
 * Don't compute expensive MaxPurgeableTimestamp until we've verified there's an 
   expired tombstone (CASSANDRA-11834)
 * Add option to disable use of severity in DynamicEndpointSnitch (CASSANDRA-11737)
 * cqlsh COPY FROM fails for null values with non-prepared statements (CASSANDRA-11631)
 * Make cython optional in pylib/setup.py (CASSANDRA-11630)
 * Change order of directory searching for cassandra.in.sh to favor local one 
   (CASSANDRA-11628)
 * cqlsh COPY FROM fails with []{} chars in UDT/tuple fields/values (CASSANDRA-11633)
 * clqsh: COPY FROM throws TypeError with Cython extensions enabled (CASSANDRA-11574)
 * cqlsh: COPY FROM ignores NULL values in conversion (CASSANDRA-11549)
 * (cqlsh) Fix potential COPY deadlock when parent process is terminating child
   processes (CASSANDRA-11505)
 * Validate levels when building LeveledScanner to avoid overlaps with orphaned 
   sstables (CASSANDRA-9935)


2.2.6
 * Allow only DISTINCT queries with partition keys restrictions (CASSANDRA-11339)
 * CqlConfigHelper no longer requires both a keystore and truststore to work (CASSANDRA-11532)
 * Make deprecated repair methods backward-compatible with previous notification service (CASSANDRA-11430)
 * IncomingStreamingConnection version check message wrong (CASSANDRA-11462)
 * DatabaseDescriptor should log stacktrace in case of Eception during seed provider creation (CASSANDRA-11312)
 * Use canonical path for directory in SSTable descriptor (CASSANDRA-10587)
 * Add cassandra-stress keystore option (CASSANDRA-9325)
 * Fix out-of-space error treatment in memtable flushing (CASSANDRA-11448).
 * Dont mark sstables as repairing with sub range repairs (CASSANDRA-11451)
 * Fix use of NullUpdater for 2i during compaction (CASSANDRA-11450)
 * Notify when sstables change after cancelling compaction (CASSANDRA-11373)
 * cqlsh: COPY FROM should check that explicit column names are valid (CASSANDRA-11333)
 * Add -Dcassandra.start_gossip startup option (CASSANDRA-10809)
 * Fix UTF8Validator.validate() for modified UTF-8 (CASSANDRA-10748)
 * Clarify that now() function is calculated on the coordinator node in CQL documentation (CASSANDRA-10900)
 * Fix bloom filter sizing with LCS (CASSANDRA-11344)
 * (cqlsh) Fix error when result is 0 rows with EXPAND ON (CASSANDRA-11092)
 * Fix intra-node serialization issue for multicolumn-restrictions (CASSANDRA-11196)
 * Non-obsoleting compaction operations over compressed files can impose rate limit on normal reads (CASSANDRA-11301)
 * Add missing newline at end of bin/cqlsh (CASSANDRA-11325)
 * Fix AE in nodetool cfstats (backport CASSANDRA-10859) (CASSANDRA-11297)
 * Unresolved hostname leads to replace being ignored (CASSANDRA-11210)
 * Fix filtering on non-primary key columns for thrift static column families
   (CASSANDRA-6377)
 * Only log yaml config once, at startup (CASSANDRA-11217)
 * Preserve order for preferred SSL cipher suites (CASSANDRA-11164)
 * Reference leak with parallel repairs on the same table (CASSANDRA-11215)
 * Range.compareTo() violates the contract of Comparable (CASSANDRA-11216)
 * Avoid NPE when serializing ErrorMessage with null message (CASSANDRA-11167)
 * Replacing an aggregate with a new version doesn't reset INITCOND (CASSANDRA-10840)
 * (cqlsh) cqlsh cannot be called through symlink (CASSANDRA-11037)
 * fix ohc and java-driver pom dependencies in build.xml (CASSANDRA-10793)
 * Protect from keyspace dropped during repair (CASSANDRA-11065)
 * Handle adding fields to a UDT in SELECT JSON and toJson() (CASSANDRA-11146)
 * Better error message for cleanup (CASSANDRA-10991)
 * cqlsh pg-style-strings broken if line ends with ';' (CASSANDRA-11123)
 * Use cloned TokenMetadata in size estimates to avoid race against membership check
   (CASSANDRA-10736)
 * Always persist upsampled index summaries (CASSANDRA-10512)
 * (cqlsh) Fix inconsistent auto-complete (CASSANDRA-10733)
 * Make SELECT JSON and toJson() threadsafe (CASSANDRA-11048)
 * Fix SELECT on tuple relations for mixed ASC/DESC clustering order (CASSANDRA-7281)
 * (cqlsh) Support utf-8/cp65001 encoding on Windows (CASSANDRA-11030)
 * Fix paging on DISTINCT queries repeats result when first row in partition changes
   (CASSANDRA-10010)
Merged from 2.1:
 * Checking if an unlogged batch is local is inefficient (CASSANDRA-11529)
 * Fix paging for COMPACT tables without clustering columns (CASSANDRA-11467)
 * Add a -j parameter to scrub/cleanup/upgradesstables to state how
   many threads to use (CASSANDRA-11179)
 * Backport CASSANDRA-10679 (CASSANDRA-9598)
 * Don't do defragmentation if reading from repaired sstables (CASSANDRA-10342)
 * Fix streaming_socket_timeout_in_ms not enforced (CASSANDRA-11286)
 * Avoid dropping message too quickly due to missing unit conversion (CASSANDRA-11302)
 * COPY FROM on large datasets: fix progress report and debug performance (CASSANDRA-11053)
 * InvalidateKeys should have a weak ref to key cache (CASSANDRA-11176)
 * Don't remove FailureDetector history on removeEndpoint (CASSANDRA-10371)
 * Only notify if repair status changed (CASSANDRA-11172)
 * Add partition key to TombstoneOverwhelmingException error message (CASSANDRA-10888)
 * Use logback setting for 'cassandra -v' command (CASSANDRA-10767)
 * Fix sstableloader to unthrottle streaming by default (CASSANDRA-9714)
 * Fix incorrect warning in 'nodetool status' (CASSANDRA-10176)
 * Properly release sstable ref when doing offline scrub (CASSANDRA-10697)
 * Improve nodetool status performance for large cluster (CASSANDRA-7238)
 * Gossiper#isEnabled is not thread safe (CASSANDRA-11116)
 * Avoid major compaction mixing repaired and unrepaired sstables in DTCS (CASSANDRA-11113)
 * Make it clear what DTCS timestamp_resolution is used for (CASSANDRA-11041)
 * test_bulk_round_trip_blogposts is failing occasionally (CASSANDRA-10938)
 * (cqlsh) Support timezone conversion using pytz (CASSANDRA-10397)
 * cqlsh: change default encoding to UTF-8 (CASSANDRA-11124)


2.2.5
 * maxPurgeableTimestamp needs to check memtables too (CASSANDRA-9949)
 * Apply change to compaction throughput in real time (CASSANDRA-10025)
 * Fix potential NPE on ORDER BY queries with IN (CASSANDRA-10955)
 * Avoid over-fetching during the page of range queries (CASSANDRA-8521)
 * Start L0 STCS-compactions even if there is a L0 -> L1 compaction
   going (CASSANDRA-10979)
 * Make UUID LSB unique per process (CASSANDRA-7925)
 * Avoid NPE when performing sstable tasks (scrub etc.) (CASSANDRA-10980)
 * Make sure client gets tombstone overwhelmed warning (CASSANDRA-9465)
 * Fix error streaming section more than 2GB (CASSANDRA-10961)
 * (cqlsh) Also apply --connect-timeout to control connection
   timeout (CASSANDRA-10959)
 * Histogram buckets exposed in jmx are sorted incorrectly (CASSANDRA-10975)
 * Enable GC logging by default (CASSANDRA-10140)
 * Optimize pending range computation (CASSANDRA-9258)
 * Skip commit log and saved cache directories in SSTable version startup check (CASSANDRA-10902)
 * drop/alter user should be case sensitive (CASSANDRA-10817)
 * jemalloc detection fails due to quoting issues in regexv (CASSANDRA-10946)
 * Support counter-columns for native aggregates (sum,avg,max,min) (CASSANDRA-9977)
 * (cqlsh) show correct column names for empty result sets (CASSANDRA-9813)
 * Add new types to Stress (CASSANDRA-9556)
 * Add property to allow listening on broadcast interface (CASSANDRA-9748)
 * Fix regression in split size on CqlInputFormat (CASSANDRA-10835)
 * Better handling of SSL connection errors inter-node (CASSANDRA-10816)
 * Disable reloading of GossipingPropertyFileSnitch (CASSANDRA-9474)
 * Verify tables in pseudo-system keyspaces at startup (CASSANDRA-10761)
 * (cqlsh) encode input correctly when saving history
Merged from 2.1:
 * Fix isJoined return true only after becoming cluster member (CASANDRA-11007)
 * Fix bad gossip generation seen in long-running clusters (CASSANDRA-10969)
 * Avoid NPE when incremental repair fails (CASSANDRA-10909)
 * Unmark sstables compacting once they are done in cleanup/scrub/upgradesstables (CASSANDRA-10829)
 * Allow simultaneous bootstrapping with strict consistency when no vnodes are used (CASSANDRA-11005)
 * Log a message when major compaction does not result in a single file (CASSANDRA-10847)
 * (cqlsh) fix cqlsh_copy_tests when vnodes are disabled (CASSANDRA-10997)
 * (cqlsh) Add request timeout option to cqlsh (CASSANDRA-10686)
 * Avoid AssertionError while submitting hint with LWT (CASSANDRA-10477)
 * If CompactionMetadata is not in stats file, use index summary instead (CASSANDRA-10676)
 * Retry sending gossip syn multiple times during shadow round (CASSANDRA-8072)
 * Fix pending range calculation during moves (CASSANDRA-10887)
 * Sane default (200Mbps) for inter-DC streaming througput (CASSANDRA-8708)
 * Match cassandra-loader options in COPY FROM (CASSANDRA-9303)
 * Fix binding to any address in CqlBulkRecordWriter (CASSANDRA-9309)
 * cqlsh fails to decode utf-8 characters for text typed columns (CASSANDRA-10875)
 * Log error when stream session fails (CASSANDRA-9294)
 * Fix bugs in commit log archiving startup behavior (CASSANDRA-10593)
 * (cqlsh) further optimise COPY FROM (CASSANDRA-9302)
 * Allow CREATE TABLE WITH ID (CASSANDRA-9179)
 * Make Stress compiles within eclipse (CASSANDRA-10807)
 * Cassandra Daemon should print JVM arguments (CASSANDRA-10764)
 * Allow cancellation of index summary redistribution (CASSANDRA-8805)
 * sstableloader will fail if there are collections in the schema tables (CASSANDRA-10700)
 * Disable reloading of GossipingPropertyFileSnitch (CASSANDRA-9474)
 * Fix Stress profile parsing on Windows (CASSANDRA-10808)


2.2.4
 * Show CQL help in cqlsh in web browser (CASSANDRA-7225)
 * Serialize on disk the proper SSTable compression ratio (CASSANDRA-10775)
 * Reject index queries while the index is building (CASSANDRA-8505)
 * CQL.textile syntax incorrectly includes optional keyspace for aggregate SFUNC and FINALFUNC (CASSANDRA-10747)
 * Fix JSON update with prepared statements (CASSANDRA-10631)
 * Don't do anticompaction after subrange repair (CASSANDRA-10422)
 * Fix SimpleDateType type compatibility (CASSANDRA-10027)
 * (Hadoop) fix splits calculation (CASSANDRA-10640)
 * (Hadoop) ensure that Cluster instances are always closed (CASSANDRA-10058)
 * (cqlsh) show partial trace if incomplete after max_trace_wait (CASSANDRA-7645)
 * Use most up-to-date version of schema for system tables (CASSANDRA-10652)
 * Deprecate memory_allocator in cassandra.yaml (CASSANDRA-10581,10628)
 * Expose phi values from failure detector via JMX and tweak debug
   and trace logging (CASSANDRA-9526)
 * Fix RangeNamesQueryPager (CASSANDRA-10509)
 * Deprecate Pig support (CASSANDRA-10542)
 * Reduce contention getting instances of CompositeType (CASSANDRA-10433)
 * Fix IllegalArgumentException in DataOutputBuffer.reallocate for large buffers (CASSANDRA-10592)
Merged from 2.1:
 * Fix incremental repair hang when replica is down (CASSANDRA-10288)
 * Avoid writing range tombstones after END_OF_ROW marker (CASSANDRA-10791)
 * Optimize the way we check if a token is repaired in anticompaction (CASSANDRA-10768)
 * Add proper error handling to stream receiver (CASSANDRA-10774)
 * Warn or fail when changing cluster topology live (CASSANDRA-10243)
 * Status command in debian/ubuntu init script doesn't work (CASSANDRA-10213)
 * Some DROP ... IF EXISTS incorrectly result in exceptions on non-existing KS (CASSANDRA-10658)
 * DeletionTime.compareTo wrong in rare cases (CASSANDRA-10749)
 * Force encoding when computing statement ids (CASSANDRA-10755)
 * Properly reject counters as map keys (CASSANDRA-10760)
 * Fix the sstable-needs-cleanup check (CASSANDRA-10740)
 * (cqlsh) Print column names before COPY operation (CASSANDRA-8935)
 * Make paging logic consistent between searcher impls (CASSANDRA-10683)
 * Fix CompressedInputStream for proper cleanup (CASSANDRA-10012)
 * (cqlsh) Support counters in COPY commands (CASSANDRA-9043)
 * Try next replica if not possible to connect to primary replica on
   ColumnFamilyRecordReader (CASSANDRA-2388)
 * Limit window size in DTCS (CASSANDRA-10280)
 * sstableloader does not use MAX_HEAP_SIZE env parameter (CASSANDRA-10188)
 * (cqlsh) Improve COPY TO performance and error handling (CASSANDRA-9304)
 * Don't remove level info when running upgradesstables (CASSANDRA-10692)
 * Create compression chunk for sending file only (CASSANDRA-10680)
 * Make buffered read size configurable (CASSANDRA-10249)
 * Forbid compact clustering column type changes in ALTER TABLE (CASSANDRA-8879)
 * Reject incremental repair with subrange repair (CASSANDRA-10422)
 * Add a nodetool command to refresh size_estimates (CASSANDRA-9579)
 * Shutdown compaction in drain to prevent leak (CASSANDRA-10079)
 * Invalidate cache after stream receive task is completed (CASSANDRA-10341)
 * Reject counter writes in CQLSSTableWriter (CASSANDRA-10258)
 * Remove superfluous COUNTER_MUTATION stage mapping (CASSANDRA-10605)
 * Improve json2sstable error reporting on nonexistent columns (CASSANDRA-10401)
 * (cqlsh) fix COPY using wrong variable name for time_format (CASSANDRA-10633)
 * Do not run SizeEstimatesRecorder if a node is not a member of the ring (CASSANDRA-9912)
 * Improve handling of dead nodes in gossip (CASSANDRA-10298)
 * Fix logback-tools.xml incorrectly configured for outputing to System.err
   (CASSANDRA-9937)
 * Fix streaming to catch exception so retry not fail (CASSANDRA-10557)
 * Add validation method to PerRowSecondaryIndex (CASSANDRA-10092)
 * Support encrypted and plain traffic on the same port (CASSANDRA-10559)
 * Do STCS in DTCS windows (CASSANDRA-10276)
 * Don't try to get ancestors from half-renamed sstables (CASSANDRA-10501)
 * Avoid repetition of JVM_OPTS in debian package (CASSANDRA-10251)
 * Fix potential NPE from handling result of SIM.highestSelectivityIndex (CASSANDRA-10550)
 * Fix paging issues with partitions containing only static columns data (CASSANDRA-10381)
 * Fix conditions on static columns (CASSANDRA-10264)
 * AssertionError: attempted to delete non-existing file CommitLog (CASSANDRA-10377)
 * (cqlsh) Distinguish negative and positive infinity in output (CASSANDRA-10523)
 * (cqlsh) allow custom time_format for COPY TO (CASSANDRA-8970)
 * Don't allow startup if the node's rack has changed (CASSANDRA-10242)
 * Fix sorting for queries with an IN condition on partition key columns (CASSANDRA-10363)


2.2.3
 * Avoid NoClassDefFoundError during DataDescriptor initialization on windows (CASSANDRA-10412)
 * Preserve case of quoted Role & User names (CASSANDRA-10394)
 * cqlsh pg-style-strings broken (CASSANDRA-10484)
 * Make Hadoop CF splits more polite to custom orderered partitioners (CASSANDRA-10400)
 * Fix the regression when using LIMIT with aggregates (CASSANDRA-10487)
Merged from 2.1:
 * Fix mmap file segment seeking to EOF (CASSANDRA-10478)
 * Allow LOCAL_JMX to be easily overridden (CASSANDRA-10275)
 * Mark nodes as dead even if they've already left (CASSANDRA-10205)
 * Update internal python driver used by cqlsh (CASSANDRA-10161, CASSANDRA-10507)


2.2.2
 * cqlsh prompt includes name of keyspace after failed `use` statement (CASSANDRA-10369)
 * Configurable page size in cqlsh (CASSANDRA-9855)
 * Defer default role manager setup until all nodes are on 2.2+ (CASSANDRA-9761)
 * Cancel transaction for sstables we wont redistribute index summary
   for (CASSANDRA-10270)
 * Handle missing RoleManager in config after upgrade to 2.2 (CASSANDRA-10209) 
 * Retry snapshot deletion after compaction and gc on Windows (CASSANDRA-10222)
 * Fix failure to start with space in directory path on Windows (CASSANDRA-10239)
 * Fix repair hang when snapshot failed (CASSANDRA-10057)
 * Fall back to 1/4 commitlog volume for commitlog_total_space on small disks
   (CASSANDRA-10199)
Merged from 2.1:
 * Bulk Loader API could not tolerate even node failure (CASSANDRA-10347)
 * Avoid misleading pushed notifications when multiple nodes
   share an rpc_address (CASSANDRA-10052)
 * Fix dropping undroppable when message queue is full (CASSANDRA-10113)
 * Fix potential ClassCastException during paging (CASSANDRA-10352)
 * Prevent ALTER TYPE from creating circular references (CASSANDRA-10339)
 * Fix cache handling of 2i and base tables (CASSANDRA-10155, 10359)
 * Fix NPE in nodetool compactionhistory (CASSANDRA-9758)
 * (Pig) support BulkOutputFormat as a URL parameter (CASSANDRA-7410)
 * BATCH statement is broken in cqlsh (CASSANDRA-10272)
 * Added configurable warning threshold for GC duration (CASSANDRA-8907)
 * (cqlsh) Make cqlsh PEP8 Compliant (CASSANDRA-10066)
 * (cqlsh) Fix error when starting cqlsh with --debug (CASSANDRA-10282)
 * Scrub, Cleanup and Upgrade do not unmark compacting until all operations
   have completed, regardless of the occurence of exceptions (CASSANDRA-10274)
 * Fix handling of streaming EOF (CASSANDRA-10206)
 * Only check KeyCache when it is enabled
 * Change streaming_socket_timeout_in_ms default to 1 hour (CASSANDRA-8611)
 * (cqlsh) update list of CQL keywords (CASSANDRA-9232)
 * Add nodetool gettraceprobability command (CASSANDRA-10234)
Merged from 2.0:
 * Fix rare race where older gossip states can be shadowed (CASSANDRA-10366)
 * Fix consolidating racks violating the RF contract (CASSANDRA-10238)
 * Disallow decommission when node is in drained state (CASSANDRA-8741)


2.2.1
 * Fix race during construction of commit log (CASSANDRA-10049)
 * Fix LeveledCompactionStrategyTest (CASSANDRA-9757)
 * Fix broken UnbufferedDataOutputStreamPlus.writeUTF (CASSANDRA-10203)
 * (cqlsh) add CLEAR command (CASSANDRA-10086)
 * Support string literals as Role names for compatibility (CASSANDRA-10135)
 * Allow count(*) and count(1) to be use as normal aggregation (CASSANDRA-10114)
 * An NPE is thrown if the column name is unknown for an IN relation (CASSANDRA-10043)
 * Apply commit_failure_policy to more errors on startup (CASSANDRA-9749)
 * Fix histogram overflow exception (CASSANDRA-9973)
 * Route gossip messages over dedicated socket (CASSANDRA-9237)
 * Add checksum to saved cache files (CASSANDRA-9265)
 * Log warning when using an aggregate without partition key (CASSANDRA-9737)
 * Avoid grouping sstables for anticompaction with DTCS (CASSANDRA-9900)
 * UDF / UDA execution time in trace (CASSANDRA-9723)
 * Fix broken internode SSL (CASSANDRA-9884)
Merged from 2.1:
 * Change streaming_socket_timeout_in_ms default to 1 hour (CASSANDRA-8611)
 * (cqlsh) update list of CQL keywords (CASSANDRA-9232)
 * Avoid race condition during read repair (CASSANDRA-9460)
 * (cqlsh) default load-from-file encoding to utf-8 (CASSANDRA-9898)
 * Avoid returning Permission.NONE when failing to query users table (CASSANDRA-10168)
 * (cqlsh) Allow encoding to be set through command line (CASSANDRA-10004)
 * Add new JMX methods to change local compaction strategy (CASSANDRA-9965)
 * Write hints for paxos commits (CASSANDRA-7342)
 * (cqlsh) Fix timestamps before 1970 on Windows, always
   use UTC for timestamp display (CASSANDRA-10000)
 * (cqlsh) Avoid overwriting new config file with old config
   when both exist (CASSANDRA-9777)
 * Release snapshot selfRef when doing snapshot repair (CASSANDRA-9998)
 * Cannot replace token does not exist - DN node removed as Fat Client (CASSANDRA-9871)
 * Fix handling of enable/disable autocompaction (CASSANDRA-9899)
 * Add consistency level to tracing ouput (CASSANDRA-9827)
 * Remove repair snapshot leftover on startup (CASSANDRA-7357)
 * Use random nodes for batch log when only 2 racks (CASSANDRA-8735)
 * Ensure atomicity inside thrift and stream session (CASSANDRA-7757)
 * Fix nodetool info error when the node is not joined (CASSANDRA-9031)
Merged from 2.0:
 * Make getFullyExpiredSSTables less expensive (CASSANDRA-9882)
 * Log when messages are dropped due to cross_node_timeout (CASSANDRA-9793)
 * Don't track hotness when opening from snapshot for validation (CASSANDRA-9382)


2.2.0
 * Allow the selection of columns together with aggregates (CASSANDRA-9767)
 * Fix cqlsh copy methods and other windows specific issues (CASSANDRA-9795)
 * Don't wrap byte arrays in SequentialWriter (CASSANDRA-9797)
 * sum() and avg() functions missing for smallint and tinyint types (CASSANDRA-9671)
 * Revert CASSANDRA-9542 (allow native functions in UDA) (CASSANDRA-9771)
Merged from 2.1:
 * Fix MarshalException when upgrading superColumn family (CASSANDRA-9582)
 * Fix broken logging for "empty" flushes in Memtable (CASSANDRA-9837)
 * Handle corrupt files on startup (CASSANDRA-9686)
 * Fix clientutil jar and tests (CASSANDRA-9760)
 * (cqlsh) Allow the SSL protocol version to be specified through the
   config file or environment variables (CASSANDRA-9544)
Merged from 2.0:
 * Add tool to find why expired sstables are not getting dropped (CASSANDRA-10015)
 * Remove erroneous pending HH tasks from tpstats/jmx (CASSANDRA-9129)
 * Don't cast expected bf size to an int (CASSANDRA-9959)
 * checkForEndpointCollision fails for legitimate collisions (CASSANDRA-9765)
 * Complete CASSANDRA-8448 fix (CASSANDRA-9519)
 * Don't include auth credentials in debug log (CASSANDRA-9682)
 * Can't transition from write survey to normal mode (CASSANDRA-9740)
 * Scrub (recover) sstables even when -Index.db is missing (CASSANDRA-9591)
 * Fix growing pending background compaction (CASSANDRA-9662)


2.2.0-rc2
 * Re-enable memory-mapped I/O on Windows (CASSANDRA-9658)
 * Warn when an extra-large partition is compacted (CASSANDRA-9643)
 * (cqlsh) Allow setting the initial connection timeout (CASSANDRA-9601)
 * BulkLoader has --transport-factory option but does not use it (CASSANDRA-9675)
 * Allow JMX over SSL directly from nodetool (CASSANDRA-9090)
 * Update cqlsh for UDFs (CASSANDRA-7556)
 * Change Windows kernel default timer resolution (CASSANDRA-9634)
 * Deprected sstable2json and json2sstable (CASSANDRA-9618)
 * Allow native functions in user-defined aggregates (CASSANDRA-9542)
 * Don't repair system_distributed by default (CASSANDRA-9621)
 * Fix mixing min, max, and count aggregates for blob type (CASSANRA-9622)
 * Rename class for DATE type in Java driver (CASSANDRA-9563)
 * Duplicate compilation of UDFs on coordinator (CASSANDRA-9475)
 * Fix connection leak in CqlRecordWriter (CASSANDRA-9576)
 * Mlockall before opening system sstables & remove boot_without_jna option (CASSANDRA-9573)
 * Add functions to convert timeuuid to date or time, deprecate dateOf and unixTimestampOf (CASSANDRA-9229)
 * Make sure we cancel non-compacting sstables from LifecycleTransaction (CASSANDRA-9566)
 * Fix deprecated repair JMX API (CASSANDRA-9570)
 * Add logback metrics (CASSANDRA-9378)
 * Update and refactor ant test/test-compression to run the tests in parallel (CASSANDRA-9583)
 * Fix upgrading to new directory for secondary index (CASSANDRA-9687)
Merged from 2.1:
 * (cqlsh) Fix bad check for CQL compatibility when DESCRIBE'ing
   COMPACT STORAGE tables with no clustering columns
 * Eliminate strong self-reference chains in sstable ref tidiers (CASSANDRA-9656)
 * Ensure StreamSession uses canonical sstable reader instances (CASSANDRA-9700) 
 * Ensure memtable book keeping is not corrupted in the event we shrink usage (CASSANDRA-9681)
 * Update internal python driver for cqlsh (CASSANDRA-9064)
 * Fix IndexOutOfBoundsException when inserting tuple with too many
   elements using the string literal notation (CASSANDRA-9559)
 * Enable describe on indices (CASSANDRA-7814)
 * Fix incorrect result for IN queries where column not found (CASSANDRA-9540)
 * ColumnFamilyStore.selectAndReference may block during compaction (CASSANDRA-9637)
 * Fix bug in cardinality check when compacting (CASSANDRA-9580)
 * Fix memory leak in Ref due to ConcurrentLinkedQueue.remove() behaviour (CASSANDRA-9549)
 * Make rebuild only run one at a time (CASSANDRA-9119)
Merged from 2.0:
 * Avoid NPE in AuthSuccess#decode (CASSANDRA-9727)
 * Add listen_address to system.local (CASSANDRA-9603)
 * Bug fixes to resultset metadata construction (CASSANDRA-9636)
 * Fix setting 'durable_writes' in ALTER KEYSPACE (CASSANDRA-9560)
 * Avoids ballot clash in Paxos (CASSANDRA-9649)
 * Improve trace messages for RR (CASSANDRA-9479)
 * Fix suboptimal secondary index selection when restricted
   clustering column is also indexed (CASSANDRA-9631)
 * (cqlsh) Add min_threshold to DTCS option autocomplete (CASSANDRA-9385)
 * Fix error message when attempting to create an index on a column
   in a COMPACT STORAGE table with clustering columns (CASSANDRA-9527)
 * 'WITH WITH' in alter keyspace statements causes NPE (CASSANDRA-9565)
 * Expose some internals of SelectStatement for inspection (CASSANDRA-9532)
 * ArrivalWindow should use primitives (CASSANDRA-9496)
 * Periodically submit background compaction tasks (CASSANDRA-9592)
 * Set HAS_MORE_PAGES flag to false when PagingState is null (CASSANDRA-9571)


2.2.0-rc1
 * Compressed commit log should measure compressed space used (CASSANDRA-9095)
 * Fix comparison bug in CassandraRoleManager#collectRoles (CASSANDRA-9551)
 * Add tinyint,smallint,time,date support for UDFs (CASSANDRA-9400)
 * Deprecates SSTableSimpleWriter and SSTableSimpleUnsortedWriter (CASSANDRA-9546)
 * Empty INITCOND treated as null in aggregate (CASSANDRA-9457)
 * Remove use of Cell in Thrift MapReduce classes (CASSANDRA-8609)
 * Integrate pre-release Java Driver 2.2-rc1, custom build (CASSANDRA-9493)
 * Clean up gossiper logic for old versions (CASSANDRA-9370)
 * Fix custom payload coding/decoding to match the spec (CASSANDRA-9515)
 * ant test-all results incomplete when parsed (CASSANDRA-9463)
 * Disallow frozen<> types in function arguments and return types for
   clarity (CASSANDRA-9411)
 * Static Analysis to warn on unsafe use of Autocloseable instances (CASSANDRA-9431)
 * Update commitlog archiving examples now that commitlog segments are
   not recycled (CASSANDRA-9350)
 * Extend Transactional API to sstable lifecycle management (CASSANDRA-8568)
 * (cqlsh) Add support for native protocol 4 (CASSANDRA-9399)
 * Ensure that UDF and UDAs are keyspace-isolated (CASSANDRA-9409)
 * Revert CASSANDRA-7807 (tracing completion client notifications) (CASSANDRA-9429)
 * Add ability to stop compaction by ID (CASSANDRA-7207)
 * Let CassandraVersion handle SNAPSHOT version (CASSANDRA-9438)
Merged from 2.1:
 * (cqlsh) Fix using COPY through SOURCE or -f (CASSANDRA-9083)
 * Fix occasional lack of `system` keyspace in schema tables (CASSANDRA-8487)
 * Use ProtocolError code instead of ServerError code for native protocol
   error responses to unsupported protocol versions (CASSANDRA-9451)
 * Default commitlog_sync_batch_window_in_ms changed to 2ms (CASSANDRA-9504)
 * Fix empty partition assertion in unsorted sstable writing tools (CASSANDRA-9071)
 * Ensure truncate without snapshot cannot produce corrupt responses (CASSANDRA-9388) 
 * Consistent error message when a table mixes counter and non-counter
   columns (CASSANDRA-9492)
 * Avoid getting unreadable keys during anticompaction (CASSANDRA-9508)
 * (cqlsh) Better float precision by default (CASSANDRA-9224)
 * Improve estimated row count (CASSANDRA-9107)
 * Optimize range tombstone memory footprint (CASSANDRA-8603)
 * Use configured gcgs in anticompaction (CASSANDRA-9397)
Merged from 2.0:
 * Don't accumulate more range than necessary in RangeTombstone.Tracker (CASSANDRA-9486)
 * Add broadcast and rpc addresses to system.local (CASSANDRA-9436)
 * Always mark sstable suspect when corrupted (CASSANDRA-9478)
 * Add database users and permissions to CQL3 documentation (CASSANDRA-7558)
 * Allow JVM_OPTS to be passed to standalone tools (CASSANDRA-5969)
 * Fix bad condition in RangeTombstoneList (CASSANDRA-9485)
 * Fix potential StackOverflow when setting CrcCheckChance over JMX (CASSANDRA-9488)
 * Fix null static columns in pages after the first, paged reversed
   queries (CASSANDRA-8502)
 * Fix counting cache serialization in request metrics (CASSANDRA-9466)
 * Add option not to validate atoms during scrub (CASSANDRA-9406)


2.2.0-beta1
 * Introduce Transactional API for internal state changes (CASSANDRA-8984)
 * Add a flag in cassandra.yaml to enable UDFs (CASSANDRA-9404)
 * Better support of null for UDF (CASSANDRA-8374)
 * Use ecj instead of javassist for UDFs (CASSANDRA-8241)
 * faster async logback configuration for tests (CASSANDRA-9376)
 * Add `smallint` and `tinyint` data types (CASSANDRA-8951)
 * Avoid thrift schema creation when native driver is used in stress tool (CASSANDRA-9374)
 * Make Functions.declared thread-safe
 * Add client warnings to native protocol v4 (CASSANDRA-8930)
 * Allow roles cache to be invalidated (CASSANDRA-8967)
 * Upgrade Snappy (CASSANDRA-9063)
 * Don't start Thrift rpc by default (CASSANDRA-9319)
 * Only stream from unrepaired sstables with incremental repair (CASSANDRA-8267)
 * Aggregate UDFs allow SFUNC return type to differ from STYPE if FFUNC specified (CASSANDRA-9321)
 * Remove Thrift dependencies in bundled tools (CASSANDRA-8358)
 * Disable memory mapping of hsperfdata file for JVM statistics (CASSANDRA-9242)
 * Add pre-startup checks to detect potential incompatibilities (CASSANDRA-8049)
 * Distinguish between null and unset in protocol v4 (CASSANDRA-7304)
 * Add user/role permissions for user-defined functions (CASSANDRA-7557)
 * Allow cassandra config to be updated to restart daemon without unloading classes (CASSANDRA-9046)
 * Don't initialize compaction writer before checking if iter is empty (CASSANDRA-9117)
 * Don't execute any functions at prepare-time (CASSANDRA-9037)
 * Share file handles between all instances of a SegmentedFile (CASSANDRA-8893)
 * Make it possible to major compact LCS (CASSANDRA-7272)
 * Make FunctionExecutionException extend RequestExecutionException
   (CASSANDRA-9055)
 * Add support for SELECT JSON, INSERT JSON syntax and new toJson(), fromJson()
   functions (CASSANDRA-7970)
 * Optimise max purgeable timestamp calculation in compaction (CASSANDRA-8920)
 * Constrain internode message buffer sizes, and improve IO class hierarchy (CASSANDRA-8670) 
 * New tool added to validate all sstables in a node (CASSANDRA-5791)
 * Push notification when tracing completes for an operation (CASSANDRA-7807)
 * Delay "node up" and "node added" notifications until native protocol server is started (CASSANDRA-8236)
 * Compressed Commit Log (CASSANDRA-6809)
 * Optimise IntervalTree (CASSANDRA-8988)
 * Add a key-value payload for third party usage (CASSANDRA-8553, 9212)
 * Bump metrics-reporter-config dependency for metrics 3.0 (CASSANDRA-8149)
 * Partition intra-cluster message streams by size, not type (CASSANDRA-8789)
 * Add WriteFailureException to native protocol, notify coordinator of
   write failures (CASSANDRA-8592)
 * Convert SequentialWriter to nio (CASSANDRA-8709)
 * Add role based access control (CASSANDRA-7653, 8650, 7216, 8760, 8849, 8761, 8850)
 * Record client ip address in tracing sessions (CASSANDRA-8162)
 * Indicate partition key columns in response metadata for prepared
   statements (CASSANDRA-7660)
 * Merge UUIDType and TimeUUIDType parse logic (CASSANDRA-8759)
 * Avoid memory allocation when searching index summary (CASSANDRA-8793)
 * Optimise (Time)?UUIDType Comparisons (CASSANDRA-8730)
 * Make CRC32Ex into a separate maven dependency (CASSANDRA-8836)
 * Use preloaded jemalloc w/ Unsafe (CASSANDRA-8714, 9197)
 * Avoid accessing partitioner through StorageProxy (CASSANDRA-8244, 8268)
 * Upgrade Metrics library and remove depricated metrics (CASSANDRA-5657)
 * Serializing Row cache alternative, fully off heap (CASSANDRA-7438)
 * Duplicate rows returned when in clause has repeated values (CASSANDRA-6706)
 * Make CassandraException unchecked, extend RuntimeException (CASSANDRA-8560)
 * Support direct buffer decompression for reads (CASSANDRA-8464)
 * DirectByteBuffer compatible LZ4 methods (CASSANDRA-7039)
 * Group sstables for anticompaction correctly (CASSANDRA-8578)
 * Add ReadFailureException to native protocol, respond
   immediately when replicas encounter errors while handling
   a read request (CASSANDRA-7886)
 * Switch CommitLogSegment from RandomAccessFile to nio (CASSANDRA-8308)
 * Allow mixing token and partition key restrictions (CASSANDRA-7016)
 * Support index key/value entries on map collections (CASSANDRA-8473)
 * Modernize schema tables (CASSANDRA-8261)
 * Support for user-defined aggregation functions (CASSANDRA-8053)
 * Fix NPE in SelectStatement with empty IN values (CASSANDRA-8419)
 * Refactor SelectStatement, return IN results in natural order instead
   of IN value list order and ignore duplicate values in partition key IN restrictions (CASSANDRA-7981)
 * Support UDTs, tuples, and collections in user-defined
   functions (CASSANDRA-7563)
 * Fix aggregate fn results on empty selection, result column name,
   and cqlsh parsing (CASSANDRA-8229)
 * Mark sstables as repaired after full repair (CASSANDRA-7586)
 * Extend Descriptor to include a format value and refactor reader/writer
   APIs (CASSANDRA-7443)
 * Integrate JMH for microbenchmarks (CASSANDRA-8151)
 * Keep sstable levels when bootstrapping (CASSANDRA-7460)
 * Add Sigar library and perform basic OS settings check on startup (CASSANDRA-7838)
 * Support for aggregation functions (CASSANDRA-4914)
 * Remove cassandra-cli (CASSANDRA-7920)
 * Accept dollar quoted strings in CQL (CASSANDRA-7769)
 * Make assassinate a first class command (CASSANDRA-7935)
 * Support IN clause on any partition key column (CASSANDRA-7855)
 * Support IN clause on any clustering column (CASSANDRA-4762)
 * Improve compaction logging (CASSANDRA-7818)
 * Remove YamlFileNetworkTopologySnitch (CASSANDRA-7917)
 * Do anticompaction in groups (CASSANDRA-6851)
 * Support user-defined functions (CASSANDRA-7395, 7526, 7562, 7740, 7781, 7929,
   7924, 7812, 8063, 7813, 7708)
 * Permit configurable timestamps with cassandra-stress (CASSANDRA-7416)
 * Move sstable RandomAccessReader to nio2, which allows using the
   FILE_SHARE_DELETE flag on Windows (CASSANDRA-4050)
 * Remove CQL2 (CASSANDRA-5918)
 * Optimize fetching multiple cells by name (CASSANDRA-6933)
 * Allow compilation in java 8 (CASSANDRA-7028)
 * Make incremental repair default (CASSANDRA-7250)
 * Enable code coverage thru JaCoCo (CASSANDRA-7226)
 * Switch external naming of 'column families' to 'tables' (CASSANDRA-4369) 
 * Shorten SSTable path (CASSANDRA-6962)
 * Use unsafe mutations for most unit tests (CASSANDRA-6969)
 * Fix race condition during calculation of pending ranges (CASSANDRA-7390)
 * Fail on very large batch sizes (CASSANDRA-8011)
 * Improve concurrency of repair (CASSANDRA-6455, 8208, 9145)
 * Select optimal CRC32 implementation at runtime (CASSANDRA-8614)
 * Evaluate MurmurHash of Token once per query (CASSANDRA-7096)
 * Generalize progress reporting (CASSANDRA-8901)
 * Resumable bootstrap streaming (CASSANDRA-8838, CASSANDRA-8942)
 * Allow scrub for secondary index (CASSANDRA-5174)
 * Save repair data to system table (CASSANDRA-5839)
 * fix nodetool names that reference column families (CASSANDRA-8872)
 Merged from 2.1:
 * Warn on misuse of unlogged batches (CASSANDRA-9282)
 * Failure detector detects and ignores local pauses (CASSANDRA-9183)
 * Add utility class to support for rate limiting a given log statement (CASSANDRA-9029)
 * Add missing consistency levels to cassandra-stess (CASSANDRA-9361)
 * Fix commitlog getCompletedTasks to not increment (CASSANDRA-9339)
 * Fix for harmless exceptions logged as ERROR (CASSANDRA-8564)
 * Delete processed sstables in sstablesplit/sstableupgrade (CASSANDRA-8606)
 * Improve sstable exclusion from partition tombstones (CASSANDRA-9298)
 * Validate the indexed column rather than the cell's contents for 2i (CASSANDRA-9057)
 * Add support for top-k custom 2i queries (CASSANDRA-8717)
 * Fix error when dropping table during compaction (CASSANDRA-9251)
 * cassandra-stress supports validation operations over user profiles (CASSANDRA-8773)
 * Add support for rate limiting log messages (CASSANDRA-9029)
 * Log the partition key with tombstone warnings (CASSANDRA-8561)
 * Reduce runWithCompactionsDisabled poll interval to 1ms (CASSANDRA-9271)
 * Fix PITR commitlog replay (CASSANDRA-9195)
 * GCInspector logs very different times (CASSANDRA-9124)
 * Fix deleting from an empty list (CASSANDRA-9198)
 * Update tuple and collection types that use a user-defined type when that UDT
   is modified (CASSANDRA-9148, CASSANDRA-9192)
 * Use higher timeout for prepair and snapshot in repair (CASSANDRA-9261)
 * Fix anticompaction blocking ANTI_ENTROPY stage (CASSANDRA-9151)
 * Repair waits for anticompaction to finish (CASSANDRA-9097)
 * Fix streaming not holding ref when stream error (CASSANDRA-9295)
 * Fix canonical view returning early opened SSTables (CASSANDRA-9396)
Merged from 2.0:
 * (cqlsh) Add LOGIN command to switch users (CASSANDRA-7212)
 * Clone SliceQueryFilter in AbstractReadCommand implementations (CASSANDRA-8940)
 * Push correct protocol notification for DROP INDEX (CASSANDRA-9310)
 * token-generator - generated tokens too long (CASSANDRA-9300)
 * Fix counting of tombstones for TombstoneOverwhelmingException (CASSANDRA-9299)
 * Fix ReconnectableSnitch reconnecting to peers during upgrade (CASSANDRA-6702)
 * Include keyspace and table name in error log for collections over the size
   limit (CASSANDRA-9286)
 * Avoid potential overlap in LCS with single-partition sstables (CASSANDRA-9322)
 * Log warning message when a table is queried before the schema has fully
   propagated (CASSANDRA-9136)
 * Overload SecondaryIndex#indexes to accept the column definition (CASSANDRA-9314)
 * (cqlsh) Add SERIAL and LOCAL_SERIAL consistency levels (CASSANDRA-8051)
 * Fix index selection during rebuild with certain table layouts (CASSANDRA-9281)
 * Fix partition-level-delete-only workload accounting (CASSANDRA-9194)
 * Allow scrub to handle corrupted compressed chunks (CASSANDRA-9140)
 * Fix assertion error when resetlocalschema is run during repair (CASSANDRA-9249)
 * Disable single sstable tombstone compactions for DTCS by default (CASSANDRA-9234)
 * IncomingTcpConnection thread is not named (CASSANDRA-9262)
 * Close incoming connections when MessagingService is stopped (CASSANDRA-9238)
 * Fix streaming hang when retrying (CASSANDRA-9132)


2.1.5
 * Re-add deprecated cold_reads_to_omit param for backwards compat (CASSANDRA-9203)
 * Make anticompaction visible in compactionstats (CASSANDRA-9098)
 * Improve nodetool getendpoints documentation about the partition
   key parameter (CASSANDRA-6458)
 * Don't check other keyspaces for schema changes when an user-defined
   type is altered (CASSANDRA-9187)
 * Add generate-idea-files target to build.xml (CASSANDRA-9123)
 * Allow takeColumnFamilySnapshot to take a list of tables (CASSANDRA-8348)
 * Limit major sstable operations to their canonical representation (CASSANDRA-8669)
 * cqlsh: Add tests for INSERT and UPDATE tab completion (CASSANDRA-9125)
 * cqlsh: quote column names when needed in COPY FROM inserts (CASSANDRA-9080)
 * Do not load read meter for offline operations (CASSANDRA-9082)
 * cqlsh: Make CompositeType data readable (CASSANDRA-8919)
 * cqlsh: Fix display of triggers (CASSANDRA-9081)
 * Fix NullPointerException when deleting or setting an element by index on
   a null list collection (CASSANDRA-9077)
 * Buffer bloom filter serialization (CASSANDRA-9066)
 * Fix anti-compaction target bloom filter size (CASSANDRA-9060)
 * Make FROZEN and TUPLE unreserved keywords in CQL (CASSANDRA-9047)
 * Prevent AssertionError from SizeEstimatesRecorder (CASSANDRA-9034)
 * Avoid overwriting index summaries for sstables with an older format that
   does not support downsampling; rebuild summaries on startup when this
   is detected (CASSANDRA-8993)
 * Fix potential data loss in CompressedSequentialWriter (CASSANDRA-8949)
 * Make PasswordAuthenticator number of hashing rounds configurable (CASSANDRA-8085)
 * Fix AssertionError when binding nested collections in DELETE (CASSANDRA-8900)
 * Check for overlap with non-early sstables in LCS (CASSANDRA-8739)
 * Only calculate max purgable timestamp if we have to (CASSANDRA-8914)
 * (cqlsh) Greatly improve performance of COPY FROM (CASSANDRA-8225)
 * IndexSummary effectiveIndexInterval is now a guideline, not a rule (CASSANDRA-8993)
 * Use correct bounds for page cache eviction of compressed files (CASSANDRA-8746)
 * SSTableScanner enforces its bounds (CASSANDRA-8946)
 * Cleanup cell equality (CASSANDRA-8947)
 * Introduce intra-cluster message coalescing (CASSANDRA-8692)
 * DatabaseDescriptor throws NPE when rpc_interface is used (CASSANDRA-8839)
 * Don't check if an sstable is live for offline compactions (CASSANDRA-8841)
 * Don't set clientMode in SSTableLoader (CASSANDRA-8238)
 * Fix SSTableRewriter with disabled early open (CASSANDRA-8535)
 * Fix cassandra-stress so it respects the CL passed in user mode (CASSANDRA-8948)
 * Fix rare NPE in ColumnDefinition#hasIndexOption() (CASSANDRA-8786)
 * cassandra-stress reports per-operation statistics, plus misc (CASSANDRA-8769)
 * Add SimpleDate (cql date) and Time (cql time) types (CASSANDRA-7523)
 * Use long for key count in cfstats (CASSANDRA-8913)
 * Make SSTableRewriter.abort() more robust to failure (CASSANDRA-8832)
 * Remove cold_reads_to_omit from STCS (CASSANDRA-8860)
 * Make EstimatedHistogram#percentile() use ceil instead of floor (CASSANDRA-8883)
 * Fix top partitions reporting wrong cardinality (CASSANDRA-8834)
 * Fix rare NPE in KeyCacheSerializer (CASSANDRA-8067)
 * Pick sstables for validation as late as possible inc repairs (CASSANDRA-8366)
 * Fix commitlog getPendingTasks to not increment (CASSANDRA-8862)
 * Fix parallelism adjustment in range and secondary index queries
   when the first fetch does not satisfy the limit (CASSANDRA-8856)
 * Check if the filtered sstables is non-empty in STCS (CASSANDRA-8843)
 * Upgrade java-driver used for cassandra-stress (CASSANDRA-8842)
 * Fix CommitLog.forceRecycleAllSegments() memory access error (CASSANDRA-8812)
 * Improve assertions in Memory (CASSANDRA-8792)
 * Fix SSTableRewriter cleanup (CASSANDRA-8802)
 * Introduce SafeMemory for CompressionMetadata.Writer (CASSANDRA-8758)
 * 'nodetool info' prints exception against older node (CASSANDRA-8796)
 * Ensure SSTableReader.last corresponds exactly with the file end (CASSANDRA-8750)
 * Make SSTableWriter.openEarly more robust and obvious (CASSANDRA-8747)
 * Enforce SSTableReader.first/last (CASSANDRA-8744)
 * Cleanup SegmentedFile API (CASSANDRA-8749)
 * Avoid overlap with early compaction replacement (CASSANDRA-8683)
 * Safer Resource Management++ (CASSANDRA-8707)
 * Write partition size estimates into a system table (CASSANDRA-7688)
 * cqlsh: Fix keys() and full() collection indexes in DESCRIBE output
   (CASSANDRA-8154)
 * Show progress of streaming in nodetool netstats (CASSANDRA-8886)
 * IndexSummaryBuilder utilises offheap memory, and shares data between
   each IndexSummary opened from it (CASSANDRA-8757)
 * markCompacting only succeeds if the exact SSTableReader instances being 
   marked are in the live set (CASSANDRA-8689)
 * cassandra-stress support for varint (CASSANDRA-8882)
 * Fix Adler32 digest for compressed sstables (CASSANDRA-8778)
 * Add nodetool statushandoff/statusbackup (CASSANDRA-8912)
 * Use stdout for progress and stats in sstableloader (CASSANDRA-8982)
 * Correctly identify 2i datadir from older versions (CASSANDRA-9116)
Merged from 2.0:
 * Ignore gossip SYNs after shutdown (CASSANDRA-9238)
 * Avoid overflow when calculating max sstable size in LCS (CASSANDRA-9235)
 * Make sstable blacklisting work with compression (CASSANDRA-9138)
 * Do not attempt to rebuild indexes if no index accepts any column (CASSANDRA-9196)
 * Don't initiate snitch reconnection for dead states (CASSANDRA-7292)
 * Fix ArrayIndexOutOfBoundsException in CQLSSTableWriter (CASSANDRA-8978)
 * Add shutdown gossip state to prevent timeouts during rolling restarts (CASSANDRA-8336)
 * Fix running with java.net.preferIPv6Addresses=true (CASSANDRA-9137)
 * Fix failed bootstrap/replace attempts being persisted in system.peers (CASSANDRA-9180)
 * Flush system.IndexInfo after marking index built (CASSANDRA-9128)
 * Fix updates to min/max_compaction_threshold through cassandra-cli
   (CASSANDRA-8102)
 * Don't include tmp files when doing offline relevel (CASSANDRA-9088)
 * Use the proper CAS WriteType when finishing a previous round during Paxos
   preparation (CASSANDRA-8672)
 * Avoid race in cancelling compactions (CASSANDRA-9070)
 * More aggressive check for expired sstables in DTCS (CASSANDRA-8359)
 * Fix ignored index_interval change in ALTER TABLE statements (CASSANDRA-7976)
 * Do more aggressive compaction in old time windows in DTCS (CASSANDRA-8360)
 * java.lang.AssertionError when reading saved cache (CASSANDRA-8740)
 * "disk full" when running cleanup (CASSANDRA-9036)
 * Lower logging level from ERROR to DEBUG when a scheduled schema pull
   cannot be completed due to a node being down (CASSANDRA-9032)
 * Fix MOVED_NODE client event (CASSANDRA-8516)
 * Allow overriding MAX_OUTSTANDING_REPLAY_COUNT (CASSANDRA-7533)
 * Fix malformed JMX ObjectName containing IPv6 addresses (CASSANDRA-9027)
 * (cqlsh) Allow increasing CSV field size limit through
   cqlshrc config option (CASSANDRA-8934)
 * Stop logging range tombstones when exceeding the threshold
   (CASSANDRA-8559)
 * Fix NullPointerException when nodetool getendpoints is run
   against invalid keyspaces or tables (CASSANDRA-8950)
 * Allow specifying the tmp dir (CASSANDRA-7712)
 * Improve compaction estimated tasks estimation (CASSANDRA-8904)
 * Fix duplicate up/down messages sent to native clients (CASSANDRA-7816)
 * Expose commit log archive status via JMX (CASSANDRA-8734)
 * Provide better exceptions for invalid replication strategy parameters
   (CASSANDRA-8909)
 * Fix regression in mixed single and multi-column relation support for
   SELECT statements (CASSANDRA-8613)
 * Add ability to limit number of native connections (CASSANDRA-8086)
 * Fix CQLSSTableWriter throwing exception and spawning threads
   (CASSANDRA-8808)
 * Fix MT mismatch between empty and GC-able data (CASSANDRA-8979)
 * Fix incorrect validation when snapshotting single table (CASSANDRA-8056)
 * Add offline tool to relevel sstables (CASSANDRA-8301)
 * Preserve stream ID for more protocol errors (CASSANDRA-8848)
 * Fix combining token() function with multi-column relations on
   clustering columns (CASSANDRA-8797)
 * Make CFS.markReferenced() resistant to bad refcounting (CASSANDRA-8829)
 * Fix StreamTransferTask abort/complete bad refcounting (CASSANDRA-8815)
 * Fix AssertionError when querying a DESC clustering ordered
   table with ASC ordering and paging (CASSANDRA-8767)
 * AssertionError: "Memory was freed" when running cleanup (CASSANDRA-8716)
 * Make it possible to set max_sstable_age to fractional days (CASSANDRA-8406)
 * Fix some multi-column relations with indexes on some clustering
   columns (CASSANDRA-8275)
 * Fix memory leak in SSTableSimple*Writer and SSTableReader.validate()
   (CASSANDRA-8748)
 * Throw OOM if allocating memory fails to return a valid pointer (CASSANDRA-8726)
 * Fix SSTableSimpleUnsortedWriter ConcurrentModificationException (CASSANDRA-8619)
 * 'nodetool info' prints exception against older node (CASSANDRA-8796)
 * Ensure SSTableSimpleUnsortedWriter.close() terminates if
   disk writer has crashed (CASSANDRA-8807)


2.1.4
 * Bind JMX to localhost unless explicitly configured otherwise (CASSANDRA-9085)


2.1.3
 * Fix HSHA/offheap_objects corruption (CASSANDRA-8719)
 * Upgrade libthrift to 0.9.2 (CASSANDRA-8685)
 * Don't use the shared ref in sstableloader (CASSANDRA-8704)
 * Purge internal prepared statements if related tables or
   keyspaces are dropped (CASSANDRA-8693)
 * (cqlsh) Handle unicode BOM at start of files (CASSANDRA-8638)
 * Stop compactions before exiting offline tools (CASSANDRA-8623)
 * Update tools/stress/README.txt to match current behaviour (CASSANDRA-7933)
 * Fix schema from Thrift conversion with empty metadata (CASSANDRA-8695)
 * Safer Resource Management (CASSANDRA-7705)
 * Make sure we compact highly overlapping cold sstables with
   STCS (CASSANDRA-8635)
 * rpc_interface and listen_interface generate NPE on startup when specified
   interface doesn't exist (CASSANDRA-8677)
 * Fix ArrayIndexOutOfBoundsException in nodetool cfhistograms (CASSANDRA-8514)
 * Switch from yammer metrics for nodetool cf/proxy histograms (CASSANDRA-8662)
 * Make sure we don't add tmplink files to the compaction
   strategy (CASSANDRA-8580)
 * (cqlsh) Handle maps with blob keys (CASSANDRA-8372)
 * (cqlsh) Handle DynamicCompositeType schemas correctly (CASSANDRA-8563)
 * Duplicate rows returned when in clause has repeated values (CASSANDRA-6706)
 * Add tooling to detect hot partitions (CASSANDRA-7974)
 * Fix cassandra-stress user-mode truncation of partition generation (CASSANDRA-8608)
 * Only stream from unrepaired sstables during inc repair (CASSANDRA-8267)
 * Don't allow starting multiple inc repairs on the same sstables (CASSANDRA-8316)
 * Invalidate prepared BATCH statements when related tables
   or keyspaces are dropped (CASSANDRA-8652)
 * Fix missing results in secondary index queries on collections
   with ALLOW FILTERING (CASSANDRA-8421)
 * Expose EstimatedHistogram metrics for range slices (CASSANDRA-8627)
 * (cqlsh) Escape clqshrc passwords properly (CASSANDRA-8618)
 * Fix NPE when passing wrong argument in ALTER TABLE statement (CASSANDRA-8355)
 * Pig: Refactor and deprecate CqlStorage (CASSANDRA-8599)
 * Don't reuse the same cleanup strategy for all sstables (CASSANDRA-8537)
 * Fix case-sensitivity of index name on CREATE and DROP INDEX
   statements (CASSANDRA-8365)
 * Better detection/logging for corruption in compressed sstables (CASSANDRA-8192)
 * Use the correct repairedAt value when closing writer (CASSANDRA-8570)
 * (cqlsh) Handle a schema mismatch being detected on startup (CASSANDRA-8512)
 * Properly calculate expected write size during compaction (CASSANDRA-8532)
 * Invalidate affected prepared statements when a table's columns
   are altered (CASSANDRA-7910)
 * Stress - user defined writes should populate sequentally (CASSANDRA-8524)
 * Fix regression in SSTableRewriter causing some rows to become unreadable 
   during compaction (CASSANDRA-8429)
 * Run major compactions for repaired/unrepaired in parallel (CASSANDRA-8510)
 * (cqlsh) Fix compression options in DESCRIBE TABLE output when compression
   is disabled (CASSANDRA-8288)
 * (cqlsh) Fix DESCRIBE output after keyspaces are altered (CASSANDRA-7623)
 * Make sure we set lastCompactedKey correctly (CASSANDRA-8463)
 * (cqlsh) Fix output of CONSISTENCY command (CASSANDRA-8507)
 * (cqlsh) Fixed the handling of LIST statements (CASSANDRA-8370)
 * Make sstablescrub check leveled manifest again (CASSANDRA-8432)
 * Check first/last keys in sstable when giving out positions (CASSANDRA-8458)
 * Disable mmap on Windows (CASSANDRA-6993)
 * Add missing ConsistencyLevels to cassandra-stress (CASSANDRA-8253)
 * Add auth support to cassandra-stress (CASSANDRA-7985)
 * Fix ArrayIndexOutOfBoundsException when generating error message
   for some CQL syntax errors (CASSANDRA-8455)
 * Scale memtable slab allocation logarithmically (CASSANDRA-7882)
 * cassandra-stress simultaneous inserts over same seed (CASSANDRA-7964)
 * Reduce cassandra-stress sampling memory requirements (CASSANDRA-7926)
 * Ensure memtable flush cannot expire commit log entries from its future (CASSANDRA-8383)
 * Make read "defrag" async to reclaim memtables (CASSANDRA-8459)
 * Remove tmplink files for offline compactions (CASSANDRA-8321)
 * Reduce maxHintsInProgress (CASSANDRA-8415)
 * BTree updates may call provided update function twice (CASSANDRA-8018)
 * Release sstable references after anticompaction (CASSANDRA-8386)
 * Handle abort() in SSTableRewriter properly (CASSANDRA-8320)
 * Centralize shared executors (CASSANDRA-8055)
 * Fix filtering for CONTAINS (KEY) relations on frozen collection
   clustering columns when the query is restricted to a single
   partition (CASSANDRA-8203)
 * Do more aggressive entire-sstable TTL expiry checks (CASSANDRA-8243)
 * Add more log info if readMeter is null (CASSANDRA-8238)
 * add check of the system wall clock time at startup (CASSANDRA-8305)
 * Support for frozen collections (CASSANDRA-7859)
 * Fix overflow on histogram computation (CASSANDRA-8028)
 * Have paxos reuse the timestamp generation of normal queries (CASSANDRA-7801)
 * Fix incremental repair not remove parent session on remote (CASSANDRA-8291)
 * Improve JBOD disk utilization (CASSANDRA-7386)
 * Log failed host when preparing incremental repair (CASSANDRA-8228)
 * Force config client mode in CQLSSTableWriter (CASSANDRA-8281)
 * Fix sstableupgrade throws exception (CASSANDRA-8688)
 * Fix hang when repairing empty keyspace (CASSANDRA-8694)
Merged from 2.0:
 * Fix IllegalArgumentException in dynamic snitch (CASSANDRA-8448)
 * Add support for UPDATE ... IF EXISTS (CASSANDRA-8610)
 * Fix reversal of list prepends (CASSANDRA-8733)
 * Prevent non-zero default_time_to_live on tables with counters
   (CASSANDRA-8678)
 * Fix SSTableSimpleUnsortedWriter ConcurrentModificationException
   (CASSANDRA-8619)
 * Round up time deltas lower than 1ms in BulkLoader (CASSANDRA-8645)
 * Add batch remove iterator to ABSC (CASSANDRA-8414, 8666)
 * Round up time deltas lower than 1ms in BulkLoader (CASSANDRA-8645)
 * Fix isClientMode check in Keyspace (CASSANDRA-8687)
 * Use more efficient slice size for querying internal secondary
   index tables (CASSANDRA-8550)
 * Fix potentially returning deleted rows with range tombstone (CASSANDRA-8558)
 * Check for available disk space before starting a compaction (CASSANDRA-8562)
 * Fix DISTINCT queries with LIMITs or paging when some partitions
   contain only tombstones (CASSANDRA-8490)
 * Introduce background cache refreshing to permissions cache
   (CASSANDRA-8194)
 * Fix race condition in StreamTransferTask that could lead to
   infinite loops and premature sstable deletion (CASSANDRA-7704)
 * Add an extra version check to MigrationTask (CASSANDRA-8462)
 * Ensure SSTableWriter cleans up properly after failure (CASSANDRA-8499)
 * Increase bf true positive count on key cache hit (CASSANDRA-8525)
 * Move MeteredFlusher to its own thread (CASSANDRA-8485)
 * Fix non-distinct results in DISTNCT queries on static columns when
   paging is enabled (CASSANDRA-8087)
 * Move all hints related tasks to hints internal executor (CASSANDRA-8285)
 * Fix paging for multi-partition IN queries (CASSANDRA-8408)
 * Fix MOVED_NODE topology event never being emitted when a node
   moves its token (CASSANDRA-8373)
 * Fix validation of indexes in COMPACT tables (CASSANDRA-8156)
 * Avoid StackOverflowError when a large list of IN values
   is used for a clustering column (CASSANDRA-8410)
 * Fix NPE when writetime() or ttl() calls are wrapped by
   another function call (CASSANDRA-8451)
 * Fix NPE after dropping a keyspace (CASSANDRA-8332)
 * Fix error message on read repair timeouts (CASSANDRA-7947)
 * Default DTCS base_time_seconds changed to 60 (CASSANDRA-8417)
 * Refuse Paxos operation with more than one pending endpoint (CASSANDRA-8346, 8640)
 * Throw correct exception when trying to bind a keyspace or table
   name (CASSANDRA-6952)
 * Make HHOM.compact synchronized (CASSANDRA-8416)
 * cancel latency-sampling task when CF is dropped (CASSANDRA-8401)
 * don't block SocketThread for MessagingService (CASSANDRA-8188)
 * Increase quarantine delay on replacement (CASSANDRA-8260)
 * Expose off-heap memory usage stats (CASSANDRA-7897)
 * Ignore Paxos commits for truncated tables (CASSANDRA-7538)
 * Validate size of indexed column values (CASSANDRA-8280)
 * Make LCS split compaction results over all data directories (CASSANDRA-8329)
 * Fix some failing queries that use multi-column relations
   on COMPACT STORAGE tables (CASSANDRA-8264)
 * Fix InvalidRequestException with ORDER BY (CASSANDRA-8286)
 * Disable SSLv3 for POODLE (CASSANDRA-8265)
 * Fix millisecond timestamps in Tracing (CASSANDRA-8297)
 * Include keyspace name in error message when there are insufficient
   live nodes to stream from (CASSANDRA-8221)
 * Avoid overlap in L1 when L0 contains many nonoverlapping
   sstables (CASSANDRA-8211)
 * Improve PropertyFileSnitch logging (CASSANDRA-8183)
 * Add DC-aware sequential repair (CASSANDRA-8193)
 * Use live sstables in snapshot repair if possible (CASSANDRA-8312)
 * Fix hints serialized size calculation (CASSANDRA-8587)


2.1.2
 * (cqlsh) parse_for_table_meta errors out on queries with undefined
   grammars (CASSANDRA-8262)
 * (cqlsh) Fix SELECT ... TOKEN() function broken in C* 2.1.1 (CASSANDRA-8258)
 * Fix Cassandra crash when running on JDK8 update 40 (CASSANDRA-8209)
 * Optimize partitioner tokens (CASSANDRA-8230)
 * Improve compaction of repaired/unrepaired sstables (CASSANDRA-8004)
 * Make cache serializers pluggable (CASSANDRA-8096)
 * Fix issues with CONTAINS (KEY) queries on secondary indexes
   (CASSANDRA-8147)
 * Fix read-rate tracking of sstables for some queries (CASSANDRA-8239)
 * Fix default timestamp in QueryOptions (CASSANDRA-8246)
 * Set socket timeout when reading remote version (CASSANDRA-8188)
 * Refactor how we track live size (CASSANDRA-7852)
 * Make sure unfinished compaction files are removed (CASSANDRA-8124)
 * Fix shutdown when run as Windows service (CASSANDRA-8136)
 * Fix DESCRIBE TABLE with custom indexes (CASSANDRA-8031)
 * Fix race in RecoveryManagerTest (CASSANDRA-8176)
 * Avoid IllegalArgumentException while sorting sstables in
   IndexSummaryManager (CASSANDRA-8182)
 * Shutdown JVM on file descriptor exhaustion (CASSANDRA-7579)
 * Add 'die' policy for commit log and disk failure (CASSANDRA-7927)
 * Fix installing as service on Windows (CASSANDRA-8115)
 * Fix CREATE TABLE for CQL2 (CASSANDRA-8144)
 * Avoid boxing in ColumnStats min/max trackers (CASSANDRA-8109)
Merged from 2.0:
 * Correctly handle non-text column names in cql3 (CASSANDRA-8178)
 * Fix deletion for indexes on primary key columns (CASSANDRA-8206)
 * Add 'nodetool statusgossip' (CASSANDRA-8125)
 * Improve client notification that nodes are ready for requests (CASSANDRA-7510)
 * Handle negative timestamp in writetime method (CASSANDRA-8139)
 * Pig: Remove errant LIMIT clause in CqlNativeStorage (CASSANDRA-8166)
 * Throw ConfigurationException when hsha is used with the default
   rpc_max_threads setting of 'unlimited' (CASSANDRA-8116)
 * Allow concurrent writing of the same table in the same JVM using
   CQLSSTableWriter (CASSANDRA-7463)
 * Fix totalDiskSpaceUsed calculation (CASSANDRA-8205)


2.1.1
 * Fix spin loop in AtomicSortedColumns (CASSANDRA-7546)
 * Dont notify when replacing tmplink files (CASSANDRA-8157)
 * Fix validation with multiple CONTAINS clause (CASSANDRA-8131)
 * Fix validation of collections in TriggerExecutor (CASSANDRA-8146)
 * Fix IllegalArgumentException when a list of IN values containing tuples
   is passed as a single arg to a prepared statement with the v1 or v2
   protocol (CASSANDRA-8062)
 * Fix ClassCastException in DISTINCT query on static columns with
   query paging (CASSANDRA-8108)
 * Fix NPE on null nested UDT inside a set (CASSANDRA-8105)
 * Fix exception when querying secondary index on set items or map keys
   when some clustering columns are specified (CASSANDRA-8073)
 * Send proper error response when there is an error during native
   protocol message decode (CASSANDRA-8118)
 * Gossip should ignore generation numbers too far in the future (CASSANDRA-8113)
 * Fix NPE when creating a table with frozen sets, lists (CASSANDRA-8104)
 * Fix high memory use due to tracking reads on incrementally opened sstable
   readers (CASSANDRA-8066)
 * Fix EXECUTE request with skipMetadata=false returning no metadata
   (CASSANDRA-8054)
 * Allow concurrent use of CQLBulkOutputFormat (CASSANDRA-7776)
 * Shutdown JVM on OOM (CASSANDRA-7507)
 * Upgrade netty version and enable epoll event loop (CASSANDRA-7761)
 * Don't duplicate sstables smaller than split size when using
   the sstablesplitter tool (CASSANDRA-7616)
 * Avoid re-parsing already prepared statements (CASSANDRA-7923)
 * Fix some Thrift slice deletions and updates of COMPACT STORAGE
   tables with some clustering columns omitted (CASSANDRA-7990)
 * Fix filtering for CONTAINS on sets (CASSANDRA-8033)
 * Properly track added size (CASSANDRA-7239)
 * Allow compilation in java 8 (CASSANDRA-7208)
 * Fix Assertion error on RangeTombstoneList diff (CASSANDRA-8013)
 * Release references to overlapping sstables during compaction (CASSANDRA-7819)
 * Send notification when opening compaction results early (CASSANDRA-8034)
 * Make native server start block until properly bound (CASSANDRA-7885)
 * (cqlsh) Fix IPv6 support (CASSANDRA-7988)
 * Ignore fat clients when checking for endpoint collision (CASSANDRA-7939)
 * Make sstablerepairedset take a list of files (CASSANDRA-7995)
 * (cqlsh) Tab completeion for indexes on map keys (CASSANDRA-7972)
 * (cqlsh) Fix UDT field selection in select clause (CASSANDRA-7891)
 * Fix resource leak in event of corrupt sstable
 * (cqlsh) Add command line option for cqlshrc file path (CASSANDRA-7131)
 * Provide visibility into prepared statements churn (CASSANDRA-7921, CASSANDRA-7930)
 * Invalidate prepared statements when their keyspace or table is
   dropped (CASSANDRA-7566)
 * cassandra-stress: fix support for NetworkTopologyStrategy (CASSANDRA-7945)
 * Fix saving caches when a table is dropped (CASSANDRA-7784)
 * Add better error checking of new stress profile (CASSANDRA-7716)
 * Use ThreadLocalRandom and remove FBUtilities.threadLocalRandom (CASSANDRA-7934)
 * Prevent operator mistakes due to simultaneous bootstrap (CASSANDRA-7069)
 * cassandra-stress supports whitelist mode for node config (CASSANDRA-7658)
 * GCInspector more closely tracks GC; cassandra-stress and nodetool report it (CASSANDRA-7916)
 * nodetool won't output bogus ownership info without a keyspace (CASSANDRA-7173)
 * Add human readable option to nodetool commands (CASSANDRA-5433)
 * Don't try to set repairedAt on old sstables (CASSANDRA-7913)
 * Add metrics for tracking PreparedStatement use (CASSANDRA-7719)
 * (cqlsh) tab-completion for triggers (CASSANDRA-7824)
 * (cqlsh) Support for query paging (CASSANDRA-7514)
 * (cqlsh) Show progress of COPY operations (CASSANDRA-7789)
 * Add syntax to remove multiple elements from a map (CASSANDRA-6599)
 * Support non-equals conditions in lightweight transactions (CASSANDRA-6839)
 * Add IF [NOT] EXISTS to create/drop triggers (CASSANDRA-7606)
 * (cqlsh) Display the current logged-in user (CASSANDRA-7785)
 * (cqlsh) Don't ignore CTRL-C during COPY FROM execution (CASSANDRA-7815)
 * (cqlsh) Order UDTs according to cross-type dependencies in DESCRIBE
   output (CASSANDRA-7659)
 * (cqlsh) Fix handling of CAS statement results (CASSANDRA-7671)
 * (cqlsh) COPY TO/FROM improvements (CASSANDRA-7405)
 * Support list index operations with conditions (CASSANDRA-7499)
 * Add max live/tombstoned cells to nodetool cfstats output (CASSANDRA-7731)
 * Validate IPv6 wildcard addresses properly (CASSANDRA-7680)
 * (cqlsh) Error when tracing query (CASSANDRA-7613)
 * Avoid IOOBE when building SyntaxError message snippet (CASSANDRA-7569)
 * SSTableExport uses correct validator to create string representation of partition
   keys (CASSANDRA-7498)
 * Avoid NPEs when receiving type changes for an unknown keyspace (CASSANDRA-7689)
 * Add support for custom 2i validation (CASSANDRA-7575)
 * Pig support for hadoop CqlInputFormat (CASSANDRA-6454)
 * Add duration mode to cassandra-stress (CASSANDRA-7468)
 * Add listen_interface and rpc_interface options (CASSANDRA-7417)
 * Improve schema merge performance (CASSANDRA-7444)
 * Adjust MT depth based on # of partition validating (CASSANDRA-5263)
 * Optimise NativeCell comparisons (CASSANDRA-6755)
 * Configurable client timeout for cqlsh (CASSANDRA-7516)
 * Include snippet of CQL query near syntax error in messages (CASSANDRA-7111)
 * Make repair -pr work with -local (CASSANDRA-7450)
 * Fix error in sstableloader with -cph > 1 (CASSANDRA-8007)
 * Fix snapshot repair error on indexed tables (CASSANDRA-8020)
 * Do not exit nodetool repair when receiving JMX NOTIF_LOST (CASSANDRA-7909)
 * Stream to private IP when available (CASSANDRA-8084)
Merged from 2.0:
 * Reject conditions on DELETE unless full PK is given (CASSANDRA-6430)
 * Properly reject the token function DELETE (CASSANDRA-7747)
 * Force batchlog replay before decommissioning a node (CASSANDRA-7446)
 * Fix hint replay with many accumulated expired hints (CASSANDRA-6998)
 * Fix duplicate results in DISTINCT queries on static columns with query
   paging (CASSANDRA-8108)
 * Add DateTieredCompactionStrategy (CASSANDRA-6602)
 * Properly validate ascii and utf8 string literals in CQL queries (CASSANDRA-8101)
 * (cqlsh) Fix autocompletion for alter keyspace (CASSANDRA-8021)
 * Create backup directories for commitlog archiving during startup (CASSANDRA-8111)
 * Reduce totalBlockFor() for LOCAL_* consistency levels (CASSANDRA-8058)
 * Fix merging schemas with re-dropped keyspaces (CASSANDRA-7256)
 * Fix counters in supercolumns during live upgrades from 1.2 (CASSANDRA-7188)
 * Notify DT subscribers when a column family is truncated (CASSANDRA-8088)
 * Add sanity check of $JAVA on startup (CASSANDRA-7676)
 * Schedule fat client schema pull on join (CASSANDRA-7993)
 * Don't reset nodes' versions when closing IncomingTcpConnections
   (CASSANDRA-7734)
 * Record the real messaging version in all cases in OutboundTcpConnection
   (CASSANDRA-8057)
 * SSL does not work in cassandra-cli (CASSANDRA-7899)
 * Fix potential exception when using ReversedType in DynamicCompositeType
   (CASSANDRA-7898)
 * Better validation of collection values (CASSANDRA-7833)
 * Track min/max timestamps correctly (CASSANDRA-7969)
 * Fix possible overflow while sorting CL segments for replay (CASSANDRA-7992)
 * Increase nodetool Xmx (CASSANDRA-7956)
 * Archive any commitlog segments present at startup (CASSANDRA-6904)
 * CrcCheckChance should adjust based on live CFMetadata not 
   sstable metadata (CASSANDRA-7978)
 * token() should only accept columns in the partitioning
   key order (CASSANDRA-6075)
 * Add method to invalidate permission cache via JMX (CASSANDRA-7977)
 * Allow propagating multiple gossip states atomically (CASSANDRA-6125)
 * Log exceptions related to unclean native protocol client disconnects
   at DEBUG or INFO (CASSANDRA-7849)
 * Allow permissions cache to be set via JMX (CASSANDRA-7698)
 * Include schema_triggers CF in readable system resources (CASSANDRA-7967)
 * Fix RowIndexEntry to report correct serializedSize (CASSANDRA-7948)
 * Make CQLSSTableWriter sync within partitions (CASSANDRA-7360)
 * Potentially use non-local replicas in CqlConfigHelper (CASSANDRA-7906)
 * Explicitly disallow mixing multi-column and single-column
   relations on clustering columns (CASSANDRA-7711)
 * Better error message when condition is set on PK column (CASSANDRA-7804)
 * Don't send schema change responses and events for no-op DDL
   statements (CASSANDRA-7600)
 * (Hadoop) fix cluster initialisation for a split fetching (CASSANDRA-7774)
 * Throw InvalidRequestException when queries contain relations on entire
   collection columns (CASSANDRA-7506)
 * (cqlsh) enable CTRL-R history search with libedit (CASSANDRA-7577)
 * (Hadoop) allow ACFRW to limit nodes to local DC (CASSANDRA-7252)
 * (cqlsh) cqlsh should automatically disable tracing when selecting
   from system_traces (CASSANDRA-7641)
 * (Hadoop) Add CqlOutputFormat (CASSANDRA-6927)
 * Don't depend on cassandra config for nodetool ring (CASSANDRA-7508)
 * (cqlsh) Fix failing cqlsh formatting tests (CASSANDRA-7703)
 * Fix IncompatibleClassChangeError from hadoop2 (CASSANDRA-7229)
 * Add 'nodetool sethintedhandoffthrottlekb' (CASSANDRA-7635)
 * (cqlsh) Add tab-completion for CREATE/DROP USER IF [NOT] EXISTS (CASSANDRA-7611)
 * Catch errors when the JVM pulls the rug out from GCInspector (CASSANDRA-5345)
 * cqlsh fails when version number parts are not int (CASSANDRA-7524)
 * Fix NPE when table dropped during streaming (CASSANDRA-7946)
 * Fix wrong progress when streaming uncompressed (CASSANDRA-7878)
 * Fix possible infinite loop in creating repair range (CASSANDRA-7983)
 * Fix unit in nodetool for streaming throughput (CASSANDRA-7375)
Merged from 1.2:
 * Don't index tombstones (CASSANDRA-7828)
 * Improve PasswordAuthenticator default super user setup (CASSANDRA-7788)


2.1.0
 * (cqlsh) Removed "ALTER TYPE <name> RENAME TO <name>" from tab-completion
   (CASSANDRA-7895)
 * Fixed IllegalStateException in anticompaction (CASSANDRA-7892)
 * cqlsh: DESCRIBE support for frozen UDTs, tuples (CASSANDRA-7863)
 * Avoid exposing internal classes over JMX (CASSANDRA-7879)
 * Add null check for keys when freezing collection (CASSANDRA-7869)
 * Improve stress workload realism (CASSANDRA-7519)
Merged from 2.0:
 * Configure system.paxos with LeveledCompactionStrategy (CASSANDRA-7753)
 * Fix ALTER clustering column type from DateType to TimestampType when
   using DESC clustering order (CASSANRDA-7797)
 * Throw EOFException if we run out of chunks in compressed datafile
   (CASSANDRA-7664)
 * Fix PRSI handling of CQL3 row markers for row cleanup (CASSANDRA-7787)
 * Fix dropping collection when it's the last regular column (CASSANDRA-7744)
 * Make StreamReceiveTask thread safe and gc friendly (CASSANDRA-7795)
 * Validate empty cell names from counter updates (CASSANDRA-7798)
Merged from 1.2:
 * Don't allow compacted sstables to be marked as compacting (CASSANDRA-7145)
 * Track expired tombstones (CASSANDRA-7810)


2.1.0-rc7
 * Add frozen keyword and require UDT to be frozen (CASSANDRA-7857)
 * Track added sstable size correctly (CASSANDRA-7239)
 * (cqlsh) Fix case insensitivity (CASSANDRA-7834)
 * Fix failure to stream ranges when moving (CASSANDRA-7836)
 * Correctly remove tmplink files (CASSANDRA-7803)
 * (cqlsh) Fix column name formatting for functions, CAS operations,
   and UDT field selections (CASSANDRA-7806)
 * (cqlsh) Fix COPY FROM handling of null/empty primary key
   values (CASSANDRA-7792)
 * Fix ordering of static cells (CASSANDRA-7763)
Merged from 2.0:
 * Forbid re-adding dropped counter columns (CASSANDRA-7831)
 * Fix CFMetaData#isThriftCompatible() for PK-only tables (CASSANDRA-7832)
 * Always reject inequality on the partition key without token()
   (CASSANDRA-7722)
 * Always send Paxos commit to all replicas (CASSANDRA-7479)
 * Make disruptor_thrift_server invocation pool configurable (CASSANDRA-7594)
 * Make repair no-op when RF=1 (CASSANDRA-7864)


2.1.0-rc6
 * Fix OOM issue from netty caching over time (CASSANDRA-7743)
 * json2sstable couldn't import JSON for CQL table (CASSANDRA-7477)
 * Invalidate all caches on table drop (CASSANDRA-7561)
 * Skip strict endpoint selection for ranges if RF == nodes (CASSANRA-7765)
 * Fix Thrift range filtering without 2ary index lookups (CASSANDRA-7741)
 * Add tracing entries about concurrent range requests (CASSANDRA-7599)
 * (cqlsh) Fix DESCRIBE for NTS keyspaces (CASSANDRA-7729)
 * Remove netty buffer ref-counting (CASSANDRA-7735)
 * Pass mutated cf to index updater for use by PRSI (CASSANDRA-7742)
 * Include stress yaml example in release and deb (CASSANDRA-7717)
 * workaround for netty issue causing corrupted data off the wire (CASSANDRA-7695)
 * cqlsh DESC CLUSTER fails retrieving ring information (CASSANDRA-7687)
 * Fix binding null values inside UDT (CASSANDRA-7685)
 * Fix UDT field selection with empty fields (CASSANDRA-7670)
 * Bogus deserialization of static cells from sstable (CASSANDRA-7684)
 * Fix NPE on compaction leftover cleanup for dropped table (CASSANDRA-7770)
Merged from 2.0:
 * Fix race condition in StreamTransferTask that could lead to
   infinite loops and premature sstable deletion (CASSANDRA-7704)
 * (cqlsh) Wait up to 10 sec for a tracing session (CASSANDRA-7222)
 * Fix NPE in FileCacheService.sizeInBytes (CASSANDRA-7756)
 * Remove duplicates from StorageService.getJoiningNodes (CASSANDRA-7478)
 * Clone token map outside of hot gossip loops (CASSANDRA-7758)
 * Fix MS expiring map timeout for Paxos messages (CASSANDRA-7752)
 * Do not flush on truncate if durable_writes is false (CASSANDRA-7750)
 * Give CRR a default input_cql Statement (CASSANDRA-7226)
 * Better error message when adding a collection with the same name
   than a previously dropped one (CASSANDRA-6276)
 * Fix validation when adding static columns (CASSANDRA-7730)
 * (Thrift) fix range deletion of supercolumns (CASSANDRA-7733)
 * Fix potential AssertionError in RangeTombstoneList (CASSANDRA-7700)
 * Validate arguments of blobAs* functions (CASSANDRA-7707)
 * Fix potential AssertionError with 2ndary indexes (CASSANDRA-6612)
 * Avoid logging CompactionInterrupted at ERROR (CASSANDRA-7694)
 * Minor leak in sstable2jon (CASSANDRA-7709)
 * Add cassandra.auto_bootstrap system property (CASSANDRA-7650)
 * Update java driver (for hadoop) (CASSANDRA-7618)
 * Remove CqlPagingRecordReader/CqlPagingInputFormat (CASSANDRA-7570)
 * Support connecting to ipv6 jmx with nodetool (CASSANDRA-7669)


2.1.0-rc5
 * Reject counters inside user types (CASSANDRA-7672)
 * Switch to notification-based GCInspector (CASSANDRA-7638)
 * (cqlsh) Handle nulls in UDTs and tuples correctly (CASSANDRA-7656)
 * Don't use strict consistency when replacing (CASSANDRA-7568)
 * Fix min/max cell name collection on 2.0 SSTables with range
   tombstones (CASSANDRA-7593)
 * Tolerate min/max cell names of different lengths (CASSANDRA-7651)
 * Filter cached results correctly (CASSANDRA-7636)
 * Fix tracing on the new SEPExecutor (CASSANDRA-7644)
 * Remove shuffle and taketoken (CASSANDRA-7601)
 * Clean up Windows batch scripts (CASSANDRA-7619)
 * Fix native protocol drop user type notification (CASSANDRA-7571)
 * Give read access to system.schema_usertypes to all authenticated users
   (CASSANDRA-7578)
 * (cqlsh) Fix cqlsh display when zero rows are returned (CASSANDRA-7580)
 * Get java version correctly when JAVA_TOOL_OPTIONS is set (CASSANDRA-7572)
 * Fix NPE when dropping index from non-existent keyspace, AssertionError when
   dropping non-existent index with IF EXISTS (CASSANDRA-7590)
 * Fix sstablelevelresetter hang (CASSANDRA-7614)
 * (cqlsh) Fix deserialization of blobs (CASSANDRA-7603)
 * Use "keyspace updated" schema change message for UDT changes in v1 and
   v2 protocols (CASSANDRA-7617)
 * Fix tracing of range slices and secondary index lookups that are local
   to the coordinator (CASSANDRA-7599)
 * Set -Dcassandra.storagedir for all tool shell scripts (CASSANDRA-7587)
 * Don't swap max/min col names when mutating sstable metadata (CASSANDRA-7596)
 * (cqlsh) Correctly handle paged result sets (CASSANDRA-7625)
 * (cqlsh) Improve waiting for a trace to complete (CASSANDRA-7626)
 * Fix tracing of concurrent range slices and 2ary index queries (CASSANDRA-7626)
 * Fix scrub against collection type (CASSANDRA-7665)
Merged from 2.0:
 * Set gc_grace_seconds to seven days for system schema tables (CASSANDRA-7668)
 * SimpleSeedProvider no longer caches seeds forever (CASSANDRA-7663)
 * Always flush on truncate (CASSANDRA-7511)
 * Fix ReversedType(DateType) mapping to native protocol (CASSANDRA-7576)
 * Always merge ranges owned by a single node (CASSANDRA-6930)
 * Track max/min timestamps for range tombstones (CASSANDRA-7647)
 * Fix NPE when listing saved caches dir (CASSANDRA-7632)


2.1.0-rc4
 * Fix word count hadoop example (CASSANDRA-7200)
 * Updated memtable_cleanup_threshold and memtable_flush_writers defaults 
   (CASSANDRA-7551)
 * (Windows) fix startup when WMI memory query fails (CASSANDRA-7505)
 * Anti-compaction proceeds if any part of the repair failed (CASSANDRA-7521)
 * Add missing table name to DROP INDEX responses and notifications (CASSANDRA-7539)
 * Bump CQL version to 3.2.0 and update CQL documentation (CASSANDRA-7527)
 * Fix configuration error message when running nodetool ring (CASSANDRA-7508)
 * Support conditional updates, tuple type, and the v3 protocol in cqlsh (CASSANDRA-7509)
 * Handle queries on multiple secondary index types (CASSANDRA-7525)
 * Fix cqlsh authentication with v3 native protocol (CASSANDRA-7564)
 * Fix NPE when unknown prepared statement ID is used (CASSANDRA-7454)
Merged from 2.0:
 * (Windows) force range-based repair to non-sequential mode (CASSANDRA-7541)
 * Fix range merging when DES scores are zero (CASSANDRA-7535)
 * Warn when SSL certificates have expired (CASSANDRA-7528)
 * Fix error when doing reversed queries with static columns (CASSANDRA-7490)
Merged from 1.2:
 * Set correct stream ID on responses when non-Exception Throwables
   are thrown while handling native protocol messages (CASSANDRA-7470)


2.1.0-rc3
 * Consider expiry when reconciling otherwise equal cells (CASSANDRA-7403)
 * Introduce CQL support for stress tool (CASSANDRA-6146)
 * Fix ClassCastException processing expired messages (CASSANDRA-7496)
 * Fix prepared marker for collections inside UDT (CASSANDRA-7472)
 * Remove left-over populate_io_cache_on_flush and replicate_on_write
   uses (CASSANDRA-7493)
 * (Windows) handle spaces in path names (CASSANDRA-7451)
 * Ensure writes have completed after dropping a table, before recycling
   commit log segments (CASSANDRA-7437)
 * Remove left-over rows_per_partition_to_cache (CASSANDRA-7493)
 * Fix error when CONTAINS is used with a bind marker (CASSANDRA-7502)
 * Properly reject unknown UDT field (CASSANDRA-7484)
Merged from 2.0:
 * Fix CC#collectTimeOrderedData() tombstone optimisations (CASSANDRA-7394)
 * Support DISTINCT for static columns and fix behaviour when DISTINC is
   not use (CASSANDRA-7305).
 * Workaround JVM NPE on JMX bind failure (CASSANDRA-7254)
 * Fix race in FileCacheService RemovalListener (CASSANDRA-7278)
 * Fix inconsistent use of consistencyForCommit that allowed LOCAL_QUORUM
   operations to incorrect become full QUORUM (CASSANDRA-7345)
 * Properly handle unrecognized opcodes and flags (CASSANDRA-7440)
 * (Hadoop) close CqlRecordWriter clients when finished (CASSANDRA-7459)
 * Commit disk failure policy (CASSANDRA-7429)
 * Make sure high level sstables get compacted (CASSANDRA-7414)
 * Fix AssertionError when using empty clustering columns and static columns
   (CASSANDRA-7455)
 * Add option to disable STCS in L0 (CASSANDRA-6621)
 * Upgrade to snappy-java 1.0.5.2 (CASSANDRA-7476)


2.1.0-rc2
 * Fix heap size calculation for CompoundSparseCellName and 
   CompoundSparseCellName.WithCollection (CASSANDRA-7421)
 * Allow counter mutations in UNLOGGED batches (CASSANDRA-7351)
 * Modify reconcile logic to always pick a tombstone over a counter cell
   (CASSANDRA-7346)
 * Avoid incremental compaction on Windows (CASSANDRA-7365)
 * Fix exception when querying a composite-keyed table with a collection index
   (CASSANDRA-7372)
 * Use node's host id in place of counter ids (CASSANDRA-7366)
 * Fix error when doing reversed queries with static columns (CASSANDRA-7490)
 * Backport CASSANDRA-6747 (CASSANDRA-7560)
 * Track max/min timestamps for range tombstones (CASSANDRA-7647)
 * Fix NPE when listing saved caches dir (CASSANDRA-7632)
 * Fix sstableloader unable to connect encrypted node (CASSANDRA-7585)
Merged from 1.2:
 * Clone token map outside of hot gossip loops (CASSANDRA-7758)
 * Add stop method to EmbeddedCassandraService (CASSANDRA-7595)
 * Support connecting to ipv6 jmx with nodetool (CASSANDRA-7669)
 * Set gc_grace_seconds to seven days for system schema tables (CASSANDRA-7668)
 * SimpleSeedProvider no longer caches seeds forever (CASSANDRA-7663)
 * Set correct stream ID on responses when non-Exception Throwables
   are thrown while handling native protocol messages (CASSANDRA-7470)
 * Fix row size miscalculation in LazilyCompactedRow (CASSANDRA-7543)
 * Fix race in background compaction check (CASSANDRA-7745)
 * Don't clear out range tombstones during compaction (CASSANDRA-7808)


2.1.0-rc1
 * Revert flush directory (CASSANDRA-6357)
 * More efficient executor service for fast operations (CASSANDRA-4718)
 * Move less common tools into a new cassandra-tools package (CASSANDRA-7160)
 * Support more concurrent requests in native protocol (CASSANDRA-7231)
 * Add tab-completion to debian nodetool packaging (CASSANDRA-6421)
 * Change concurrent_compactors defaults (CASSANDRA-7139)
 * Add PowerShell Windows launch scripts (CASSANDRA-7001)
 * Make commitlog archive+restore more robust (CASSANDRA-6974)
 * Fix marking commitlogsegments clean (CASSANDRA-6959)
 * Add snapshot "manifest" describing files included (CASSANDRA-6326)
 * Parallel streaming for sstableloader (CASSANDRA-3668)
 * Fix bugs in supercolumns handling (CASSANDRA-7138)
 * Fix ClassClassException on composite dense tables (CASSANDRA-7112)
 * Cleanup and optimize collation and slice iterators (CASSANDRA-7107)
 * Upgrade NBHM lib (CASSANDRA-7128)
 * Optimize netty server (CASSANDRA-6861)
 * Fix repair hang when given CF does not exist (CASSANDRA-7189)
 * Allow c* to be shutdown in an embedded mode (CASSANDRA-5635)
 * Add server side batching to native transport (CASSANDRA-5663)
 * Make batchlog replay asynchronous (CASSANDRA-6134)
 * remove unused classes (CASSANDRA-7197)
 * Limit user types to the keyspace they are defined in (CASSANDRA-6643)
 * Add validate method to CollectionType (CASSANDRA-7208)
 * New serialization format for UDT values (CASSANDRA-7209, CASSANDRA-7261)
 * Fix nodetool netstats (CASSANDRA-7270)
 * Fix potential ClassCastException in HintedHandoffManager (CASSANDRA-7284)
 * Use prepared statements internally (CASSANDRA-6975)
 * Fix broken paging state with prepared statement (CASSANDRA-7120)
 * Fix IllegalArgumentException in CqlStorage (CASSANDRA-7287)
 * Allow nulls/non-existant fields in UDT (CASSANDRA-7206)
 * Add Thrift MultiSliceRequest (CASSANDRA-6757, CASSANDRA-7027)
 * Handle overlapping MultiSlices (CASSANDRA-7279)
 * Fix DataOutputTest on Windows (CASSANDRA-7265)
 * Embedded sets in user defined data-types are not updating (CASSANDRA-7267)
 * Add tuple type to CQL/native protocol (CASSANDRA-7248)
 * Fix CqlPagingRecordReader on tables with few rows (CASSANDRA-7322)
Merged from 2.0:
 * Copy compaction options to make sure they are reloaded (CASSANDRA-7290)
 * Add option to do more aggressive tombstone compactions (CASSANDRA-6563)
 * Don't try to compact already-compacting files in HHOM (CASSANDRA-7288)
 * Always reallocate buffers in HSHA (CASSANDRA-6285)
 * (Hadoop) support authentication in CqlRecordReader (CASSANDRA-7221)
 * (Hadoop) Close java driver Cluster in CQLRR.close (CASSANDRA-7228)
 * Warn when 'USING TIMESTAMP' is used on a CAS BATCH (CASSANDRA-7067)
 * return all cpu values from BackgroundActivityMonitor.readAndCompute (CASSANDRA-7183)
 * Correctly delete scheduled range xfers (CASSANDRA-7143)
 * return all cpu values from BackgroundActivityMonitor.readAndCompute (CASSANDRA-7183)  
 * reduce garbage creation in calculatePendingRanges (CASSANDRA-7191)
 * fix c* launch issues on Russian os's due to output of linux 'free' cmd (CASSANDRA-6162)
 * Fix disabling autocompaction (CASSANDRA-7187)
 * Fix potential NumberFormatException when deserializing IntegerType (CASSANDRA-7088)
 * cqlsh can't tab-complete disabling compaction (CASSANDRA-7185)
 * cqlsh: Accept and execute CQL statement(s) from command-line parameter (CASSANDRA-7172)
 * Fix IllegalStateException in CqlPagingRecordReader (CASSANDRA-7198)
 * Fix the InvertedIndex trigger example (CASSANDRA-7211)
 * Add --resolve-ip option to 'nodetool ring' (CASSANDRA-7210)
 * reduce garbage on codec flag deserialization (CASSANDRA-7244) 
 * Fix duplicated error messages on directory creation error at startup (CASSANDRA-5818)
 * Proper null handle for IF with map element access (CASSANDRA-7155)
 * Improve compaction visibility (CASSANDRA-7242)
 * Correctly delete scheduled range xfers (CASSANDRA-7143)
 * Make batchlog replica selection rack-aware (CASSANDRA-6551)
 * Fix CFMetaData#getColumnDefinitionFromColumnName() (CASSANDRA-7074)
 * Fix writetime/ttl functions for static columns (CASSANDRA-7081)
 * Suggest CTRL-C or semicolon after three blank lines in cqlsh (CASSANDRA-7142)
 * Fix 2ndary index queries with DESC clustering order (CASSANDRA-6950)
 * Invalid key cache entries on DROP (CASSANDRA-6525)
 * Fix flapping RecoveryManagerTest (CASSANDRA-7084)
 * Add missing iso8601 patterns for date strings (CASSANDRA-6973)
 * Support selecting multiple rows in a partition using IN (CASSANDRA-6875)
 * Add authentication support to shuffle (CASSANDRA-6484)
 * Swap local and global default read repair chances (CASSANDRA-7320)
 * Add conditional CREATE/DROP USER support (CASSANDRA-7264)
 * Cqlsh counts non-empty lines for "Blank lines" warning (CASSANDRA-7325)
Merged from 1.2:
 * Add Cloudstack snitch (CASSANDRA-7147)
 * Update system.peers correctly when relocating tokens (CASSANDRA-7126)
 * Add Google Compute Engine snitch (CASSANDRA-7132)
 * remove duplicate query for local tokens (CASSANDRA-7182)
 * exit CQLSH with error status code if script fails (CASSANDRA-6344)
 * Fix bug with some IN queries missig results (CASSANDRA-7105)
 * Fix availability validation for LOCAL_ONE CL (CASSANDRA-7319)
 * Hint streaming can cause decommission to fail (CASSANDRA-7219)


2.1.0-beta2
 * Increase default CL space to 8GB (CASSANDRA-7031)
 * Add range tombstones to read repair digests (CASSANDRA-6863)
 * Fix BTree.clear for large updates (CASSANDRA-6943)
 * Fail write instead of logging a warning when unable to append to CL
   (CASSANDRA-6764)
 * Eliminate possibility of CL segment appearing twice in active list 
   (CASSANDRA-6557)
 * Apply DONTNEED fadvise to commitlog segments (CASSANDRA-6759)
 * Switch CRC component to Adler and include it for compressed sstables 
   (CASSANDRA-4165)
 * Allow cassandra-stress to set compaction strategy options (CASSANDRA-6451)
 * Add broadcast_rpc_address option to cassandra.yaml (CASSANDRA-5899)
 * Auto reload GossipingPropertyFileSnitch config (CASSANDRA-5897)
 * Fix overflow of memtable_total_space_in_mb (CASSANDRA-6573)
 * Fix ABTC NPE and apply update function correctly (CASSANDRA-6692)
 * Allow nodetool to use a file or prompt for password (CASSANDRA-6660)
 * Fix AIOOBE when concurrently accessing ABSC (CASSANDRA-6742)
 * Fix assertion error in ALTER TYPE RENAME (CASSANDRA-6705)
 * Scrub should not always clear out repaired status (CASSANDRA-5351)
 * Improve handling of range tombstone for wide partitions (CASSANDRA-6446)
 * Fix ClassCastException for compact table with composites (CASSANDRA-6738)
 * Fix potentially repairing with wrong nodes (CASSANDRA-6808)
 * Change caching option syntax (CASSANDRA-6745)
 * Fix stress to do proper counter reads (CASSANDRA-6835)
 * Fix help message for stress counter_write (CASSANDRA-6824)
 * Fix stress smart Thrift client to pick servers correctly (CASSANDRA-6848)
 * Add logging levels (minimal, normal or verbose) to stress tool (CASSANDRA-6849)
 * Fix race condition in Batch CLE (CASSANDRA-6860)
 * Improve cleanup/scrub/upgradesstables failure handling (CASSANDRA-6774)
 * ByteBuffer write() methods for serializing sstables (CASSANDRA-6781)
 * Proper compare function for CollectionType (CASSANDRA-6783)
 * Update native server to Netty 4 (CASSANDRA-6236)
 * Fix off-by-one error in stress (CASSANDRA-6883)
 * Make OpOrder AutoCloseable (CASSANDRA-6901)
 * Remove sync repair JMX interface (CASSANDRA-6900)
 * Add multiple memory allocation options for memtables (CASSANDRA-6689, 6694)
 * Remove adjusted op rate from stress output (CASSANDRA-6921)
 * Add optimized CF.hasColumns() implementations (CASSANDRA-6941)
 * Serialize batchlog mutations with the version of the target node
   (CASSANDRA-6931)
 * Optimize CounterColumn#reconcile() (CASSANDRA-6953)
 * Properly remove 1.2 sstable support in 2.1 (CASSANDRA-6869)
 * Lock counter cells, not partitions (CASSANDRA-6880)
 * Track presence of legacy counter shards in sstables (CASSANDRA-6888)
 * Ensure safe resource cleanup when replacing sstables (CASSANDRA-6912)
 * Add failure handler to async callback (CASSANDRA-6747)
 * Fix AE when closing SSTable without releasing reference (CASSANDRA-7000)
 * Clean up IndexInfo on keyspace/table drops (CASSANDRA-6924)
 * Only snapshot relative SSTables when sequential repair (CASSANDRA-7024)
 * Require nodetool rebuild_index to specify index names (CASSANDRA-7038)
 * fix cassandra stress errors on reads with native protocol (CASSANDRA-7033)
 * Use OpOrder to guard sstable references for reads (CASSANDRA-6919)
 * Preemptive opening of compaction result (CASSANDRA-6916)
 * Multi-threaded scrub/cleanup/upgradesstables (CASSANDRA-5547)
 * Optimize cellname comparison (CASSANDRA-6934)
 * Native protocol v3 (CASSANDRA-6855)
 * Optimize Cell liveness checks and clean up Cell (CASSANDRA-7119)
 * Support consistent range movements (CASSANDRA-2434)
 * Display min timestamp in sstablemetadata viewer (CASSANDRA-6767)
Merged from 2.0:
 * Avoid race-prone second "scrub" of system keyspace (CASSANDRA-6797)
 * Pool CqlRecordWriter clients by inetaddress rather than Range
   (CASSANDRA-6665)
 * Fix compaction_history timestamps (CASSANDRA-6784)
 * Compare scores of full replica ordering in DES (CASSANDRA-6683)
 * fix CME in SessionInfo updateProgress affecting netstats (CASSANDRA-6577)
 * Allow repairing between specific replicas (CASSANDRA-6440)
 * Allow per-dc enabling of hints (CASSANDRA-6157)
 * Add compatibility for Hadoop 0.2.x (CASSANDRA-5201)
 * Fix EstimatedHistogram races (CASSANDRA-6682)
 * Failure detector correctly converts initial value to nanos (CASSANDRA-6658)
 * Add nodetool taketoken to relocate vnodes (CASSANDRA-4445)
 * Expose bulk loading progress over JMX (CASSANDRA-4757)
 * Correctly handle null with IF conditions and TTL (CASSANDRA-6623)
 * Account for range/row tombstones in tombstone drop
   time histogram (CASSANDRA-6522)
 * Stop CommitLogSegment.close() from calling sync() (CASSANDRA-6652)
 * Make commitlog failure handling configurable (CASSANDRA-6364)
 * Avoid overlaps in LCS (CASSANDRA-6688)
 * Improve support for paginating over composites (CASSANDRA-4851)
 * Fix count(*) queries in a mixed cluster (CASSANDRA-6707)
 * Improve repair tasks(snapshot, differencing) concurrency (CASSANDRA-6566)
 * Fix replaying pre-2.0 commit logs (CASSANDRA-6714)
 * Add static columns to CQL3 (CASSANDRA-6561)
 * Optimize single partition batch statements (CASSANDRA-6737)
 * Disallow post-query re-ordering when paging (CASSANDRA-6722)
 * Fix potential paging bug with deleted columns (CASSANDRA-6748)
 * Fix NPE on BulkLoader caused by losing StreamEvent (CASSANDRA-6636)
 * Fix truncating compression metadata (CASSANDRA-6791)
 * Add CMSClassUnloadingEnabled JVM option (CASSANDRA-6541)
 * Catch memtable flush exceptions during shutdown (CASSANDRA-6735)
 * Fix upgradesstables NPE for non-CF-based indexes (CASSANDRA-6645)
 * Fix UPDATE updating PRIMARY KEY columns implicitly (CASSANDRA-6782)
 * Fix IllegalArgumentException when updating from 1.2 with SuperColumns
   (CASSANDRA-6733)
 * FBUtilities.singleton() should use the CF comparator (CASSANDRA-6778)
 * Fix CQLSStableWriter.addRow(Map<String, Object>) (CASSANDRA-6526)
 * Fix HSHA server introducing corrupt data (CASSANDRA-6285)
 * Fix CAS conditions for COMPACT STORAGE tables (CASSANDRA-6813)
 * Starting threads in OutboundTcpConnectionPool constructor causes race conditions (CASSANDRA-7177)
 * Allow overriding cassandra-rackdc.properties file (CASSANDRA-7072)
 * Set JMX RMI port to 7199 (CASSANDRA-7087)
 * Use LOCAL_QUORUM for data reads at LOCAL_SERIAL (CASSANDRA-6939)
 * Log a warning for large batches (CASSANDRA-6487)
 * Put nodes in hibernate when join_ring is false (CASSANDRA-6961)
 * Avoid early loading of non-system keyspaces before compaction-leftovers 
   cleanup at startup (CASSANDRA-6913)
 * Restrict Windows to parallel repairs (CASSANDRA-6907)
 * (Hadoop) Allow manually specifying start/end tokens in CFIF (CASSANDRA-6436)
 * Fix NPE in MeteredFlusher (CASSANDRA-6820)
 * Fix race processing range scan responses (CASSANDRA-6820)
 * Allow deleting snapshots from dropped keyspaces (CASSANDRA-6821)
 * Add uuid() function (CASSANDRA-6473)
 * Omit tombstones from schema digests (CASSANDRA-6862)
 * Include correct consistencyLevel in LWT timeout (CASSANDRA-6884)
 * Lower chances for losing new SSTables during nodetool refresh and
   ColumnFamilyStore.loadNewSSTables (CASSANDRA-6514)
 * Add support for DELETE ... IF EXISTS to CQL3 (CASSANDRA-5708)
 * Update hadoop_cql3_word_count example (CASSANDRA-6793)
 * Fix handling of RejectedExecution in sync Thrift server (CASSANDRA-6788)
 * Log more information when exceeding tombstone_warn_threshold (CASSANDRA-6865)
 * Fix truncate to not abort due to unreachable fat clients (CASSANDRA-6864)
 * Fix schema concurrency exceptions (CASSANDRA-6841)
 * Fix leaking validator FH in StreamWriter (CASSANDRA-6832)
 * Fix saving triggers to schema (CASSANDRA-6789)
 * Fix trigger mutations when base mutation list is immutable (CASSANDRA-6790)
 * Fix accounting in FileCacheService to allow re-using RAR (CASSANDRA-6838)
 * Fix static counter columns (CASSANDRA-6827)
 * Restore expiring->deleted (cell) compaction optimization (CASSANDRA-6844)
 * Fix CompactionManager.needsCleanup (CASSANDRA-6845)
 * Correctly compare BooleanType values other than 0 and 1 (CASSANDRA-6779)
 * Read message id as string from earlier versions (CASSANDRA-6840)
 * Properly use the Paxos consistency for (non-protocol) batch (CASSANDRA-6837)
 * Add paranoid disk failure option (CASSANDRA-6646)
 * Improve PerRowSecondaryIndex performance (CASSANDRA-6876)
 * Extend triggers to support CAS updates (CASSANDRA-6882)
 * Static columns with IF NOT EXISTS don't always work as expected (CASSANDRA-6873)
 * Fix paging with SELECT DISTINCT (CASSANDRA-6857)
 * Fix UnsupportedOperationException on CAS timeout (CASSANDRA-6923)
 * Improve MeteredFlusher handling of MF-unaffected column families
   (CASSANDRA-6867)
 * Add CqlRecordReader using native pagination (CASSANDRA-6311)
 * Add QueryHandler interface (CASSANDRA-6659)
 * Track liveRatio per-memtable, not per-CF (CASSANDRA-6945)
 * Make sure upgradesstables keeps sstable level (CASSANDRA-6958)
 * Fix LIMIT with static columns (CASSANDRA-6956)
 * Fix clash with CQL column name in thrift validation (CASSANDRA-6892)
 * Fix error with super columns in mixed 1.2-2.0 clusters (CASSANDRA-6966)
 * Fix bad skip of sstables on slice query with composite start/finish (CASSANDRA-6825)
 * Fix unintended update with conditional statement (CASSANDRA-6893)
 * Fix map element access in IF (CASSANDRA-6914)
 * Avoid costly range calculations for range queries on system keyspaces
   (CASSANDRA-6906)
 * Fix SSTable not released if stream session fails (CASSANDRA-6818)
 * Avoid build failure due to ANTLR timeout (CASSANDRA-6991)
 * Queries on compact tables can return more rows that requested (CASSANDRA-7052)
 * USING TIMESTAMP for batches does not work (CASSANDRA-7053)
 * Fix performance regression from CASSANDRA-5614 (CASSANDRA-6949)
 * Ensure that batchlog and hint timeouts do not produce hints (CASSANDRA-7058)
 * Merge groupable mutations in TriggerExecutor#execute() (CASSANDRA-7047)
 * Plug holes in resource release when wiring up StreamSession (CASSANDRA-7073)
 * Re-add parameter columns to tracing session (CASSANDRA-6942)
 * Preserves CQL metadata when updating table from thrift (CASSANDRA-6831)
Merged from 1.2:
 * Fix nodetool display with vnodes (CASSANDRA-7082)
 * Add UNLOGGED, COUNTER options to BATCH documentation (CASSANDRA-6816)
 * add extra SSL cipher suites (CASSANDRA-6613)
 * fix nodetool getsstables for blob PK (CASSANDRA-6803)
 * Fix BatchlogManager#deleteBatch() use of millisecond timestamps
   (CASSANDRA-6822)
 * Continue assassinating even if the endpoint vanishes (CASSANDRA-6787)
 * Schedule schema pulls on change (CASSANDRA-6971)
 * Non-droppable verbs shouldn't be dropped from OTC (CASSANDRA-6980)
 * Shutdown batchlog executor in SS#drain() (CASSANDRA-7025)
 * Fix batchlog to account for CF truncation records (CASSANDRA-6999)
 * Fix CQLSH parsing of functions and BLOB literals (CASSANDRA-7018)
 * Properly load trustore in the native protocol (CASSANDRA-6847)
 * Always clean up references in SerializingCache (CASSANDRA-6994)
 * Don't shut MessagingService down when replacing a node (CASSANDRA-6476)
 * fix npe when doing -Dcassandra.fd_initial_value_ms (CASSANDRA-6751)


2.1.0-beta1
 * Add flush directory distinct from compaction directories (CASSANDRA-6357)
 * Require JNA by default (CASSANDRA-6575)
 * add listsnapshots command to nodetool (CASSANDRA-5742)
 * Introduce AtomicBTreeColumns (CASSANDRA-6271, 6692)
 * Multithreaded commitlog (CASSANDRA-3578)
 * allocate fixed index summary memory pool and resample cold index summaries 
   to use less memory (CASSANDRA-5519)
 * Removed multithreaded compaction (CASSANDRA-6142)
 * Parallelize fetching rows for low-cardinality indexes (CASSANDRA-1337)
 * change logging from log4j to logback (CASSANDRA-5883)
 * switch to LZ4 compression for internode communication (CASSANDRA-5887)
 * Stop using Thrift-generated Index* classes internally (CASSANDRA-5971)
 * Remove 1.2 network compatibility code (CASSANDRA-5960)
 * Remove leveled json manifest migration code (CASSANDRA-5996)
 * Remove CFDefinition (CASSANDRA-6253)
 * Use AtomicIntegerFieldUpdater in RefCountedMemory (CASSANDRA-6278)
 * User-defined types for CQL3 (CASSANDRA-5590)
 * Use of o.a.c.metrics in nodetool (CASSANDRA-5871, 6406)
 * Batch read from OTC's queue and cleanup (CASSANDRA-1632)
 * Secondary index support for collections (CASSANDRA-4511, 6383)
 * SSTable metadata(Stats.db) format change (CASSANDRA-6356)
 * Push composites support in the storage engine
   (CASSANDRA-5417, CASSANDRA-6520)
 * Add snapshot space used to cfstats (CASSANDRA-6231)
 * Add cardinality estimator for key count estimation (CASSANDRA-5906)
 * CF id is changed to be non-deterministic. Data dir/key cache are created
   uniquely for CF id (CASSANDRA-5202)
 * New counters implementation (CASSANDRA-6504)
 * Replace UnsortedColumns, EmptyColumns, TreeMapBackedSortedColumns with new
   ArrayBackedSortedColumns (CASSANDRA-6630, CASSANDRA-6662, CASSANDRA-6690)
 * Add option to use row cache with a given amount of rows (CASSANDRA-5357)
 * Avoid repairing already repaired data (CASSANDRA-5351)
 * Reject counter updates with USING TTL/TIMESTAMP (CASSANDRA-6649)
 * Replace index_interval with min/max_index_interval (CASSANDRA-6379)
 * Lift limitation that order by columns must be selected for IN queries (CASSANDRA-4911)


2.0.5
 * Reduce garbage generated by bloom filter lookups (CASSANDRA-6609)
 * Add ks.cf names to tombstone logging (CASSANDRA-6597)
 * Use LOCAL_QUORUM for LWT operations at LOCAL_SERIAL (CASSANDRA-6495)
 * Wait for gossip to settle before accepting client connections (CASSANDRA-4288)
 * Delete unfinished compaction incrementally (CASSANDRA-6086)
 * Allow specifying custom secondary index options in CQL3 (CASSANDRA-6480)
 * Improve replica pinning for cache efficiency in DES (CASSANDRA-6485)
 * Fix LOCAL_SERIAL from thrift (CASSANDRA-6584)
 * Don't special case received counts in CAS timeout exceptions (CASSANDRA-6595)
 * Add support for 2.1 global counter shards (CASSANDRA-6505)
 * Fix NPE when streaming connection is not yet established (CASSANDRA-6210)
 * Avoid rare duplicate read repair triggering (CASSANDRA-6606)
 * Fix paging discardFirst (CASSANDRA-6555)
 * Fix ArrayIndexOutOfBoundsException in 2ndary index query (CASSANDRA-6470)
 * Release sstables upon rebuilding 2i (CASSANDRA-6635)
 * Add AbstractCompactionStrategy.startup() method (CASSANDRA-6637)
 * SSTableScanner may skip rows during cleanup (CASSANDRA-6638)
 * sstables from stalled repair sessions can resurrect deleted data (CASSANDRA-6503)
 * Switch stress to use ITransportFactory (CASSANDRA-6641)
 * Fix IllegalArgumentException during prepare (CASSANDRA-6592)
 * Fix possible loss of 2ndary index entries during compaction (CASSANDRA-6517)
 * Fix direct Memory on architectures that do not support unaligned long access
   (CASSANDRA-6628)
 * Let scrub optionally skip broken counter partitions (CASSANDRA-5930)
Merged from 1.2:
 * fsync compression metadata (CASSANDRA-6531)
 * Validate CF existence on execution for prepared statement (CASSANDRA-6535)
 * Add ability to throttle batchlog replay (CASSANDRA-6550)
 * Fix executing LOCAL_QUORUM with SimpleStrategy (CASSANDRA-6545)
 * Avoid StackOverflow when using large IN queries (CASSANDRA-6567)
 * Nodetool upgradesstables includes secondary indexes (CASSANDRA-6598)
 * Paginate batchlog replay (CASSANDRA-6569)
 * skip blocking on streaming during drain (CASSANDRA-6603)
 * Improve error message when schema doesn't match loaded sstable (CASSANDRA-6262)
 * Add properties to adjust FD initial value and max interval (CASSANDRA-4375)
 * Fix preparing with batch and delete from collection (CASSANDRA-6607)
 * Fix ABSC reverse iterator's remove() method (CASSANDRA-6629)
 * Handle host ID conflicts properly (CASSANDRA-6615)
 * Move handling of migration event source to solve bootstrap race. (CASSANDRA-6648)
 * Make sure compaction throughput value doesn't overflow with int math (CASSANDRA-6647)


2.0.4
 * Allow removing snapshots of no-longer-existing CFs (CASSANDRA-6418)
 * add StorageService.stopDaemon() (CASSANDRA-4268)
 * add IRE for invalid CF supplied to get_count (CASSANDRA-5701)
 * add client encryption support to sstableloader (CASSANDRA-6378)
 * Fix accept() loop for SSL sockets post-shutdown (CASSANDRA-6468)
 * Fix size-tiered compaction in LCS L0 (CASSANDRA-6496)
 * Fix assertion failure in filterColdSSTables (CASSANDRA-6483)
 * Fix row tombstones in larger-than-memory compactions (CASSANDRA-6008)
 * Fix cleanup ClassCastException (CASSANDRA-6462)
 * Reduce gossip memory use by interning VersionedValue strings (CASSANDRA-6410)
 * Allow specifying datacenters to participate in a repair (CASSANDRA-6218)
 * Fix divide-by-zero in PCI (CASSANDRA-6403)
 * Fix setting last compacted key in the wrong level for LCS (CASSANDRA-6284)
 * Add millisecond precision formats to the timestamp parser (CASSANDRA-6395)
 * Expose a total memtable size metric for a CF (CASSANDRA-6391)
 * cqlsh: handle symlinks properly (CASSANDRA-6425)
 * Fix potential infinite loop when paging query with IN (CASSANDRA-6464)
 * Fix assertion error in AbstractQueryPager.discardFirst (CASSANDRA-6447)
 * Fix streaming older SSTable yields unnecessary tombstones (CASSANDRA-6527)
Merged from 1.2:
 * Improved error message on bad properties in DDL queries (CASSANDRA-6453)
 * Randomize batchlog candidates selection (CASSANDRA-6481)
 * Fix thundering herd on endpoint cache invalidation (CASSANDRA-6345, 6485)
 * Improve batchlog write performance with vnodes (CASSANDRA-6488)
 * cqlsh: quote single quotes in strings inside collections (CASSANDRA-6172)
 * Improve gossip performance for typical messages (CASSANDRA-6409)
 * Throw IRE if a prepared statement has more markers than supported 
   (CASSANDRA-5598)
 * Expose Thread metrics for the native protocol server (CASSANDRA-6234)
 * Change snapshot response message verb to INTERNAL to avoid dropping it 
   (CASSANDRA-6415)
 * Warn when collection read has > 65K elements (CASSANDRA-5428)
 * Fix cache persistence when both row and key cache are enabled 
   (CASSANDRA-6413)
 * (Hadoop) add describe_local_ring (CASSANDRA-6268)
 * Fix handling of concurrent directory creation failure (CASSANDRA-6459)
 * Allow executing CREATE statements multiple times (CASSANDRA-6471)
 * Don't send confusing info with timeouts (CASSANDRA-6491)
 * Don't resubmit counter mutation runnables internally (CASSANDRA-6427)
 * Don't drop local mutations without a hint (CASSANDRA-6510)
 * Don't allow null max_hint_window_in_ms (CASSANDRA-6419)
 * Validate SliceRange start and finish lengths (CASSANDRA-6521)


2.0.3
 * Fix FD leak on slice read path (CASSANDRA-6275)
 * Cancel read meter task when closing SSTR (CASSANDRA-6358)
 * free off-heap IndexSummary during bulk (CASSANDRA-6359)
 * Recover from IOException in accept() thread (CASSANDRA-6349)
 * Improve Gossip tolerance of abnormally slow tasks (CASSANDRA-6338)
 * Fix trying to hint timed out counter writes (CASSANDRA-6322)
 * Allow restoring specific columnfamilies from archived CL (CASSANDRA-4809)
 * Avoid flushing compaction_history after each operation (CASSANDRA-6287)
 * Fix repair assertion error when tombstones expire (CASSANDRA-6277)
 * Skip loading corrupt key cache (CASSANDRA-6260)
 * Fixes for compacting larger-than-memory rows (CASSANDRA-6274)
 * Compact hottest sstables first and optionally omit coldest from
   compaction entirely (CASSANDRA-6109)
 * Fix modifying column_metadata from thrift (CASSANDRA-6182)
 * cqlsh: fix LIST USERS output (CASSANDRA-6242)
 * Add IRequestSink interface (CASSANDRA-6248)
 * Update memtable size while flushing (CASSANDRA-6249)
 * Provide hooks around CQL2/CQL3 statement execution (CASSANDRA-6252)
 * Require Permission.SELECT for CAS updates (CASSANDRA-6247)
 * New CQL-aware SSTableWriter (CASSANDRA-5894)
 * Reject CAS operation when the protocol v1 is used (CASSANDRA-6270)
 * Correctly throw error when frame too large (CASSANDRA-5981)
 * Fix serialization bug in PagedRange with 2ndary indexes (CASSANDRA-6299)
 * Fix CQL3 table validation in Thrift (CASSANDRA-6140)
 * Fix bug missing results with IN clauses (CASSANDRA-6327)
 * Fix paging with reversed slices (CASSANDRA-6343)
 * Set minTimestamp correctly to be able to drop expired sstables (CASSANDRA-6337)
 * Support NaN and Infinity as float literals (CASSANDRA-6003)
 * Remove RF from nodetool ring output (CASSANDRA-6289)
 * Fix attempting to flush empty rows (CASSANDRA-6374)
 * Fix potential out of bounds exception when paging (CASSANDRA-6333)
Merged from 1.2:
 * Optimize FD phi calculation (CASSANDRA-6386)
 * Improve initial FD phi estimate when starting up (CASSANDRA-6385)
 * Don't list CQL3 table in CLI describe even if named explicitely 
   (CASSANDRA-5750)
 * Invalidate row cache when dropping CF (CASSANDRA-6351)
 * add non-jamm path for cached statements (CASSANDRA-6293)
 * add windows bat files for shell commands (CASSANDRA-6145)
 * Require logging in for Thrift CQL2/3 statement preparation (CASSANDRA-6254)
 * restrict max_num_tokens to 1536 (CASSANDRA-6267)
 * Nodetool gets default JMX port from cassandra-env.sh (CASSANDRA-6273)
 * make calculatePendingRanges asynchronous (CASSANDRA-6244)
 * Remove blocking flushes in gossip thread (CASSANDRA-6297)
 * Fix potential socket leak in connectionpool creation (CASSANDRA-6308)
 * Allow LOCAL_ONE/LOCAL_QUORUM to work with SimpleStrategy (CASSANDRA-6238)
 * cqlsh: handle 'null' as session duration (CASSANDRA-6317)
 * Fix json2sstable handling of range tombstones (CASSANDRA-6316)
 * Fix missing one row in reverse query (CASSANDRA-6330)
 * Fix reading expired row value from row cache (CASSANDRA-6325)
 * Fix AssertionError when doing set element deletion (CASSANDRA-6341)
 * Make CL code for the native protocol match the one in C* 2.0
   (CASSANDRA-6347)
 * Disallow altering CQL3 table from thrift (CASSANDRA-6370)
 * Fix size computation of prepared statement (CASSANDRA-6369)


2.0.2
 * Update FailureDetector to use nanontime (CASSANDRA-4925)
 * Fix FileCacheService regressions (CASSANDRA-6149)
 * Never return WriteTimeout for CL.ANY (CASSANDRA-6132)
 * Fix race conditions in bulk loader (CASSANDRA-6129)
 * Add configurable metrics reporting (CASSANDRA-4430)
 * drop queries exceeding a configurable number of tombstones (CASSANDRA-6117)
 * Track and persist sstable read activity (CASSANDRA-5515)
 * Fixes for speculative retry (CASSANDRA-5932, CASSANDRA-6194)
 * Improve memory usage of metadata min/max column names (CASSANDRA-6077)
 * Fix thrift validation refusing row markers on CQL3 tables (CASSANDRA-6081)
 * Fix insertion of collections with CAS (CASSANDRA-6069)
 * Correctly send metadata on SELECT COUNT (CASSANDRA-6080)
 * Track clients' remote addresses in ClientState (CASSANDRA-6070)
 * Create snapshot dir if it does not exist when migrating
   leveled manifest (CASSANDRA-6093)
 * make sequential nodetool repair the default (CASSANDRA-5950)
 * Add more hooks for compaction strategy implementations (CASSANDRA-6111)
 * Fix potential NPE on composite 2ndary indexes (CASSANDRA-6098)
 * Delete can potentially be skipped in batch (CASSANDRA-6115)
 * Allow alter keyspace on system_traces (CASSANDRA-6016)
 * Disallow empty column names in cql (CASSANDRA-6136)
 * Use Java7 file-handling APIs and fix file moving on Windows (CASSANDRA-5383)
 * Save compaction history to system keyspace (CASSANDRA-5078)
 * Fix NPE if StorageService.getOperationMode() is executed before full startup (CASSANDRA-6166)
 * CQL3: support pre-epoch longs for TimestampType (CASSANDRA-6212)
 * Add reloadtriggers command to nodetool (CASSANDRA-4949)
 * cqlsh: ignore empty 'value alias' in DESCRIBE (CASSANDRA-6139)
 * Fix sstable loader (CASSANDRA-6205)
 * Reject bootstrapping if the node already exists in gossip (CASSANDRA-5571)
 * Fix NPE while loading paxos state (CASSANDRA-6211)
 * cqlsh: add SHOW SESSION <tracing-session> command (CASSANDRA-6228)
Merged from 1.2:
 * (Hadoop) Require CFRR batchSize to be at least 2 (CASSANDRA-6114)
 * Add a warning for small LCS sstable size (CASSANDRA-6191)
 * Add ability to list specific KS/CF combinations in nodetool cfstats (CASSANDRA-4191)
 * Mark CF clean if a mutation raced the drop and got it marked dirty (CASSANDRA-5946)
 * Add a LOCAL_ONE consistency level (CASSANDRA-6202)
 * Limit CQL prepared statement cache by size instead of count (CASSANDRA-6107)
 * Tracing should log write failure rather than raw exceptions (CASSANDRA-6133)
 * lock access to TM.endpointToHostIdMap (CASSANDRA-6103)
 * Allow estimated memtable size to exceed slab allocator size (CASSANDRA-6078)
 * Start MeteredFlusher earlier to prevent OOM during CL replay (CASSANDRA-6087)
 * Avoid sending Truncate command to fat clients (CASSANDRA-6088)
 * Allow where clause conditions to be in parenthesis (CASSANDRA-6037)
 * Do not open non-ssl storage port if encryption option is all (CASSANDRA-3916)
 * Move batchlog replay to its own executor (CASSANDRA-6079)
 * Add tombstone debug threshold and histogram (CASSANDRA-6042, 6057)
 * Enable tcp keepalive on incoming connections (CASSANDRA-4053)
 * Fix fat client schema pull NPE (CASSANDRA-6089)
 * Fix memtable flushing for indexed tables (CASSANDRA-6112)
 * Fix skipping columns with multiple slices (CASSANDRA-6119)
 * Expose connected thrift + native client counts (CASSANDRA-5084)
 * Optimize auth setup (CASSANDRA-6122)
 * Trace index selection (CASSANDRA-6001)
 * Update sstablesPerReadHistogram to use biased sampling (CASSANDRA-6164)
 * Log UnknownColumnfamilyException when closing socket (CASSANDRA-5725)
 * Properly error out on CREATE INDEX for counters table (CASSANDRA-6160)
 * Handle JMX notification failure for repair (CASSANDRA-6097)
 * (Hadoop) Fetch no more than 128 splits in parallel (CASSANDRA-6169)
 * stress: add username/password authentication support (CASSANDRA-6068)
 * Fix indexed queries with row cache enabled on parent table (CASSANDRA-5732)
 * Fix compaction race during columnfamily drop (CASSANDRA-5957)
 * Fix validation of empty column names for compact tables (CASSANDRA-6152)
 * Skip replaying mutations that pass CRC but fail to deserialize (CASSANDRA-6183)
 * Rework token replacement to use replace_address (CASSANDRA-5916)
 * Fix altering column types (CASSANDRA-6185)
 * cqlsh: fix CREATE/ALTER WITH completion (CASSANDRA-6196)
 * add windows bat files for shell commands (CASSANDRA-6145)
 * Fix potential stack overflow during range tombstones insertion (CASSANDRA-6181)
 * (Hadoop) Make LOCAL_ONE the default consistency level (CASSANDRA-6214)


2.0.1
 * Fix bug that could allow reading deleted data temporarily (CASSANDRA-6025)
 * Improve memory use defaults (CASSANDRA-6059)
 * Make ThriftServer more easlly extensible (CASSANDRA-6058)
 * Remove Hadoop dependency from ITransportFactory (CASSANDRA-6062)
 * add file_cache_size_in_mb setting (CASSANDRA-5661)
 * Improve error message when yaml contains invalid properties (CASSANDRA-5958)
 * Improve leveled compaction's ability to find non-overlapping L0 compactions
   to work on concurrently (CASSANDRA-5921)
 * Notify indexer of columns shadowed by range tombstones (CASSANDRA-5614)
 * Log Merkle tree stats (CASSANDRA-2698)
 * Switch from crc32 to adler32 for compressed sstable checksums (CASSANDRA-5862)
 * Improve offheap memcpy performance (CASSANDRA-5884)
 * Use a range aware scanner for cleanup (CASSANDRA-2524)
 * Cleanup doesn't need to inspect sstables that contain only local data
   (CASSANDRA-5722)
 * Add ability for CQL3 to list partition keys (CASSANDRA-4536)
 * Improve native protocol serialization (CASSANDRA-5664)
 * Upgrade Thrift to 0.9.1 (CASSANDRA-5923)
 * Require superuser status for adding triggers (CASSANDRA-5963)
 * Make standalone scrubber handle old and new style leveled manifest
   (CASSANDRA-6005)
 * Fix paxos bugs (CASSANDRA-6012, 6013, 6023)
 * Fix paged ranges with multiple replicas (CASSANDRA-6004)
 * Fix potential AssertionError during tracing (CASSANDRA-6041)
 * Fix NPE in sstablesplit (CASSANDRA-6027)
 * Migrate pre-2.0 key/value/column aliases to system.schema_columns
   (CASSANDRA-6009)
 * Paging filter empty rows too agressively (CASSANDRA-6040)
 * Support variadic parameters for IN clauses (CASSANDRA-4210)
 * cqlsh: return the result of CAS writes (CASSANDRA-5796)
 * Fix validation of IN clauses with 2ndary indexes (CASSANDRA-6050)
 * Support named bind variables in CQL (CASSANDRA-6033)
Merged from 1.2:
 * Allow cache-keys-to-save to be set at runtime (CASSANDRA-5980)
 * Avoid second-guessing out-of-space state (CASSANDRA-5605)
 * Tuning knobs for dealing with large blobs and many CFs (CASSANDRA-5982)
 * (Hadoop) Fix CQLRW for thrift tables (CASSANDRA-6002)
 * Fix possible divide-by-zero in HHOM (CASSANDRA-5990)
 * Allow local batchlog writes for CL.ANY (CASSANDRA-5967)
 * Upgrade metrics-core to version 2.2.0 (CASSANDRA-5947)
 * Fix CqlRecordWriter with composite keys (CASSANDRA-5949)
 * Add snitch, schema version, cluster, partitioner to JMX (CASSANDRA-5881)
 * Allow disabling SlabAllocator (CASSANDRA-5935)
 * Make user-defined compaction JMX blocking (CASSANDRA-4952)
 * Fix streaming does not transfer wrapped range (CASSANDRA-5948)
 * Fix loading index summary containing empty key (CASSANDRA-5965)
 * Correctly handle limits in CompositesSearcher (CASSANDRA-5975)
 * Pig: handle CQL collections (CASSANDRA-5867)
 * Pass the updated cf to the PRSI index() method (CASSANDRA-5999)
 * Allow empty CQL3 batches (as no-op) (CASSANDRA-5994)
 * Support null in CQL3 functions (CASSANDRA-5910)
 * Replace the deprecated MapMaker with CacheLoader (CASSANDRA-6007)
 * Add SSTableDeletingNotification to DataTracker (CASSANDRA-6010)
 * Fix snapshots in use get deleted during snapshot repair (CASSANDRA-6011)
 * Move hints and exception count to o.a.c.metrics (CASSANDRA-6017)
 * Fix memory leak in snapshot repair (CASSANDRA-6047)
 * Fix sstable2sjon for CQL3 tables (CASSANDRA-5852)


2.0.0
 * Fix thrift validation when inserting into CQL3 tables (CASSANDRA-5138)
 * Fix periodic memtable flushing behavior with clean memtables (CASSANDRA-5931)
 * Fix dateOf() function for pre-2.0 timestamp columns (CASSANDRA-5928)
 * Fix SSTable unintentionally loads BF when opened for batch (CASSANDRA-5938)
 * Add stream session progress to JMX (CASSANDRA-4757)
 * Fix NPE during CAS operation (CASSANDRA-5925)
Merged from 1.2:
 * Fix getBloomFilterDiskSpaceUsed for AlwaysPresentFilter (CASSANDRA-5900)
 * Don't announce schema version until we've loaded the changes locally
   (CASSANDRA-5904)
 * Fix to support off heap bloom filters size greater than 2 GB (CASSANDRA-5903)
 * Properly handle parsing huge map and set literals (CASSANDRA-5893)


2.0.0-rc2
 * enable vnodes by default (CASSANDRA-5869)
 * fix CAS contention timeout (CASSANDRA-5830)
 * fix HsHa to respect max frame size (CASSANDRA-4573)
 * Fix (some) 2i on composite components omissions (CASSANDRA-5851)
 * cqlsh: add DESCRIBE FULL SCHEMA variant (CASSANDRA-5880)
Merged from 1.2:
 * Correctly validate sparse composite cells in scrub (CASSANDRA-5855)
 * Add KeyCacheHitRate metric to CF metrics (CASSANDRA-5868)
 * cqlsh: add support for multiline comments (CASSANDRA-5798)
 * Handle CQL3 SELECT duplicate IN restrictions on clustering columns
   (CASSANDRA-5856)


2.0.0-rc1
 * improve DecimalSerializer performance (CASSANDRA-5837)
 * fix potential spurious wakeup in AsyncOneResponse (CASSANDRA-5690)
 * fix schema-related trigger issues (CASSANDRA-5774)
 * Better validation when accessing CQL3 table from thrift (CASSANDRA-5138)
 * Fix assertion error during repair (CASSANDRA-5801)
 * Fix range tombstone bug (CASSANDRA-5805)
 * DC-local CAS (CASSANDRA-5797)
 * Add a native_protocol_version column to the system.local table (CASSANRDA-5819)
 * Use index_interval from cassandra.yaml when upgraded (CASSANDRA-5822)
 * Fix buffer underflow on socket close (CASSANDRA-5792)
Merged from 1.2:
 * Fix reading DeletionTime from 1.1-format sstables (CASSANDRA-5814)
 * cqlsh: add collections support to COPY (CASSANDRA-5698)
 * retry important messages for any IOException (CASSANDRA-5804)
 * Allow empty IN relations in SELECT/UPDATE/DELETE statements (CASSANDRA-5626)
 * cqlsh: fix crashing on Windows due to libedit detection (CASSANDRA-5812)
 * fix bulk-loading compressed sstables (CASSANDRA-5820)
 * (Hadoop) fix quoting in CqlPagingRecordReader and CqlRecordWriter 
   (CASSANDRA-5824)
 * update default LCS sstable size to 160MB (CASSANDRA-5727)
 * Allow compacting 2Is via nodetool (CASSANDRA-5670)
 * Hex-encode non-String keys in OPP (CASSANDRA-5793)
 * nodetool history logging (CASSANDRA-5823)
 * (Hadoop) fix support for Thrift tables in CqlPagingRecordReader 
   (CASSANDRA-5752)
 * add "all time blocked" to StatusLogger output (CASSANDRA-5825)
 * Future-proof inter-major-version schema migrations (CASSANDRA-5845)
 * (Hadoop) add CqlPagingRecordReader support for ReversedType in Thrift table
   (CASSANDRA-5718)
 * Add -no-snapshot option to scrub (CASSANDRA-5891)
 * Fix to support off heap bloom filters size greater than 2 GB (CASSANDRA-5903)
 * Properly handle parsing huge map and set literals (CASSANDRA-5893)
 * Fix LCS L0 compaction may overlap in L1 (CASSANDRA-5907)
 * New sstablesplit tool to split large sstables offline (CASSANDRA-4766)
 * Fix potential deadlock in native protocol server (CASSANDRA-5926)
 * Disallow incompatible type change in CQL3 (CASSANDRA-5882)
Merged from 1.1:
 * Correctly validate sparse composite cells in scrub (CASSANDRA-5855)


2.0.0-beta2
 * Replace countPendingHints with Hints Created metric (CASSANDRA-5746)
 * Allow nodetool with no args, and with help to run without a server (CASSANDRA-5734)
 * Cleanup AbstractType/TypeSerializer classes (CASSANDRA-5744)
 * Remove unimplemented cli option schema-mwt (CASSANDRA-5754)
 * Support range tombstones in thrift (CASSANDRA-5435)
 * Normalize table-manipulating CQL3 statements' class names (CASSANDRA-5759)
 * cqlsh: add missing table options to DESCRIBE output (CASSANDRA-5749)
 * Fix assertion error during repair (CASSANDRA-5757)
 * Fix bulkloader (CASSANDRA-5542)
 * Add LZ4 compression to the native protocol (CASSANDRA-5765)
 * Fix bugs in the native protocol v2 (CASSANDRA-5770)
 * CAS on 'primary key only' table (CASSANDRA-5715)
 * Support streaming SSTables of old versions (CASSANDRA-5772)
 * Always respect protocol version in native protocol (CASSANDRA-5778)
 * Fix ConcurrentModificationException during streaming (CASSANDRA-5782)
 * Update deletion timestamp in Commit#updatesWithPaxosTime (CASSANDRA-5787)
 * Thrift cas() method crashes if input columns are not sorted (CASSANDRA-5786)
 * Order columns names correctly when querying for CAS (CASSANDRA-5788)
 * Fix streaming retry (CASSANDRA-5775)
Merged from 1.2:
 * if no seeds can be a reached a node won't start in a ring by itself (CASSANDRA-5768)
 * add cassandra.unsafesystem property (CASSANDRA-5704)
 * (Hadoop) quote identifiers in CqlPagingRecordReader (CASSANDRA-5763)
 * Add replace_node functionality for vnodes (CASSANDRA-5337)
 * Add timeout events to query traces (CASSANDRA-5520)
 * Fix serialization of the LEFT gossip value (CASSANDRA-5696)
 * Pig: support for cql3 tables (CASSANDRA-5234)
 * Fix skipping range tombstones with reverse queries (CASSANDRA-5712)
 * Expire entries out of ThriftSessionManager (CASSANDRA-5719)
 * Don't keep ancestor information in memory (CASSANDRA-5342)
 * Expose native protocol server status in nodetool info (CASSANDRA-5735)
 * Fix pathetic performance of range tombstones (CASSANDRA-5677)
 * Fix querying with an empty (impossible) range (CASSANDRA-5573)
 * cqlsh: handle CUSTOM 2i in DESCRIBE output (CASSANDRA-5760)
 * Fix minor bug in Range.intersects(Bound) (CASSANDRA-5771)
 * cqlsh: handle disabled compression in DESCRIBE output (CASSANDRA-5766)
 * Ensure all UP events are notified on the native protocol (CASSANDRA-5769)
 * Fix formatting of sstable2json with multiple -k arguments (CASSANDRA-5781)
 * Don't rely on row marker for queries in general to hide lost markers
   after TTL expires (CASSANDRA-5762)
 * Sort nodetool help output (CASSANDRA-5776)
 * Fix column expiring during 2 phases compaction (CASSANDRA-5799)
 * now() is being rejected in INSERTs when inside collections (CASSANDRA-5795)


2.0.0-beta1
 * Add support for indexing clustered columns (CASSANDRA-5125)
 * Removed on-heap row cache (CASSANDRA-5348)
 * use nanotime consistently for node-local timeouts (CASSANDRA-5581)
 * Avoid unnecessary second pass on name-based queries (CASSANDRA-5577)
 * Experimental triggers (CASSANDRA-1311)
 * JEMalloc support for off-heap allocation (CASSANDRA-3997)
 * Single-pass compaction (CASSANDRA-4180)
 * Removed token range bisection (CASSANDRA-5518)
 * Removed compatibility with pre-1.2.5 sstables and network messages
   (CASSANDRA-5511)
 * removed PBSPredictor (CASSANDRA-5455)
 * CAS support (CASSANDRA-5062, 5441, 5442, 5443, 5619, 5667)
 * Leveled compaction performs size-tiered compactions in L0 
   (CASSANDRA-5371, 5439)
 * Add yaml network topology snitch for mixed ec2/other envs (CASSANDRA-5339)
 * Log when a node is down longer than the hint window (CASSANDRA-4554)
 * Optimize tombstone creation for ExpiringColumns (CASSANDRA-4917)
 * Improve LeveledScanner work estimation (CASSANDRA-5250, 5407)
 * Replace compaction lock with runWithCompactionsDisabled (CASSANDRA-3430)
 * Change Message IDs to ints (CASSANDRA-5307)
 * Move sstable level information into the Stats component, removing the
   need for a separate Manifest file (CASSANDRA-4872)
 * avoid serializing to byte[] on commitlog append (CASSANDRA-5199)
 * make index_interval configurable per columnfamily (CASSANDRA-3961, CASSANDRA-5650)
 * add default_time_to_live (CASSANDRA-3974)
 * add memtable_flush_period_in_ms (CASSANDRA-4237)
 * replace supercolumns internally by composites (CASSANDRA-3237, 5123)
 * upgrade thrift to 0.9.0 (CASSANDRA-3719)
 * drop unnecessary keyspace parameter from user-defined compaction API 
   (CASSANDRA-5139)
 * more robust solution to incomplete compactions + counters (CASSANDRA-5151)
 * Change order of directory searching for c*.in.sh (CASSANDRA-3983)
 * Add tool to reset SSTable compaction level for LCS (CASSANDRA-5271)
 * Allow custom configuration loader (CASSANDRA-5045)
 * Remove memory emergency pressure valve logic (CASSANDRA-3534)
 * Reduce request latency with eager retry (CASSANDRA-4705)
 * cqlsh: Remove ASSUME command (CASSANDRA-5331)
 * Rebuild BF when loading sstables if bloom_filter_fp_chance
   has changed since compaction (CASSANDRA-5015)
 * remove row-level bloom filters (CASSANDRA-4885)
 * Change Kernel Page Cache skipping into row preheating (disabled by default)
   (CASSANDRA-4937)
 * Improve repair by deciding on a gcBefore before sending
   out TreeRequests (CASSANDRA-4932)
 * Add an official way to disable compactions (CASSANDRA-5074)
 * Reenable ALTER TABLE DROP with new semantics (CASSANDRA-3919)
 * Add binary protocol versioning (CASSANDRA-5436)
 * Swap THshaServer for TThreadedSelectorServer (CASSANDRA-5530)
 * Add alias support to SELECT statement (CASSANDRA-5075)
 * Don't create empty RowMutations in CommitLogReplayer (CASSANDRA-5541)
 * Use range tombstones when dropping cfs/columns from schema (CASSANDRA-5579)
 * cqlsh: drop CQL2/CQL3-beta support (CASSANDRA-5585)
 * Track max/min column names in sstables to be able to optimize slice
   queries (CASSANDRA-5514, CASSANDRA-5595, CASSANDRA-5600)
 * Binary protocol: allow batching already prepared statements (CASSANDRA-4693)
 * Allow preparing timestamp, ttl and limit in CQL3 queries (CASSANDRA-4450)
 * Support native link w/o JNA in Java7 (CASSANDRA-3734)
 * Use SASL authentication in binary protocol v2 (CASSANDRA-5545)
 * Replace Thrift HsHa with LMAX Disruptor based implementation (CASSANDRA-5582)
 * cqlsh: Add row count to SELECT output (CASSANDRA-5636)
 * Include a timestamp with all read commands to determine column expiration
   (CASSANDRA-5149)
 * Streaming 2.0 (CASSANDRA-5286, 5699)
 * Conditional create/drop ks/table/index statements in CQL3 (CASSANDRA-2737)
 * more pre-table creation property validation (CASSANDRA-5693)
 * Redesign repair messages (CASSANDRA-5426)
 * Fix ALTER RENAME post-5125 (CASSANDRA-5702)
 * Disallow renaming a 2ndary indexed column (CASSANDRA-5705)
 * Rename Table to Keyspace (CASSANDRA-5613)
 * Ensure changing column_index_size_in_kb on different nodes don't corrupt the
   sstable (CASSANDRA-5454)
 * Move resultset type information into prepare, not execute (CASSANDRA-5649)
 * Auto paging in binary protocol (CASSANDRA-4415, 5714)
 * Don't tie client side use of AbstractType to JDBC (CASSANDRA-4495)
 * Adds new TimestampType to replace DateType (CASSANDRA-5723, CASSANDRA-5729)
Merged from 1.2:
 * make starting native protocol server idempotent (CASSANDRA-5728)
 * Fix loading key cache when a saved entry is no longer valid (CASSANDRA-5706)
 * Fix serialization of the LEFT gossip value (CASSANDRA-5696)
 * cqlsh: Don't show 'null' in place of empty values (CASSANDRA-5675)
 * Race condition in detecting version on a mixed 1.1/1.2 cluster
   (CASSANDRA-5692)
 * Fix skipping range tombstones with reverse queries (CASSANDRA-5712)
 * Expire entries out of ThriftSessionManager (CASSANRDA-5719)
 * Don't keep ancestor information in memory (CASSANDRA-5342)
 * cqlsh: fix handling of semicolons inside BATCH queries (CASSANDRA-5697)


1.2.6
 * Fix tracing when operation completes before all responses arrive 
   (CASSANDRA-5668)
 * Fix cross-DC mutation forwarding (CASSANDRA-5632)
 * Reduce SSTableLoader memory usage (CASSANDRA-5555)
 * Scale hinted_handoff_throttle_in_kb to cluster size (CASSANDRA-5272)
 * (Hadoop) Add CQL3 input/output formats (CASSANDRA-4421, 5622)
 * (Hadoop) Fix InputKeyRange in CFIF (CASSANDRA-5536)
 * Fix dealing with ridiculously large max sstable sizes in LCS (CASSANDRA-5589)
 * Ignore pre-truncate hints (CASSANDRA-4655)
 * Move System.exit on OOM into a separate thread (CASSANDRA-5273)
 * Write row markers when serializing schema (CASSANDRA-5572)
 * Check only SSTables for the requested range when streaming (CASSANDRA-5569)
 * Improve batchlog replay behavior and hint ttl handling (CASSANDRA-5314)
 * Exclude localTimestamp from validation for tombstones (CASSANDRA-5398)
 * cqlsh: add custom prompt support (CASSANDRA-5539)
 * Reuse prepared statements in hot auth queries (CASSANDRA-5594)
 * cqlsh: add vertical output option (see EXPAND) (CASSANDRA-5597)
 * Add a rate limit option to stress (CASSANDRA-5004)
 * have BulkLoader ignore snapshots directories (CASSANDRA-5587) 
 * fix SnitchProperties logging context (CASSANDRA-5602)
 * Expose whether jna is enabled and memory is locked via JMX (CASSANDRA-5508)
 * cqlsh: fix COPY FROM with ReversedType (CASSANDRA-5610)
 * Allow creating CUSTOM indexes on collections (CASSANDRA-5615)
 * Evaluate now() function at execution time (CASSANDRA-5616)
 * Expose detailed read repair metrics (CASSANDRA-5618)
 * Correct blob literal + ReversedType parsing (CASSANDRA-5629)
 * Allow GPFS to prefer the internal IP like EC2MRS (CASSANDRA-5630)
 * fix help text for -tspw cassandra-cli (CASSANDRA-5643)
 * don't throw away initial causes exceptions for internode encryption issues 
   (CASSANDRA-5644)
 * Fix message spelling errors for cql select statements (CASSANDRA-5647)
 * Suppress custom exceptions thru jmx (CASSANDRA-5652)
 * Update CREATE CUSTOM INDEX syntax (CASSANDRA-5639)
 * Fix PermissionDetails.equals() method (CASSANDRA-5655)
 * Never allow partition key ranges in CQL3 without token() (CASSANDRA-5666)
 * Gossiper incorrectly drops AppState for an upgrading node (CASSANDRA-5660)
 * Connection thrashing during multi-region ec2 during upgrade, due to 
   messaging version (CASSANDRA-5669)
 * Avoid over reconnecting in EC2MRS (CASSANDRA-5678)
 * Fix ReadResponseSerializer.serializedSize() for digest reads (CASSANDRA-5476)
 * allow sstable2json on 2i CFs (CASSANDRA-5694)
Merged from 1.1:
 * Remove buggy thrift max message length option (CASSANDRA-5529)
 * Fix NPE in Pig's widerow mode (CASSANDRA-5488)
 * Add split size parameter to Pig and disable split combination (CASSANDRA-5544)


1.2.5
 * make BytesToken.toString only return hex bytes (CASSANDRA-5566)
 * Ensure that submitBackground enqueues at least one task (CASSANDRA-5554)
 * fix 2i updates with identical values and timestamps (CASSANDRA-5540)
 * fix compaction throttling bursty-ness (CASSANDRA-4316)
 * reduce memory consumption of IndexSummary (CASSANDRA-5506)
 * remove per-row column name bloom filters (CASSANDRA-5492)
 * Include fatal errors in trace events (CASSANDRA-5447)
 * Ensure that PerRowSecondaryIndex is notified of row-level deletes
   (CASSANDRA-5445)
 * Allow empty blob literals in CQL3 (CASSANDRA-5452)
 * Fix streaming RangeTombstones at column index boundary (CASSANDRA-5418)
 * Fix preparing statements when current keyspace is not set (CASSANDRA-5468)
 * Fix SemanticVersion.isSupportedBy minor/patch handling (CASSANDRA-5496)
 * Don't provide oldCfId for post-1.1 system cfs (CASSANDRA-5490)
 * Fix primary range ignores replication strategy (CASSANDRA-5424)
 * Fix shutdown of binary protocol server (CASSANDRA-5507)
 * Fix repair -snapshot not working (CASSANDRA-5512)
 * Set isRunning flag later in binary protocol server (CASSANDRA-5467)
 * Fix use of CQL3 functions with descending clustering order (CASSANDRA-5472)
 * Disallow renaming columns one at a time for thrift table in CQL3
   (CASSANDRA-5531)
 * cqlsh: add CLUSTERING ORDER BY support to DESCRIBE (CASSANDRA-5528)
 * Add custom secondary index support to CQL3 (CASSANDRA-5484)
 * Fix repair hanging silently on unexpected error (CASSANDRA-5229)
 * Fix Ec2Snitch regression introduced by CASSANDRA-5171 (CASSANDRA-5432)
 * Add nodetool enablebackup/disablebackup (CASSANDRA-5556)
 * cqlsh: fix DESCRIBE after case insensitive USE (CASSANDRA-5567)
Merged from 1.1
 * Add retry mechanism to OTC for non-droppable_verbs (CASSANDRA-5393)
 * Use allocator information to improve memtable memory usage estimate
   (CASSANDRA-5497)
 * Fix trying to load deleted row into row cache on startup (CASSANDRA-4463)
 * fsync leveled manifest to avoid corruption (CASSANDRA-5535)
 * Fix Bound intersection computation (CASSANDRA-5551)
 * sstablescrub now respects max memory size in cassandra.in.sh (CASSANDRA-5562)


1.2.4
 * Ensure that PerRowSecondaryIndex updates see the most recent values
   (CASSANDRA-5397)
 * avoid duplicate index entries ind PrecompactedRow and 
   ParallelCompactionIterable (CASSANDRA-5395)
 * remove the index entry on oldColumn when new column is a tombstone 
   (CASSANDRA-5395)
 * Change default stream throughput from 400 to 200 mbps (CASSANDRA-5036)
 * Gossiper logs DOWN for symmetry with UP (CASSANDRA-5187)
 * Fix mixing prepared statements between keyspaces (CASSANDRA-5352)
 * Fix consistency level during bootstrap - strike 3 (CASSANDRA-5354)
 * Fix transposed arguments in AlreadyExistsException (CASSANDRA-5362)
 * Improve asynchronous hint delivery (CASSANDRA-5179)
 * Fix Guava dependency version (12.0 -> 13.0.1) for Maven (CASSANDRA-5364)
 * Validate that provided CQL3 collection value are < 64K (CASSANDRA-5355)
 * Make upgradeSSTable skip current version sstables by default (CASSANDRA-5366)
 * Optimize min/max timestamp collection (CASSANDRA-5373)
 * Invalid streamId in cql binary protocol when using invalid CL 
   (CASSANDRA-5164)
 * Fix validation for IN where clauses with collections (CASSANDRA-5376)
 * Copy resultSet on count query to avoid ConcurrentModificationException 
   (CASSANDRA-5382)
 * Correctly typecheck in CQL3 even with ReversedType (CASSANDRA-5386)
 * Fix streaming compressed files when using encryption (CASSANDRA-5391)
 * cassandra-all 1.2.0 pom missing netty dependency (CASSANDRA-5392)
 * Fix writetime/ttl functions on null values (CASSANDRA-5341)
 * Fix NPE during cql3 select with token() (CASSANDRA-5404)
 * IndexHelper.skipBloomFilters won't skip non-SHA filters (CASSANDRA-5385)
 * cqlsh: Print maps ordered by key, sort sets (CASSANDRA-5413)
 * Add null syntax support in CQL3 for inserts (CASSANDRA-3783)
 * Allow unauthenticated set_keyspace() calls (CASSANDRA-5423)
 * Fix potential incremental backups race (CASSANDRA-5410)
 * Fix prepared BATCH statements with batch-level timestamps (CASSANDRA-5415)
 * Allow overriding superuser setup delay (CASSANDRA-5430)
 * cassandra-shuffle with JMX usernames and passwords (CASSANDRA-5431)
Merged from 1.1:
 * cli: Quote ks and cf names in schema output when needed (CASSANDRA-5052)
 * Fix bad default for min/max timestamp in SSTableMetadata (CASSANDRA-5372)
 * Fix cf name extraction from manifest in Directories.migrateFile() 
   (CASSANDRA-5242)
 * Support pluggable internode authentication (CASSANDRA-5401)


1.2.3
 * add check for sstable overlap within a level on startup (CASSANDRA-5327)
 * replace ipv6 colons in jmx object names (CASSANDRA-5298, 5328)
 * Avoid allocating SSTableBoundedScanner during repair when the range does 
   not intersect the sstable (CASSANDRA-5249)
 * Don't lowercase property map keys (this breaks NTS) (CASSANDRA-5292)
 * Fix composite comparator with super columns (CASSANDRA-5287)
 * Fix insufficient validation of UPDATE queries against counter cfs
   (CASSANDRA-5300)
 * Fix PropertyFileSnitch default DC/Rack behavior (CASSANDRA-5285)
 * Handle null values when executing prepared statement (CASSANDRA-5081)
 * Add netty to pom dependencies (CASSANDRA-5181)
 * Include type arguments in Thrift CQLPreparedResult (CASSANDRA-5311)
 * Fix compaction not removing columns when bf_fp_ratio is 1 (CASSANDRA-5182)
 * cli: Warn about missing CQL3 tables in schema descriptions (CASSANDRA-5309)
 * Re-enable unknown option in replication/compaction strategies option for
   backward compatibility (CASSANDRA-4795)
 * Add binary protocol support to stress (CASSANDRA-4993)
 * cqlsh: Fix COPY FROM value quoting and null handling (CASSANDRA-5305)
 * Fix repair -pr for vnodes (CASSANDRA-5329)
 * Relax CL for auth queries for non-default users (CASSANDRA-5310)
 * Fix AssertionError during repair (CASSANDRA-5245)
 * Don't announce migrations to pre-1.2 nodes (CASSANDRA-5334)
Merged from 1.1:
 * Update offline scrub for 1.0 -> 1.1 directory structure (CASSANDRA-5195)
 * add tmp flag to Descriptor hashcode (CASSANDRA-4021)
 * fix logging of "Found table data in data directories" when only system tables
   are present (CASSANDRA-5289)
 * cli: Add JMX authentication support (CASSANDRA-5080)
 * nodetool: ability to repair specific range (CASSANDRA-5280)
 * Fix possible assertion triggered in SliceFromReadCommand (CASSANDRA-5284)
 * cqlsh: Add inet type support on Windows (ipv4-only) (CASSANDRA-4801)
 * Fix race when initializing ColumnFamilyStore (CASSANDRA-5350)
 * Add UseTLAB JVM flag (CASSANDRA-5361)


1.2.2
 * fix potential for multiple concurrent compactions of the same sstables
   (CASSANDRA-5256)
 * avoid no-op caching of byte[] on commitlog append (CASSANDRA-5199)
 * fix symlinks under data dir not working (CASSANDRA-5185)
 * fix bug in compact storage metadata handling (CASSANDRA-5189)
 * Validate login for USE queries (CASSANDRA-5207)
 * cli: remove default username and password (CASSANDRA-5208)
 * configure populate_io_cache_on_flush per-CF (CASSANDRA-4694)
 * allow configuration of internode socket buffer (CASSANDRA-3378)
 * Make sstable directory picking blacklist-aware again (CASSANDRA-5193)
 * Correctly expire gossip states for edge cases (CASSANDRA-5216)
 * Improve handling of directory creation failures (CASSANDRA-5196)
 * Expose secondary indicies to the rest of nodetool (CASSANDRA-4464)
 * Binary protocol: avoid sending notification for 0.0.0.0 (CASSANDRA-5227)
 * add UseCondCardMark XX jvm settings on jdk 1.7 (CASSANDRA-4366)
 * CQL3 refactor to allow conversion function (CASSANDRA-5226)
 * Fix drop of sstables in some circumstance (CASSANDRA-5232)
 * Implement caching of authorization results (CASSANDRA-4295)
 * Add support for LZ4 compression (CASSANDRA-5038)
 * Fix missing columns in wide rows queries (CASSANDRA-5225)
 * Simplify auth setup and make system_auth ks alterable (CASSANDRA-5112)
 * Stop compactions from hanging during bootstrap (CASSANDRA-5244)
 * fix compressed streaming sending extra chunk (CASSANDRA-5105)
 * Add CQL3-based implementations of IAuthenticator and IAuthorizer
   (CASSANDRA-4898)
 * Fix timestamp-based tomstone removal logic (CASSANDRA-5248)
 * cli: Add JMX authentication support (CASSANDRA-5080)
 * Fix forceFlush behavior (CASSANDRA-5241)
 * cqlsh: Add username autocompletion (CASSANDRA-5231)
 * Fix CQL3 composite partition key error (CASSANDRA-5240)
 * Allow IN clause on last clustering key (CASSANDRA-5230)
Merged from 1.1:
 * fix start key/end token validation for wide row iteration (CASSANDRA-5168)
 * add ConfigHelper support for Thrift frame and max message sizes (CASSANDRA-5188)
 * fix nodetool repair not fail on node down (CASSANDRA-5203)
 * always collect tombstone hints (CASSANDRA-5068)
 * Fix error when sourcing file in cqlsh (CASSANDRA-5235)


1.2.1
 * stream undelivered hints on decommission (CASSANDRA-5128)
 * GossipingPropertyFileSnitch loads saved dc/rack info if needed (CASSANDRA-5133)
 * drain should flush system CFs too (CASSANDRA-4446)
 * add inter_dc_tcp_nodelay setting (CASSANDRA-5148)
 * re-allow wrapping ranges for start_token/end_token range pairitspwng (CASSANDRA-5106)
 * fix validation compaction of empty rows (CASSANDRA-5136)
 * nodetool methods to enable/disable hint storage/delivery (CASSANDRA-4750)
 * disallow bloom filter false positive chance of 0 (CASSANDRA-5013)
 * add threadpool size adjustment methods to JMXEnabledThreadPoolExecutor and 
   CompactionManagerMBean (CASSANDRA-5044)
 * fix hinting for dropped local writes (CASSANDRA-4753)
 * off-heap cache doesn't need mutable column container (CASSANDRA-5057)
 * apply disk_failure_policy to bad disks on initial directory creation 
   (CASSANDRA-4847)
 * Optimize name-based queries to use ArrayBackedSortedColumns (CASSANDRA-5043)
 * Fall back to old manifest if most recent is unparseable (CASSANDRA-5041)
 * pool [Compressed]RandomAccessReader objects on the partitioned read path
   (CASSANDRA-4942)
 * Add debug logging to list filenames processed by Directories.migrateFile 
   method (CASSANDRA-4939)
 * Expose black-listed directories via JMX (CASSANDRA-4848)
 * Log compaction merge counts (CASSANDRA-4894)
 * Minimize byte array allocation by AbstractData{Input,Output} (CASSANDRA-5090)
 * Add SSL support for the binary protocol (CASSANDRA-5031)
 * Allow non-schema system ks modification for shuffle to work (CASSANDRA-5097)
 * cqlsh: Add default limit to SELECT statements (CASSANDRA-4972)
 * cqlsh: fix DESCRIBE for 1.1 cfs in CQL3 (CASSANDRA-5101)
 * Correctly gossip with nodes >= 1.1.7 (CASSANDRA-5102)
 * Ensure CL guarantees on digest mismatch (CASSANDRA-5113)
 * Validate correctly selects on composite partition key (CASSANDRA-5122)
 * Fix exception when adding collection (CASSANDRA-5117)
 * Handle states for non-vnode clusters correctly (CASSANDRA-5127)
 * Refuse unrecognized replication and compaction strategy options (CASSANDRA-4795)
 * Pick the correct value validator in sstable2json for cql3 tables (CASSANDRA-5134)
 * Validate login for describe_keyspace, describe_keyspaces and set_keyspace
   (CASSANDRA-5144)
 * Fix inserting empty maps (CASSANDRA-5141)
 * Don't remove tokens from System table for node we know (CASSANDRA-5121)
 * fix streaming progress report for compresed files (CASSANDRA-5130)
 * Coverage analysis for low-CL queries (CASSANDRA-4858)
 * Stop interpreting dates as valid timeUUID value (CASSANDRA-4936)
 * Adds E notation for floating point numbers (CASSANDRA-4927)
 * Detect (and warn) unintentional use of the cql2 thrift methods when cql3 was
   intended (CASSANDRA-5172)
 * cli: Quote ks and cf names in schema output when needed (CASSANDRA-5052)
 * Fix cf name extraction from manifest in Directories.migrateFile() (CASSANDRA-5242)
 * Replace mistaken usage of commons-logging with slf4j (CASSANDRA-5464)
 * Ensure Jackson dependency matches lib (CASSANDRA-5126)
 * Expose droppable tombstone ratio stats over JMX (CASSANDRA-5159)
Merged from 1.1:
 * Simplify CompressedRandomAccessReader to work around JDK FD bug (CASSANDRA-5088)
 * Improve handling a changing target throttle rate mid-compaction (CASSANDRA-5087)
 * Pig: correctly decode row keys in widerow mode (CASSANDRA-5098)
 * nodetool repair command now prints progress (CASSANDRA-4767)
 * fix user defined compaction to run against 1.1 data directory (CASSANDRA-5118)
 * Fix CQL3 BATCH authorization caching (CASSANDRA-5145)
 * fix get_count returns incorrect value with TTL (CASSANDRA-5099)
 * better handling for mid-compaction failure (CASSANDRA-5137)
 * convert default marshallers list to map for better readability (CASSANDRA-5109)
 * fix ConcurrentModificationException in getBootstrapSource (CASSANDRA-5170)
 * fix sstable maxtimestamp for row deletes and pre-1.1.1 sstables (CASSANDRA-5153)
 * Fix thread growth on node removal (CASSANDRA-5175)
 * Make Ec2Region's datacenter name configurable (CASSANDRA-5155)


1.2.0
 * Disallow counters in collections (CASSANDRA-5082)
 * cqlsh: add unit tests (CASSANDRA-3920)
 * fix default bloom_filter_fp_chance for LeveledCompactionStrategy (CASSANDRA-5093)
Merged from 1.1:
 * add validation for get_range_slices with start_key and end_token (CASSANDRA-5089)


1.2.0-rc2
 * fix nodetool ownership display with vnodes (CASSANDRA-5065)
 * cqlsh: add DESCRIBE KEYSPACES command (CASSANDRA-5060)
 * Fix potential infinite loop when reloading CFS (CASSANDRA-5064)
 * Fix SimpleAuthorizer example (CASSANDRA-5072)
 * cqlsh: force CL.ONE for tracing and system.schema* queries (CASSANDRA-5070)
 * Includes cassandra-shuffle in the debian package (CASSANDRA-5058)
Merged from 1.1:
 * fix multithreaded compaction deadlock (CASSANDRA-4492)
 * fix temporarily missing schema after upgrade from pre-1.1.5 (CASSANDRA-5061)
 * Fix ALTER TABLE overriding compression options with defaults
   (CASSANDRA-4996, 5066)
 * fix specifying and altering crc_check_chance (CASSANDRA-5053)
 * fix Murmur3Partitioner ownership% calculation (CASSANDRA-5076)
 * Don't expire columns sooner than they should in 2ndary indexes (CASSANDRA-5079)


1.2-rc1
 * rename rpc_timeout settings to request_timeout (CASSANDRA-5027)
 * add BF with 0.1 FP to LCS by default (CASSANDRA-5029)
 * Fix preparing insert queries (CASSANDRA-5016)
 * Fix preparing queries with counter increment (CASSANDRA-5022)
 * Fix preparing updates with collections (CASSANDRA-5017)
 * Don't generate UUID based on other node address (CASSANDRA-5002)
 * Fix message when trying to alter a clustering key type (CASSANDRA-5012)
 * Update IAuthenticator to match the new IAuthorizer (CASSANDRA-5003)
 * Fix inserting only a key in CQL3 (CASSANDRA-5040)
 * Fix CQL3 token() function when used with strings (CASSANDRA-5050)
Merged from 1.1:
 * reduce log spam from invalid counter shards (CASSANDRA-5026)
 * Improve schema propagation performance (CASSANDRA-5025)
 * Fix for IndexHelper.IndexFor throws OOB Exception (CASSANDRA-5030)
 * cqlsh: make it possible to describe thrift CFs (CASSANDRA-4827)
 * cqlsh: fix timestamp formatting on some platforms (CASSANDRA-5046)


1.2-beta3
 * make consistency level configurable in cqlsh (CASSANDRA-4829)
 * fix cqlsh rendering of blob fields (CASSANDRA-4970)
 * fix cqlsh DESCRIBE command (CASSANDRA-4913)
 * save truncation position in system table (CASSANDRA-4906)
 * Move CompressionMetadata off-heap (CASSANDRA-4937)
 * allow CLI to GET cql3 columnfamily data (CASSANDRA-4924)
 * Fix rare race condition in getExpireTimeForEndpoint (CASSANDRA-4402)
 * acquire references to overlapping sstables during compaction so bloom filter
   doesn't get free'd prematurely (CASSANDRA-4934)
 * Don't share slice query filter in CQL3 SelectStatement (CASSANDRA-4928)
 * Separate tracing from Log4J (CASSANDRA-4861)
 * Exclude gcable tombstones from merkle-tree computation (CASSANDRA-4905)
 * Better printing of AbstractBounds for tracing (CASSANDRA-4931)
 * Optimize mostRecentTombstone check in CC.collectAllData (CASSANDRA-4883)
 * Change stream session ID to UUID to avoid collision from same node (CASSANDRA-4813)
 * Use Stats.db when bulk loading if present (CASSANDRA-4957)
 * Skip repair on system_trace and keyspaces with RF=1 (CASSANDRA-4956)
 * (cql3) Remove arbitrary SELECT limit (CASSANDRA-4918)
 * Correctly handle prepared operation on collections (CASSANDRA-4945)
 * Fix CQL3 LIMIT (CASSANDRA-4877)
 * Fix Stress for CQL3 (CASSANDRA-4979)
 * Remove cassandra specific exceptions from JMX interface (CASSANDRA-4893)
 * (CQL3) Force using ALLOW FILTERING on potentially inefficient queries (CASSANDRA-4915)
 * (cql3) Fix adding column when the table has collections (CASSANDRA-4982)
 * (cql3) Fix allowing collections with compact storage (CASSANDRA-4990)
 * (cql3) Refuse ttl/writetime function on collections (CASSANDRA-4992)
 * Replace IAuthority with new IAuthorizer (CASSANDRA-4874)
 * clqsh: fix KEY pseudocolumn escaping when describing Thrift tables
   in CQL3 mode (CASSANDRA-4955)
 * add basic authentication support for Pig CassandraStorage (CASSANDRA-3042)
 * fix CQL2 ALTER TABLE compaction_strategy_class altering (CASSANDRA-4965)
Merged from 1.1:
 * Fall back to old describe_splits if d_s_ex is not available (CASSANDRA-4803)
 * Improve error reporting when streaming ranges fail (CASSANDRA-5009)
 * Fix cqlsh timestamp formatting of timezone info (CASSANDRA-4746)
 * Fix assertion failure with leveled compaction (CASSANDRA-4799)
 * Check for null end_token in get_range_slice (CASSANDRA-4804)
 * Remove all remnants of removed nodes (CASSANDRA-4840)
 * Add aut-reloading of the log4j file in debian package (CASSANDRA-4855)
 * Fix estimated row cache entry size (CASSANDRA-4860)
 * reset getRangeSlice filter after finishing a row for get_paged_slice
   (CASSANDRA-4919)
 * expunge row cache post-truncate (CASSANDRA-4940)
 * Allow static CF definition with compact storage (CASSANDRA-4910)
 * Fix endless loop/compaction of schema_* CFs due to broken timestamps (CASSANDRA-4880)
 * Fix 'wrong class type' assertion in CounterColumn (CASSANDRA-4976)


1.2-beta2
 * fp rate of 1.0 disables BF entirely; LCS defaults to 1.0 (CASSANDRA-4876)
 * off-heap bloom filters for row keys (CASSANDRA_4865)
 * add extension point for sstable components (CASSANDRA-4049)
 * improve tracing output (CASSANDRA-4852, 4862)
 * make TRACE verb droppable (CASSANDRA-4672)
 * fix BulkLoader recognition of CQL3 columnfamilies (CASSANDRA-4755)
 * Sort commitlog segments for replay by id instead of mtime (CASSANDRA-4793)
 * Make hint delivery asynchronous (CASSANDRA-4761)
 * Pluggable Thrift transport factories for CLI and cqlsh (CASSANDRA-4609, 4610)
 * cassandra-cli: allow Double value type to be inserted to a column (CASSANDRA-4661)
 * Add ability to use custom TServerFactory implementations (CASSANDRA-4608)
 * optimize batchlog flushing to skip successful batches (CASSANDRA-4667)
 * include metadata for system keyspace itself in schema tables (CASSANDRA-4416)
 * add check to PropertyFileSnitch to verify presence of location for
   local node (CASSANDRA-4728)
 * add PBSPredictor consistency modeler (CASSANDRA-4261)
 * remove vestiges of Thrift unframed mode (CASSANDRA-4729)
 * optimize single-row PK lookups (CASSANDRA-4710)
 * adjust blockFor calculation to account for pending ranges due to node 
   movement (CASSANDRA-833)
 * Change CQL version to 3.0.0 and stop accepting 3.0.0-beta1 (CASSANDRA-4649)
 * (CQL3) Make prepared statement global instead of per connection 
   (CASSANDRA-4449)
 * Fix scrubbing of CQL3 created tables (CASSANDRA-4685)
 * (CQL3) Fix validation when using counter and regular columns in the same 
   table (CASSANDRA-4706)
 * Fix bug starting Cassandra with simple authentication (CASSANDRA-4648)
 * Add support for batchlog in CQL3 (CASSANDRA-4545, 4738)
 * Add support for multiple column family outputs in CFOF (CASSANDRA-4208)
 * Support repairing only the local DC nodes (CASSANDRA-4747)
 * Use rpc_address for binary protocol and change default port (CASSANDRA-4751)
 * Fix use of collections in prepared statements (CASSANDRA-4739)
 * Store more information into peers table (CASSANDRA-4351, 4814)
 * Configurable bucket size for size tiered compaction (CASSANDRA-4704)
 * Run leveled compaction in parallel (CASSANDRA-4310)
 * Fix potential NPE during CFS reload (CASSANDRA-4786)
 * Composite indexes may miss results (CASSANDRA-4796)
 * Move consistency level to the protocol level (CASSANDRA-4734, 4824)
 * Fix Subcolumn slice ends not respected (CASSANDRA-4826)
 * Fix Assertion error in cql3 select (CASSANDRA-4783)
 * Fix list prepend logic (CQL3) (CASSANDRA-4835)
 * Add booleans as literals in CQL3 (CASSANDRA-4776)
 * Allow renaming PK columns in CQL3 (CASSANDRA-4822)
 * Fix binary protocol NEW_NODE event (CASSANDRA-4679)
 * Fix potential infinite loop in tombstone compaction (CASSANDRA-4781)
 * Remove system tables accounting from schema (CASSANDRA-4850)
 * (cql3) Force provided columns in clustering key order in 
   'CLUSTERING ORDER BY' (CASSANDRA-4881)
 * Fix composite index bug (CASSANDRA-4884)
 * Fix short read protection for CQL3 (CASSANDRA-4882)
 * Add tracing support to the binary protocol (CASSANDRA-4699)
 * (cql3) Don't allow prepared marker inside collections (CASSANDRA-4890)
 * Re-allow order by on non-selected columns (CASSANDRA-4645)
 * Bug when composite index is created in a table having collections (CASSANDRA-4909)
 * log index scan subject in CompositesSearcher (CASSANDRA-4904)
Merged from 1.1:
 * add get[Row|Key]CacheEntries to CacheServiceMBean (CASSANDRA-4859)
 * fix get_paged_slice to wrap to next row correctly (CASSANDRA-4816)
 * fix indexing empty column values (CASSANDRA-4832)
 * allow JdbcDate to compose null Date objects (CASSANDRA-4830)
 * fix possible stackoverflow when compacting 1000s of sstables
   (CASSANDRA-4765)
 * fix wrong leveled compaction progress calculation (CASSANDRA-4807)
 * add a close() method to CRAR to prevent leaking file descriptors (CASSANDRA-4820)
 * fix potential infinite loop in get_count (CASSANDRA-4833)
 * fix compositeType.{get/from}String methods (CASSANDRA-4842)
 * (CQL) fix CREATE COLUMNFAMILY permissions check (CASSANDRA-4864)
 * Fix DynamicCompositeType same type comparison (CASSANDRA-4711)
 * Fix duplicate SSTable reference when stream session failed (CASSANDRA-3306)
 * Allow static CF definition with compact storage (CASSANDRA-4910)
 * Fix endless loop/compaction of schema_* CFs due to broken timestamps (CASSANDRA-4880)
 * Fix 'wrong class type' assertion in CounterColumn (CASSANDRA-4976)


1.2-beta1
 * add atomic_batch_mutate (CASSANDRA-4542, -4635)
 * increase default max_hint_window_in_ms to 3h (CASSANDRA-4632)
 * include message initiation time to replicas so they can more
   accurately drop timed-out requests (CASSANDRA-2858)
 * fix clientutil.jar dependencies (CASSANDRA-4566)
 * optimize WriteResponse (CASSANDRA-4548)
 * new metrics (CASSANDRA-4009)
 * redesign KEYS indexes to avoid read-before-write (CASSANDRA-2897)
 * debug tracing (CASSANDRA-1123)
 * parallelize row cache loading (CASSANDRA-4282)
 * Make compaction, flush JBOD-aware (CASSANDRA-4292)
 * run local range scans on the read stage (CASSANDRA-3687)
 * clean up ioexceptions (CASSANDRA-2116)
 * add disk_failure_policy (CASSANDRA-2118)
 * Introduce new json format with row level deletion (CASSANDRA-4054)
 * remove redundant "name" column from schema_keyspaces (CASSANDRA-4433)
 * improve "nodetool ring" handling of multi-dc clusters (CASSANDRA-3047)
 * update NTS calculateNaturalEndpoints to be O(N log N) (CASSANDRA-3881)
 * split up rpc timeout by operation type (CASSANDRA-2819)
 * rewrite key cache save/load to use only sequential i/o (CASSANDRA-3762)
 * update MS protocol with a version handshake + broadcast address id
   (CASSANDRA-4311)
 * multithreaded hint replay (CASSANDRA-4189)
 * add inter-node message compression (CASSANDRA-3127)
 * remove COPP (CASSANDRA-2479)
 * Track tombstone expiration and compact when tombstone content is
   higher than a configurable threshold, default 20% (CASSANDRA-3442, 4234)
 * update MurmurHash to version 3 (CASSANDRA-2975)
 * (CLI) track elapsed time for `delete' operation (CASSANDRA-4060)
 * (CLI) jline version is bumped to 1.0 to properly  support
   'delete' key function (CASSANDRA-4132)
 * Save IndexSummary into new SSTable 'Summary' component (CASSANDRA-2392, 4289)
 * Add support for range tombstones (CASSANDRA-3708)
 * Improve MessagingService efficiency (CASSANDRA-3617)
 * Avoid ID conflicts from concurrent schema changes (CASSANDRA-3794)
 * Set thrift HSHA server thread limit to unlimited by default (CASSANDRA-4277)
 * Avoids double serialization of CF id in RowMutation messages
   (CASSANDRA-4293)
 * stream compressed sstables directly with java nio (CASSANDRA-4297)
 * Support multiple ranges in SliceQueryFilter (CASSANDRA-3885)
 * Add column metadata to system column families (CASSANDRA-4018)
 * (cql3) Always use composite types by default (CASSANDRA-4329)
 * (cql3) Add support for set, map and list (CASSANDRA-3647)
 * Validate date type correctly (CASSANDRA-4441)
 * (cql3) Allow definitions with only a PK (CASSANDRA-4361)
 * (cql3) Add support for row key composites (CASSANDRA-4179)
 * improve DynamicEndpointSnitch by using reservoir sampling (CASSANDRA-4038)
 * (cql3) Add support for 2ndary indexes (CASSANDRA-3680)
 * (cql3) fix defining more than one PK to be invalid (CASSANDRA-4477)
 * remove schema agreement checking from all external APIs (Thrift, CQL and CQL3) (CASSANDRA-4487)
 * add Murmur3Partitioner and make it default for new installations (CASSANDRA-3772, 4621)
 * (cql3) update pseudo-map syntax to use map syntax (CASSANDRA-4497)
 * Finer grained exceptions hierarchy and provides error code with exceptions (CASSANDRA-3979)
 * Adds events push to binary protocol (CASSANDRA-4480)
 * Rewrite nodetool help (CASSANDRA-2293)
 * Make CQL3 the default for CQL (CASSANDRA-4640)
 * update stress tool to be able to use CQL3 (CASSANDRA-4406)
 * Accept all thrift update on CQL3 cf but don't expose their metadata (CASSANDRA-4377)
 * Replace Throttle with Guava's RateLimiter for HintedHandOff (CASSANDRA-4541)
 * fix counter add/get using CQL2 and CQL3 in stress tool (CASSANDRA-4633)
 * Add sstable count per level to cfstats (CASSANDRA-4537)
 * (cql3) Add ALTER KEYSPACE statement (CASSANDRA-4611)
 * (cql3) Allow defining default consistency levels (CASSANDRA-4448)
 * (cql3) Fix queries using LIMIT missing results (CASSANDRA-4579)
 * fix cross-version gossip messaging (CASSANDRA-4576)
 * added inet data type (CASSANDRA-4627)


1.1.6
 * Wait for writes on synchronous read digest mismatch (CASSANDRA-4792)
 * fix commitlog replay for nanotime-infected sstables (CASSANDRA-4782)
 * preflight check ttl for maximum of 20 years (CASSANDRA-4771)
 * (Pig) fix widerow input with single column rows (CASSANDRA-4789)
 * Fix HH to compact with correct gcBefore, which avoids wiping out
   undelivered hints (CASSANDRA-4772)
 * LCS will merge up to 32 L0 sstables as intended (CASSANDRA-4778)
 * NTS will default unconfigured DC replicas to zero (CASSANDRA-4675)
 * use default consistency level in counter validation if none is
   explicitly provide (CASSANDRA-4700)
 * Improve IAuthority interface by introducing fine-grained
   access permissions and grant/revoke commands (CASSANDRA-4490, 4644)
 * fix assumption error in CLI when updating/describing keyspace 
   (CASSANDRA-4322)
 * Adds offline sstablescrub to debian packaging (CASSANDRA-4642)
 * Automatic fixing of overlapping leveled sstables (CASSANDRA-4644)
 * fix error when using ORDER BY with extended selections (CASSANDRA-4689)
 * (CQL3) Fix validation for IN queries for non-PK cols (CASSANDRA-4709)
 * fix re-created keyspace disappering after 1.1.5 upgrade 
   (CASSANDRA-4698, 4752)
 * (CLI) display elapsed time in 2 fraction digits (CASSANDRA-3460)
 * add authentication support to sstableloader (CASSANDRA-4712)
 * Fix CQL3 'is reversed' logic (CASSANDRA-4716, 4759)
 * (CQL3) Don't return ReversedType in result set metadata (CASSANDRA-4717)
 * Backport adding AlterKeyspace statement (CASSANDRA-4611)
 * (CQL3) Correcty accept upper-case data types (CASSANDRA-4770)
 * Add binary protocol events for schema changes (CASSANDRA-4684)
Merged from 1.0:
 * Switch from NBHM to CHM in MessagingService's callback map, which
   prevents OOM in long-running instances (CASSANDRA-4708)


1.1.5
 * add SecondaryIndex.reload API (CASSANDRA-4581)
 * use millis + atomicint for commitlog segment creation instead of
   nanotime, which has issues under some hypervisors (CASSANDRA-4601)
 * fix FD leak in slice queries (CASSANDRA-4571)
 * avoid recursion in leveled compaction (CASSANDRA-4587)
 * increase stack size under Java7 to 180K
 * Log(info) schema changes (CASSANDRA-4547)
 * Change nodetool setcachecapcity to manipulate global caches (CASSANDRA-4563)
 * (cql3) fix setting compaction strategy (CASSANDRA-4597)
 * fix broken system.schema_* timestamps on system startup (CASSANDRA-4561)
 * fix wrong skip of cache saving (CASSANDRA-4533)
 * Avoid NPE when lost+found is in data dir (CASSANDRA-4572)
 * Respect five-minute flush moratorium after initial CL replay (CASSANDRA-4474)
 * Adds ntp as recommended in debian packaging (CASSANDRA-4606)
 * Configurable transport in CF Record{Reader|Writer} (CASSANDRA-4558)
 * (cql3) fix potential NPE with both equal and unequal restriction (CASSANDRA-4532)
 * (cql3) improves ORDER BY validation (CASSANDRA-4624)
 * Fix potential deadlock during counter writes (CASSANDRA-4578)
 * Fix cql error with ORDER BY when using IN (CASSANDRA-4612)
Merged from 1.0:
 * increase Xss to 160k to accomodate latest 1.6 JVMs (CASSANDRA-4602)
 * fix toString of hint destination tokens (CASSANDRA-4568)
 * Fix multiple values for CurrentLocal NodeID (CASSANDRA-4626)


1.1.4
 * fix offline scrub to catch >= out of order rows (CASSANDRA-4411)
 * fix cassandra-env.sh on RHEL and other non-dash-based systems 
   (CASSANDRA-4494)
Merged from 1.0:
 * (Hadoop) fix setting key length for old-style mapred api (CASSANDRA-4534)
 * (Hadoop) fix iterating through a resultset consisting entirely
   of tombstoned rows (CASSANDRA-4466)


1.1.3
 * (cqlsh) add COPY TO (CASSANDRA-4434)
 * munmap commitlog segments before rename (CASSANDRA-4337)
 * (JMX) rename getRangeKeySample to sampleKeyRange to avoid returning
   multi-MB results as an attribute (CASSANDRA-4452)
 * flush based on data size, not throughput; overwritten columns no 
   longer artificially inflate liveRatio (CASSANDRA-4399)
 * update default commitlog segment size to 32MB and total commitlog
   size to 32/1024 MB for 32/64 bit JVMs, respectively (CASSANDRA-4422)
 * avoid using global partitioner to estimate ranges in index sstables
   (CASSANDRA-4403)
 * restore pre-CASSANDRA-3862 approach to removing expired tombstones
   from row cache during compaction (CASSANDRA-4364)
 * (stress) support for CQL prepared statements (CASSANDRA-3633)
 * Correctly catch exception when Snappy cannot be loaded (CASSANDRA-4400)
 * (cql3) Support ORDER BY when IN condition is given in WHERE clause (CASSANDRA-4327)
 * (cql3) delete "component_index" column on DROP TABLE call (CASSANDRA-4420)
 * change nanoTime() to currentTimeInMillis() in schema related code (CASSANDRA-4432)
 * add a token generation tool (CASSANDRA-3709)
 * Fix LCS bug with sstable containing only 1 row (CASSANDRA-4411)
 * fix "Can't Modify Index Name" problem on CF update (CASSANDRA-4439)
 * Fix assertion error in getOverlappingSSTables during repair (CASSANDRA-4456)
 * fix nodetool's setcompactionthreshold command (CASSANDRA-4455)
 * Ensure compacted files are never used, to avoid counter overcount (CASSANDRA-4436)
Merged from 1.0:
 * Push the validation of secondary index values to the SecondaryIndexManager (CASSANDRA-4240)
 * allow dropping columns shadowed by not-yet-expired supercolumn or row
   tombstones in PrecompactedRow (CASSANDRA-4396)


1.1.2
 * Fix cleanup not deleting index entries (CASSANDRA-4379)
 * Use correct partitioner when saving + loading caches (CASSANDRA-4331)
 * Check schema before trying to export sstable (CASSANDRA-2760)
 * Raise a meaningful exception instead of NPE when PFS encounters
   an unconfigured node + no default (CASSANDRA-4349)
 * fix bug in sstable blacklisting with LCS (CASSANDRA-4343)
 * LCS no longer promotes tiny sstables out of L0 (CASSANDRA-4341)
 * skip tombstones during hint replay (CASSANDRA-4320)
 * fix NPE in compactionstats (CASSANDRA-4318)
 * enforce 1m min keycache for auto (CASSANDRA-4306)
 * Have DeletedColumn.isMFD always return true (CASSANDRA-4307)
 * (cql3) exeption message for ORDER BY constraints said primary filter can be
    an IN clause, which is misleading (CASSANDRA-4319)
 * (cql3) Reject (not yet supported) creation of 2ndardy indexes on tables with
   composite primary keys (CASSANDRA-4328)
 * Set JVM stack size to 160k for java 7 (CASSANDRA-4275)
 * cqlsh: add COPY command to load data from CSV flat files (CASSANDRA-4012)
 * CFMetaData.fromThrift to throw ConfigurationException upon error (CASSANDRA-4353)
 * Use CF comparator to sort indexed columns in SecondaryIndexManager
   (CASSANDRA-4365)
 * add strategy_options to the KSMetaData.toString() output (CASSANDRA-4248)
 * (cql3) fix range queries containing unqueried results (CASSANDRA-4372)
 * (cql3) allow updating column_alias types (CASSANDRA-4041)
 * (cql3) Fix deletion bug (CASSANDRA-4193)
 * Fix computation of overlapping sstable for leveled compaction (CASSANDRA-4321)
 * Improve scrub and allow to run it offline (CASSANDRA-4321)
 * Fix assertionError in StorageService.bulkLoad (CASSANDRA-4368)
 * (cqlsh) add option to authenticate to a keyspace at startup (CASSANDRA-4108)
 * (cqlsh) fix ASSUME functionality (CASSANDRA-4352)
 * Fix ColumnFamilyRecordReader to not return progress > 100% (CASSANDRA-3942)
Merged from 1.0:
 * Set gc_grace on index CF to 0 (CASSANDRA-4314)


1.1.1
 * add populate_io_cache_on_flush option (CASSANDRA-2635)
 * allow larger cache capacities than 2GB (CASSANDRA-4150)
 * add getsstables command to nodetool (CASSANDRA-4199)
 * apply parent CF compaction settings to secondary index CFs (CASSANDRA-4280)
 * preserve commitlog size cap when recycling segments at startup
   (CASSANDRA-4201)
 * (Hadoop) fix split generation regression (CASSANDRA-4259)
 * ignore min/max compactions settings in LCS, while preserving
   behavior that min=max=0 disables autocompaction (CASSANDRA-4233)
 * log number of rows read from saved cache (CASSANDRA-4249)
 * calculate exact size required for cleanup operations (CASSANDRA-1404)
 * avoid blocking additional writes during flush when the commitlog
   gets behind temporarily (CASSANDRA-1991)
 * enable caching on index CFs based on data CF cache setting (CASSANDRA-4197)
 * warn on invalid replication strategy creation options (CASSANDRA-4046)
 * remove [Freeable]Memory finalizers (CASSANDRA-4222)
 * include tombstone size in ColumnFamily.size, which can prevent OOM
   during sudden mass delete operations by yielding a nonzero liveRatio
   (CASSANDRA-3741)
 * Open 1 sstableScanner per level for leveled compaction (CASSANDRA-4142)
 * Optimize reads when row deletion timestamps allow us to restrict
   the set of sstables we check (CASSANDRA-4116)
 * add support for commitlog archiving and point-in-time recovery
   (CASSANDRA-3690)
 * avoid generating redundant compaction tasks during streaming
   (CASSANDRA-4174)
 * add -cf option to nodetool snapshot, and takeColumnFamilySnapshot to
   StorageService mbean (CASSANDRA-556)
 * optimize cleanup to drop entire sstables where possible (CASSANDRA-4079)
 * optimize truncate when autosnapshot is disabled (CASSANDRA-4153)
 * update caches to use byte[] keys to reduce memory overhead (CASSANDRA-3966)
 * add column limit to cli (CASSANDRA-3012, 4098)
 * clean up and optimize DataOutputBuffer, used by CQL compression and
   CompositeType (CASSANDRA-4072)
 * optimize commitlog checksumming (CASSANDRA-3610)
 * identify and blacklist corrupted SSTables from future compactions 
   (CASSANDRA-2261)
 * Move CfDef and KsDef validation out of thrift (CASSANDRA-4037)
 * Expose API to repair a user provided range (CASSANDRA-3912)
 * Add way to force the cassandra-cli to refresh its schema (CASSANDRA-4052)
 * Avoid having replicate on write tasks stacking up at CL.ONE (CASSANDRA-2889)
 * (cql3) Backwards compatibility for composite comparators in non-cql3-aware
   clients (CASSANDRA-4093)
 * (cql3) Fix order by for reversed queries (CASSANDRA-4160)
 * (cql3) Add ReversedType support (CASSANDRA-4004)
 * (cql3) Add timeuuid type (CASSANDRA-4194)
 * (cql3) Minor fixes (CASSANDRA-4185)
 * (cql3) Fix prepared statement in BATCH (CASSANDRA-4202)
 * (cql3) Reduce the list of reserved keywords (CASSANDRA-4186)
 * (cql3) Move max/min compaction thresholds to compaction strategy options
   (CASSANDRA-4187)
 * Fix exception during move when localhost is the only source (CASSANDRA-4200)
 * (cql3) Allow paging through non-ordered partitioner results (CASSANDRA-3771)
 * (cql3) Fix drop index (CASSANDRA-4192)
 * (cql3) Don't return range ghosts anymore (CASSANDRA-3982)
 * fix re-creating Keyspaces/ColumnFamilies with the same name as dropped
   ones (CASSANDRA-4219)
 * fix SecondaryIndex LeveledManifest save upon snapshot (CASSANDRA-4230)
 * fix missing arrayOffset in FBUtilities.hash (CASSANDRA-4250)
 * (cql3) Add name of parameters in CqlResultSet (CASSANDRA-4242)
 * (cql3) Correctly validate order by queries (CASSANDRA-4246)
 * rename stress to cassandra-stress for saner packaging (CASSANDRA-4256)
 * Fix exception on colum metadata with non-string comparator (CASSANDRA-4269)
 * Check for unknown/invalid compression options (CASSANDRA-4266)
 * (cql3) Adds simple access to column timestamp and ttl (CASSANDRA-4217)
 * (cql3) Fix range queries with secondary indexes (CASSANDRA-4257)
 * Better error messages from improper input in cli (CASSANDRA-3865)
 * Try to stop all compaction upon Keyspace or ColumnFamily drop (CASSANDRA-4221)
 * (cql3) Allow keyspace properties to contain hyphens (CASSANDRA-4278)
 * (cql3) Correctly validate keyspace access in create table (CASSANDRA-4296)
 * Avoid deadlock in migration stage (CASSANDRA-3882)
 * Take supercolumn names and deletion info into account in memtable throughput
   (CASSANDRA-4264)
 * Add back backward compatibility for old style replication factor (CASSANDRA-4294)
 * Preserve compatibility with pre-1.1 index queries (CASSANDRA-4262)
Merged from 1.0:
 * Fix super columns bug where cache is not updated (CASSANDRA-4190)
 * fix maxTimestamp to include row tombstones (CASSANDRA-4116)
 * (CLI) properly handle quotes in create/update keyspace commands (CASSANDRA-4129)
 * Avoids possible deadlock during bootstrap (CASSANDRA-4159)
 * fix stress tool that hangs forever on timeout or error (CASSANDRA-4128)
 * stress tool to return appropriate exit code on failure (CASSANDRA-4188)
 * fix compaction NPE when out of disk space and assertions disabled
   (CASSANDRA-3985)
 * synchronize LCS getEstimatedTasks to avoid CME (CASSANDRA-4255)
 * ensure unique streaming session id's (CASSANDRA-4223)
 * kick off background compaction when min/max thresholds change 
   (CASSANDRA-4279)
 * improve ability of STCS.getBuckets to deal with 100s of 1000s of
   sstables, such as when convertinb back from LCS (CASSANDRA-4287)
 * Oversize integer in CQL throws NumberFormatException (CASSANDRA-4291)
 * fix 1.0.x node join to mixed version cluster, other nodes >= 1.1 (CASSANDRA-4195)
 * Fix LCS splitting sstable base on uncompressed size (CASSANDRA-4419)
 * Push the validation of secondary index values to the SecondaryIndexManager (CASSANDRA-4240)
 * Don't purge columns during upgradesstables (CASSANDRA-4462)
 * Make cqlsh work with piping (CASSANDRA-4113)
 * Validate arguments for nodetool decommission (CASSANDRA-4061)
 * Report thrift status in nodetool info (CASSANDRA-4010)


1.1.0-final
 * average a reduced liveRatio estimate with the previous one (CASSANDRA-4065)
 * Allow KS and CF names up to 48 characters (CASSANDRA-4157)
 * fix stress build (CASSANDRA-4140)
 * add time remaining estimate to nodetool compactionstats (CASSANDRA-4167)
 * (cql) fix NPE in cql3 ALTER TABLE (CASSANDRA-4163)
 * (cql) Add support for CL.TWO and CL.THREE in CQL (CASSANDRA-4156)
 * (cql) Fix type in CQL3 ALTER TABLE preventing update (CASSANDRA-4170)
 * (cql) Throw invalid exception from CQL3 on obsolete options (CASSANDRA-4171)
 * (cqlsh) fix recognizing uppercase SELECT keyword (CASSANDRA-4161)
 * Pig: wide row support (CASSANDRA-3909)
Merged from 1.0:
 * avoid streaming empty files with bulk loader if sstablewriter errors out
   (CASSANDRA-3946)


1.1-rc1
 * Include stress tool in binary builds (CASSANDRA-4103)
 * (Hadoop) fix wide row iteration when last row read was deleted
   (CASSANDRA-4154)
 * fix read_repair_chance to really default to 0.1 in the cli (CASSANDRA-4114)
 * Adds caching and bloomFilterFpChange to CQL options (CASSANDRA-4042)
 * Adds posibility to autoconfigure size of the KeyCache (CASSANDRA-4087)
 * fix KEYS index from skipping results (CASSANDRA-3996)
 * Remove sliced_buffer_size_in_kb dead option (CASSANDRA-4076)
 * make loadNewSStable preserve sstable version (CASSANDRA-4077)
 * Respect 1.0 cache settings as much as possible when upgrading 
   (CASSANDRA-4088)
 * relax path length requirement for sstable files when upgrading on 
   non-Windows platforms (CASSANDRA-4110)
 * fix terminination of the stress.java when errors were encountered
   (CASSANDRA-4128)
 * Move CfDef and KsDef validation out of thrift (CASSANDRA-4037)
 * Fix get_paged_slice (CASSANDRA-4136)
 * CQL3: Support slice with exclusive start and stop (CASSANDRA-3785)
Merged from 1.0:
 * support PropertyFileSnitch in bulk loader (CASSANDRA-4145)
 * add auto_snapshot option allowing disabling snapshot before drop/truncate
   (CASSANDRA-3710)
 * allow short snitch names (CASSANDRA-4130)


1.1-beta2
 * rename loaded sstables to avoid conflicts with local snapshots
   (CASSANDRA-3967)
 * start hint replay as soon as FD notifies that the target is back up
   (CASSANDRA-3958)
 * avoid unproductive deserializing of cached rows during compaction
   (CASSANDRA-3921)
 * fix concurrency issues with CQL keyspace creation (CASSANDRA-3903)
 * Show Effective Owership via Nodetool ring <keyspace> (CASSANDRA-3412)
 * Update ORDER BY syntax for CQL3 (CASSANDRA-3925)
 * Fix BulkRecordWriter to not throw NPE if reducer gets no map data from Hadoop (CASSANDRA-3944)
 * Fix bug with counters in super columns (CASSANDRA-3821)
 * Remove deprecated merge_shard_chance (CASSANDRA-3940)
 * add a convenient way to reset a node's schema (CASSANDRA-2963)
 * fix for intermittent SchemaDisagreementException (CASSANDRA-3884)
 * CLI `list <CF>` to limit number of columns and their order (CASSANDRA-3012)
 * ignore deprecated KsDef/CfDef/ColumnDef fields in native schema (CASSANDRA-3963)
 * CLI to report when unsupported column_metadata pair was given (CASSANDRA-3959)
 * reincarnate removed and deprecated KsDef/CfDef attributes (CASSANDRA-3953)
 * Fix race between writes and read for cache (CASSANDRA-3862)
 * perform static initialization of StorageProxy on start-up (CASSANDRA-3797)
 * support trickling fsync() on writes (CASSANDRA-3950)
 * expose counters for unavailable/timeout exceptions given to thrift clients (CASSANDRA-3671)
 * avoid quadratic startup time in LeveledManifest (CASSANDRA-3952)
 * Add type information to new schema_ columnfamilies and remove thrift
   serialization for schema (CASSANDRA-3792)
 * add missing column validator options to the CLI help (CASSANDRA-3926)
 * skip reading saved key cache if CF's caching strategy is NONE or ROWS_ONLY (CASSANDRA-3954)
 * Unify migration code (CASSANDRA-4017)
Merged from 1.0:
 * cqlsh: guess correct version of Python for Arch Linux (CASSANDRA-4090)
 * (CLI) properly handle quotes in create/update keyspace commands (CASSANDRA-4129)
 * Avoids possible deadlock during bootstrap (CASSANDRA-4159)
 * fix stress tool that hangs forever on timeout or error (CASSANDRA-4128)
 * Fix super columns bug where cache is not updated (CASSANDRA-4190)
 * stress tool to return appropriate exit code on failure (CASSANDRA-4188)


1.0.9
 * improve index sampling performance (CASSANDRA-4023)
 * always compact away deleted hints immediately after handoff (CASSANDRA-3955)
 * delete hints from dropped ColumnFamilies on handoff instead of
   erroring out (CASSANDRA-3975)
 * add CompositeType ref to the CLI doc for create/update column family (CASSANDRA-3980)
 * Pig: support Counter ColumnFamilies (CASSANDRA-3973)
 * Pig: Composite column support (CASSANDRA-3684)
 * Avoid NPE during repair when a keyspace has no CFs (CASSANDRA-3988)
 * Fix division-by-zero error on get_slice (CASSANDRA-4000)
 * don't change manifest level for cleanup, scrub, and upgradesstables
   operations under LeveledCompactionStrategy (CASSANDRA-3989, 4112)
 * fix race leading to super columns assertion failure (CASSANDRA-3957)
 * fix NPE on invalid CQL delete command (CASSANDRA-3755)
 * allow custom types in CLI's assume command (CASSANDRA-4081)
 * fix totalBytes count for parallel compactions (CASSANDRA-3758)
 * fix intermittent NPE in get_slice (CASSANDRA-4095)
 * remove unnecessary asserts in native code interfaces (CASSANDRA-4096)
 * Validate blank keys in CQL to avoid assertion errors (CASSANDRA-3612)
 * cqlsh: fix bad decoding of some column names (CASSANDRA-4003)
 * cqlsh: fix incorrect padding with unicode chars (CASSANDRA-4033)
 * Fix EC2 snitch incorrectly reporting region (CASSANDRA-4026)
 * Shut down thrift during decommission (CASSANDRA-4086)
 * Expose nodetool cfhistograms for 2ndary indexes (CASSANDRA-4063)
Merged from 0.8:
 * Fix ConcurrentModificationException in gossiper (CASSANDRA-4019)


1.1-beta1
 * (cqlsh)
   + add SOURCE and CAPTURE commands, and --file option (CASSANDRA-3479)
   + add ALTER COLUMNFAMILY WITH (CASSANDRA-3523)
   + bundle Python dependencies with Cassandra (CASSANDRA-3507)
   + added to Debian package (CASSANDRA-3458)
   + display byte data instead of erroring out on decode failure 
     (CASSANDRA-3874)
 * add nodetool rebuild_index (CASSANDRA-3583)
 * add nodetool rangekeysample (CASSANDRA-2917)
 * Fix streaming too much data during move operations (CASSANDRA-3639)
 * Nodetool and CLI connect to localhost by default (CASSANDRA-3568)
 * Reduce memory used by primary index sample (CASSANDRA-3743)
 * (Hadoop) separate input/output configurations (CASSANDRA-3197, 3765)
 * avoid returning internal Cassandra classes over JMX (CASSANDRA-2805)
 * add row-level isolation via SnapTree (CASSANDRA-2893)
 * Optimize key count estimation when opening sstable on startup
   (CASSANDRA-2988)
 * multi-dc replication optimization supporting CL > ONE (CASSANDRA-3577)
 * add command to stop compactions (CASSANDRA-1740, 3566, 3582)
 * multithreaded streaming (CASSANDRA-3494)
 * removed in-tree redhat spec (CASSANDRA-3567)
 * "defragment" rows for name-based queries under STCS, again (CASSANDRA-2503)
 * Recycle commitlog segments for improved performance 
   (CASSANDRA-3411, 3543, 3557, 3615)
 * update size-tiered compaction to prioritize small tiers (CASSANDRA-2407)
 * add message expiration logic to OutboundTcpConnection (CASSANDRA-3005)
 * off-heap cache to use sun.misc.Unsafe instead of JNA (CASSANDRA-3271)
 * EACH_QUORUM is only supported for writes (CASSANDRA-3272)
 * replace compactionlock use in schema migration by checking CFS.isValid
   (CASSANDRA-3116)
 * recognize that "SELECT first ... *" isn't really "SELECT *" (CASSANDRA-3445)
 * Use faster bytes comparison (CASSANDRA-3434)
 * Bulk loader is no longer a fat client, (HADOOP) bulk load output format
   (CASSANDRA-3045)
 * (Hadoop) add support for KeyRange.filter
 * remove assumption that keys and token are in bijection
   (CASSANDRA-1034, 3574, 3604)
 * always remove endpoints from delevery queue in HH (CASSANDRA-3546)
 * fix race between cf flush and its 2ndary indexes flush (CASSANDRA-3547)
 * fix potential race in AES when a repair fails (CASSANDRA-3548)
 * Remove columns shadowed by a deleted container even when we cannot purge
   (CASSANDRA-3538)
 * Improve memtable slice iteration performance (CASSANDRA-3545)
 * more efficient allocation of small bloom filters (CASSANDRA-3618)
 * Use separate writer thread in SSTableSimpleUnsortedWriter (CASSANDRA-3619)
 * fsync the directory after new sstable or commitlog segment are created (CASSANDRA-3250)
 * fix minor issues reported by FindBugs (CASSANDRA-3658)
 * global key/row caches (CASSANDRA-3143, 3849)
 * optimize memtable iteration during range scan (CASSANDRA-3638)
 * introduce 'crc_check_chance' in CompressionParameters to support
   a checksum percentage checking chance similarly to read-repair (CASSANDRA-3611)
 * a way to deactivate global key/row cache on per-CF basis (CASSANDRA-3667)
 * fix LeveledCompactionStrategy broken because of generation pre-allocation
   in LeveledManifest (CASSANDRA-3691)
 * finer-grained control over data directories (CASSANDRA-2749)
 * Fix ClassCastException during hinted handoff (CASSANDRA-3694)
 * Upgrade Thrift to 0.7 (CASSANDRA-3213)
 * Make stress.java insert operation to use microseconds (CASSANDRA-3725)
 * Allows (internally) doing a range query with a limit of columns instead of
   rows (CASSANDRA-3742)
 * Allow rangeSlice queries to be start/end inclusive/exclusive (CASSANDRA-3749)
 * Fix BulkLoader to support new SSTable layout and add stream
   throttling to prevent an NPE when there is no yaml config (CASSANDRA-3752)
 * Allow concurrent schema migrations (CASSANDRA-1391, 3832)
 * Add SnapshotCommand to trigger snapshot on remote node (CASSANDRA-3721)
 * Make CFMetaData conversions to/from thrift/native schema inverses
   (CASSANDRA_3559)
 * Add initial code for CQL 3.0-beta (CASSANDRA-2474, 3781, 3753)
 * Add wide row support for ColumnFamilyInputFormat (CASSANDRA-3264)
 * Allow extending CompositeType comparator (CASSANDRA-3657)
 * Avoids over-paging during get_count (CASSANDRA-3798)
 * Add new command to rebuild a node without (repair) merkle tree calculations
   (CASSANDRA-3483, 3922)
 * respect not only row cache capacity but caching mode when
   trying to read data (CASSANDRA-3812)
 * fix system tests (CASSANDRA-3827)
 * CQL support for altering row key type in ALTER TABLE (CASSANDRA-3781)
 * turn compression on by default (CASSANDRA-3871)
 * make hexToBytes refuse invalid input (CASSANDRA-2851)
 * Make secondary indexes CF inherit compression and compaction from their
   parent CF (CASSANDRA-3877)
 * Finish cleanup up tombstone purge code (CASSANDRA-3872)
 * Avoid NPE on aboarted stream-out sessions (CASSANDRA-3904)
 * BulkRecordWriter throws NPE for counter columns (CASSANDRA-3906)
 * Support compression using BulkWriter (CASSANDRA-3907)


1.0.8
 * fix race between cleanup and flush on secondary index CFSes (CASSANDRA-3712)
 * avoid including non-queried nodes in rangeslice read repair
   (CASSANDRA-3843)
 * Only snapshot CF being compacted for snapshot_before_compaction 
   (CASSANDRA-3803)
 * Log active compactions in StatusLogger (CASSANDRA-3703)
 * Compute more accurate compaction score per level (CASSANDRA-3790)
 * Return InvalidRequest when using a keyspace that doesn't exist
   (CASSANDRA-3764)
 * disallow user modification of System keyspace (CASSANDRA-3738)
 * allow using sstable2json on secondary index data (CASSANDRA-3738)
 * (cqlsh) add DESCRIBE COLUMNFAMILIES (CASSANDRA-3586)
 * (cqlsh) format blobs correctly and use colors to improve output
   readability (CASSANDRA-3726)
 * synchronize BiMap of bootstrapping tokens (CASSANDRA-3417)
 * show index options in CLI (CASSANDRA-3809)
 * add optional socket timeout for streaming (CASSANDRA-3838)
 * fix truncate not to leave behind non-CFS backed secondary indexes
   (CASSANDRA-3844)
 * make CLI `show schema` to use output stream directly instead
   of StringBuilder (CASSANDRA-3842)
 * remove the wait on hint future during write (CASSANDRA-3870)
 * (cqlsh) ignore missing CfDef opts (CASSANDRA-3933)
 * (cqlsh) look for cqlshlib relative to realpath (CASSANDRA-3767)
 * Fix short read protection (CASSANDRA-3934)
 * Make sure infered and actual schema match (CASSANDRA-3371)
 * Fix NPE during HH delivery (CASSANDRA-3677)
 * Don't put boostrapping node in 'hibernate' status (CASSANDRA-3737)
 * Fix double quotes in windows bat files (CASSANDRA-3744)
 * Fix bad validator lookup (CASSANDRA-3789)
 * Fix soft reset in EC2MultiRegionSnitch (CASSANDRA-3835)
 * Don't leave zombie connections with THSHA thrift server (CASSANDRA-3867)
 * (cqlsh) fix deserialization of data (CASSANDRA-3874)
 * Fix removetoken force causing an inconsistent state (CASSANDRA-3876)
 * Fix ahndling of some types with Pig (CASSANDRA-3886)
 * Don't allow to drop the system keyspace (CASSANDRA-3759)
 * Make Pig deletes disabled by default and configurable (CASSANDRA-3628)
Merged from 0.8:
 * (Pig) fix CassandraStorage to use correct comparator in Super ColumnFamily
   case (CASSANDRA-3251)
 * fix thread safety issues in commitlog replay, primarily affecting
   systems with many (100s) of CF definitions (CASSANDRA-3751)
 * Fix relevant tombstone ignored with super columns (CASSANDRA-3875)


1.0.7
 * fix regression in HH page size calculation (CASSANDRA-3624)
 * retry failed stream on IOException (CASSANDRA-3686)
 * allow configuring bloom_filter_fp_chance (CASSANDRA-3497)
 * attempt hint delivery every ten minutes, or when failure detector
   notifies us that a node is back up, whichever comes first.  hint
   handoff throttle delay default changed to 1ms, from 50 (CASSANDRA-3554)
 * add nodetool setstreamthroughput (CASSANDRA-3571)
 * fix assertion when dropping a columnfamily with no sstables (CASSANDRA-3614)
 * more efficient allocation of small bloom filters (CASSANDRA-3618)
 * CLibrary.createHardLinkWithExec() to check for errors (CASSANDRA-3101)
 * Avoid creating empty and non cleaned writer during compaction (CASSANDRA-3616)
 * stop thrift service in shutdown hook so we can quiesce MessagingService
   (CASSANDRA-3335)
 * (CQL) compaction_strategy_options and compression_parameters for
   CREATE COLUMNFAMILY statement (CASSANDRA-3374)
 * Reset min/max compaction threshold when creating size tiered compaction
   strategy (CASSANDRA-3666)
 * Don't ignore IOException during compaction (CASSANDRA-3655)
 * Fix assertion error for CF with gc_grace=0 (CASSANDRA-3579)
 * Shutdown ParallelCompaction reducer executor after use (CASSANDRA-3711)
 * Avoid < 0 value for pending tasks in leveled compaction (CASSANDRA-3693)
 * (Hadoop) Support TimeUUID in Pig CassandraStorage (CASSANDRA-3327)
 * Check schema is ready before continuing boostrapping (CASSANDRA-3629)
 * Catch overflows during parsing of chunk_length_kb (CASSANDRA-3644)
 * Improve stream protocol mismatch errors (CASSANDRA-3652)
 * Avoid multiple thread doing HH to the same target (CASSANDRA-3681)
 * Add JMX property for rp_timeout_in_ms (CASSANDRA-2940)
 * Allow DynamicCompositeType to compare component of different types
   (CASSANDRA-3625)
 * Flush non-cfs backed secondary indexes (CASSANDRA-3659)
 * Secondary Indexes should report memory consumption (CASSANDRA-3155)
 * fix for SelectStatement start/end key are not set correctly
   when a key alias is involved (CASSANDRA-3700)
 * fix CLI `show schema` command insert of an extra comma in
   column_metadata (CASSANDRA-3714)
Merged from 0.8:
 * avoid logging (harmless) exception when GC takes < 1ms (CASSANDRA-3656)
 * prevent new nodes from thinking down nodes are up forever (CASSANDRA-3626)
 * use correct list of replicas for LOCAL_QUORUM reads when read repair
   is disabled (CASSANDRA-3696)
 * block on flush before compacting hints (may prevent OOM) (CASSANDRA-3733)


1.0.6
 * (CQL) fix cqlsh support for replicate_on_write (CASSANDRA-3596)
 * fix adding to leveled manifest after streaming (CASSANDRA-3536)
 * filter out unavailable cipher suites when using encryption (CASSANDRA-3178)
 * (HADOOP) add old-style api support for CFIF and CFRR (CASSANDRA-2799)
 * Support TimeUUIDType column names in Stress.java tool (CASSANDRA-3541)
 * (CQL) INSERT/UPDATE/DELETE/TRUNCATE commands should allow CF names to
   be qualified by keyspace (CASSANDRA-3419)
 * always remove endpoints from delevery queue in HH (CASSANDRA-3546)
 * fix race between cf flush and its 2ndary indexes flush (CASSANDRA-3547)
 * fix potential race in AES when a repair fails (CASSANDRA-3548)
 * fix default value validation usage in CLI SET command (CASSANDRA-3553)
 * Optimize componentsFor method for compaction and startup time
   (CASSANDRA-3532)
 * (CQL) Proper ColumnFamily metadata validation on CREATE COLUMNFAMILY 
   (CASSANDRA-3565)
 * fix compression "chunk_length_kb" option to set correct kb value for 
   thrift/avro (CASSANDRA-3558)
 * fix missing response during range slice repair (CASSANDRA-3551)
 * 'describe ring' moved from CLI to nodetool and available through JMX (CASSANDRA-3220)
 * add back partitioner to sstable metadata (CASSANDRA-3540)
 * fix NPE in get_count for counters (CASSANDRA-3601)
Merged from 0.8:
 * remove invalid assertion that table was opened before dropping it
   (CASSANDRA-3580)
 * range and index scans now only send requests to enough replicas to
   satisfy requested CL + RR (CASSANDRA-3598)
 * use cannonical host for local node in nodetool info (CASSANDRA-3556)
 * remove nonlocal DC write optimization since it only worked with
   CL.ONE or CL.LOCAL_QUORUM (CASSANDRA-3577, 3585)
 * detect misuses of CounterColumnType (CASSANDRA-3422)
 * turn off string interning in json2sstable, take 2 (CASSANDRA-2189)
 * validate compression parameters on add/update of the ColumnFamily 
   (CASSANDRA-3573)
 * Check for 0.0.0.0 is incorrect in CFIF (CASSANDRA-3584)
 * Increase vm.max_map_count in debian packaging (CASSANDRA-3563)
 * gossiper will never add itself to saved endpoints (CASSANDRA-3485)


1.0.5
 * revert CASSANDRA-3407 (see CASSANDRA-3540)
 * fix assertion error while forwarding writes to local nodes (CASSANDRA-3539)


1.0.4
 * fix self-hinting of timed out read repair updates and make hinted handoff
   less prone to OOMing a coordinator (CASSANDRA-3440)
 * expose bloom filter sizes via JMX (CASSANDRA-3495)
 * enforce RP tokens 0..2**127 (CASSANDRA-3501)
 * canonicalize paths exposed through JMX (CASSANDRA-3504)
 * fix "liveSize" stat when sstables are removed (CASSANDRA-3496)
 * add bloom filter FP rates to nodetool cfstats (CASSANDRA-3347)
 * record partitioner in sstable metadata component (CASSANDRA-3407)
 * add new upgradesstables nodetool command (CASSANDRA-3406)
 * skip --debug requirement to see common exceptions in CLI (CASSANDRA-3508)
 * fix incorrect query results due to invalid max timestamp (CASSANDRA-3510)
 * make sstableloader recognize compressed sstables (CASSANDRA-3521)
 * avoids race in OutboundTcpConnection in multi-DC setups (CASSANDRA-3530)
 * use SETLOCAL in cassandra.bat (CASSANDRA-3506)
 * fix ConcurrentModificationException in Table.all() (CASSANDRA-3529)
Merged from 0.8:
 * fix concurrence issue in the FailureDetector (CASSANDRA-3519)
 * fix array out of bounds error in counter shard removal (CASSANDRA-3514)
 * avoid dropping tombstones when they might still be needed to shadow
   data in a different sstable (CASSANDRA-2786)


1.0.3
 * revert name-based query defragmentation aka CASSANDRA-2503 (CASSANDRA-3491)
 * fix invalidate-related test failures (CASSANDRA-3437)
 * add next-gen cqlsh to bin/ (CASSANDRA-3188, 3131, 3493)
 * (CQL) fix handling of rows with no columns (CASSANDRA-3424, 3473)
 * fix querying supercolumns by name returning only a subset of
   subcolumns or old subcolumn versions (CASSANDRA-3446)
 * automatically compute sha1 sum for uncompressed data files (CASSANDRA-3456)
 * fix reading metadata/statistics component for version < h (CASSANDRA-3474)
 * add sstable forward-compatibility (CASSANDRA-3478)
 * report compression ratio in CFSMBean (CASSANDRA-3393)
 * fix incorrect size exception during streaming of counters (CASSANDRA-3481)
 * (CQL) fix for counter decrement syntax (CASSANDRA-3418)
 * Fix race introduced by CASSANDRA-2503 (CASSANDRA-3482)
 * Fix incomplete deletion of delivered hints (CASSANDRA-3466)
 * Avoid rescheduling compactions when no compaction was executed 
   (CASSANDRA-3484)
 * fix handling of the chunk_length_kb compression options (CASSANDRA-3492)
Merged from 0.8:
 * fix updating CF row_cache_provider (CASSANDRA-3414)
 * CFMetaData.convertToThrift method to set RowCacheProvider (CASSANDRA-3405)
 * acquire compactionlock during truncate (CASSANDRA-3399)
 * fix displaying cfdef entries for super columnfamilies (CASSANDRA-3415)
 * Make counter shard merging thread safe (CASSANDRA-3178)
 * Revert CASSANDRA-2855
 * Fix bug preventing the use of efficient cross-DC writes (CASSANDRA-3472)
 * `describe ring` command for CLI (CASSANDRA-3220)
 * (Hadoop) skip empty rows when entire row is requested, redux (CASSANDRA-2855)


1.0.2
 * "defragment" rows for name-based queries under STCS (CASSANDRA-2503)
 * Add timing information to cassandra-cli GET/SET/LIST queries (CASSANDRA-3326)
 * Only create one CompressionMetadata object per sstable (CASSANDRA-3427)
 * cleanup usage of StorageService.setMode() (CASSANDRA-3388)
 * Avoid large array allocation for compressed chunk offsets (CASSANDRA-3432)
 * fix DecimalType bytebuffer marshalling (CASSANDRA-3421)
 * fix bug that caused first column in per row indexes to be ignored 
   (CASSANDRA-3441)
 * add JMX call to clean (failed) repair sessions (CASSANDRA-3316)
 * fix sstableloader reference acquisition bug (CASSANDRA-3438)
 * fix estimated row size regression (CASSANDRA-3451)
 * make sure we don't return more columns than asked (CASSANDRA-3303, 3395)
Merged from 0.8:
 * acquire compactionlock during truncate (CASSANDRA-3399)
 * fix displaying cfdef entries for super columnfamilies (CASSANDRA-3415)


1.0.1
 * acquire references during index build to prevent delete problems
   on Windows (CASSANDRA-3314)
 * describe_ring should include datacenter/topology information (CASSANDRA-2882)
 * Thrift sockets are not properly buffered (CASSANDRA-3261)
 * performance improvement for bytebufferutil compare function (CASSANDRA-3286)
 * add system.versions ColumnFamily (CASSANDRA-3140)
 * reduce network copies (CASSANDRA-3333, 3373)
 * limit nodetool to 32MB of heap (CASSANDRA-3124)
 * (CQL) update parser to accept "timestamp" instead of "date" (CASSANDRA-3149)
 * Fix CLI `show schema` to include "compression_options" (CASSANDRA-3368)
 * Snapshot to include manifest under LeveledCompactionStrategy (CASSANDRA-3359)
 * (CQL) SELECT query should allow CF name to be qualified by keyspace (CASSANDRA-3130)
 * (CQL) Fix internal application error specifying 'using consistency ...'
   in lower case (CASSANDRA-3366)
 * fix Deflate compression when compression actually makes the data bigger
   (CASSANDRA-3370)
 * optimize UUIDGen to avoid lock contention on InetAddress.getLocalHost 
   (CASSANDRA-3387)
 * tolerate index being dropped mid-mutation (CASSANDRA-3334, 3313)
 * CompactionManager is now responsible for checking for new candidates
   post-task execution, enabling more consistent leveled compaction 
   (CASSANDRA-3391)
 * Cache HSHA threads (CASSANDRA-3372)
 * use CF/KS names as snapshot prefix for drop + truncate operations
   (CASSANDRA-2997)
 * Break bloom filters up to avoid heap fragmentation (CASSANDRA-2466)
 * fix cassandra hanging on jsvc stop (CASSANDRA-3302)
 * Avoid leveled compaction getting blocked on errors (CASSANDRA-3408)
 * Make reloading the compaction strategy safe (CASSANDRA-3409)
 * ignore 0.8 hints even if compaction begins before we try to purge
   them (CASSANDRA-3385)
 * remove procrun (bin\daemon) from Cassandra source tree and 
   artifacts (CASSANDRA-3331)
 * make cassandra compile under JDK7 (CASSANDRA-3275)
 * remove dependency of clientutil.jar to FBUtilities (CASSANDRA-3299)
 * avoid truncation errors by using long math on long values (CASSANDRA-3364)
 * avoid clock drift on some Windows machine (CASSANDRA-3375)
 * display cache provider in cli 'describe keyspace' command (CASSANDRA-3384)
 * fix incomplete topology information in describe_ring (CASSANDRA-3403)
 * expire dead gossip states based on time (CASSANDRA-2961)
 * improve CompactionTask extensibility (CASSANDRA-3330)
 * Allow one leveled compaction task to kick off another (CASSANDRA-3363)
 * allow encryption only between datacenters (CASSANDRA-2802)
Merged from 0.8:
 * fix truncate allowing data to be replayed post-restart (CASSANDRA-3297)
 * make iwriter final in IndexWriter to avoid NPE (CASSANDRA-2863)
 * (CQL) update grammar to require key clause in DELETE statement
   (CASSANDRA-3349)
 * (CQL) allow numeric keyspace names in USE statement (CASSANDRA-3350)
 * (Hadoop) skip empty rows when slicing the entire row (CASSANDRA-2855)
 * Fix handling of tombstone by SSTableExport/Import (CASSANDRA-3357)
 * fix ColumnIndexer to use long offsets (CASSANDRA-3358)
 * Improved CLI exceptions (CASSANDRA-3312)
 * Fix handling of tombstone by SSTableExport/Import (CASSANDRA-3357)
 * Only count compaction as active (for throttling) when they have
   successfully acquired the compaction lock (CASSANDRA-3344)
 * Display CLI version string on startup (CASSANDRA-3196)
 * (Hadoop) make CFIF try rpc_address or fallback to listen_address
   (CASSANDRA-3214)
 * (Hadoop) accept comma delimited lists of initial thrift connections
   (CASSANDRA-3185)
 * ColumnFamily min_compaction_threshold should be >= 2 (CASSANDRA-3342)
 * (Pig) add 0.8+ types and key validation type in schema (CASSANDRA-3280)
 * Fix completely removing column metadata using CLI (CASSANDRA-3126)
 * CLI `describe cluster;` output should be on separate lines for separate versions
   (CASSANDRA-3170)
 * fix changing durable_writes keyspace option during CF creation
   (CASSANDRA-3292)
 * avoid locking on update when no indexes are involved (CASSANDRA-3386)
 * fix assertionError during repair with ordered partitioners (CASSANDRA-3369)
 * correctly serialize key_validation_class for avro (CASSANDRA-3391)
 * don't expire counter tombstone after streaming (CASSANDRA-3394)
 * prevent nodes that failed to join from hanging around forever 
   (CASSANDRA-3351)
 * remove incorrect optimization from slice read path (CASSANDRA-3390)
 * Fix race in AntiEntropyService (CASSANDRA-3400)


1.0.0-final
 * close scrubbed sstable fd before deleting it (CASSANDRA-3318)
 * fix bug preventing obsolete commitlog segments from being removed
   (CASSANDRA-3269)
 * tolerate whitespace in seed CDL (CASSANDRA-3263)
 * Change default heap thresholds to max(min(1/2 ram, 1G), min(1/4 ram, 8GB))
   (CASSANDRA-3295)
 * Fix broken CompressedRandomAccessReaderTest (CASSANDRA-3298)
 * (CQL) fix type information returned for wildcard queries (CASSANDRA-3311)
 * add estimated tasks to LeveledCompactionStrategy (CASSANDRA-3322)
 * avoid including compaction cache-warming in keycache stats (CASSANDRA-3325)
 * run compaction and hinted handoff threads at MIN_PRIORITY (CASSANDRA-3308)
 * default hsha thrift server to cpu core count in rpc pool (CASSANDRA-3329)
 * add bin\daemon to binary tarball for Windows service (CASSANDRA-3331)
 * Fix places where uncompressed size of sstables was use in place of the
   compressed one (CASSANDRA-3338)
 * Fix hsha thrift server (CASSANDRA-3346)
 * Make sure repair only stream needed sstables (CASSANDRA-3345)


1.0.0-rc2
 * Log a meaningful warning when a node receives a message for a repair session
   that doesn't exist anymore (CASSANDRA-3256)
 * test for NUMA policy support as well as numactl presence (CASSANDRA-3245)
 * Fix FD leak when internode encryption is enabled (CASSANDRA-3257)
 * Remove incorrect assertion in mergeIterator (CASSANDRA-3260)
 * FBUtilities.hexToBytes(String) to throw NumberFormatException when string
   contains non-hex characters (CASSANDRA-3231)
 * Keep SimpleSnitch proximity ordering unchanged from what the Strategy
   generates, as intended (CASSANDRA-3262)
 * remove Scrub from compactionstats when finished (CASSANDRA-3255)
 * fix counter entry in jdbc TypesMap (CASSANDRA-3268)
 * fix full queue scenario for ParallelCompactionIterator (CASSANDRA-3270)
 * fix bootstrap process (CASSANDRA-3285)
 * don't try delivering hints if when there isn't any (CASSANDRA-3176)
 * CLI documentation change for ColumnFamily `compression_options` (CASSANDRA-3282)
 * ignore any CF ids sent by client for adding CF/KS (CASSANDRA-3288)
 * remove obsolete hints on first startup (CASSANDRA-3291)
 * use correct ISortedColumns for time-optimized reads (CASSANDRA-3289)
 * Evict gossip state immediately when a token is taken over by a new IP 
   (CASSANDRA-3259)


1.0.0-rc1
 * Update CQL to generate microsecond timestamps by default (CASSANDRA-3227)
 * Fix counting CFMetadata towards Memtable liveRatio (CASSANDRA-3023)
 * Kill server on wrapped OOME such as from FileChannel.map (CASSANDRA-3201)
 * remove unnecessary copy when adding to row cache (CASSANDRA-3223)
 * Log message when a full repair operation completes (CASSANDRA-3207)
 * Fix streamOutSession keeping sstables references forever if the remote end
   dies (CASSANDRA-3216)
 * Remove dynamic_snitch boolean from example configuration (defaulting to 
   true) and set default badness threshold to 0.1 (CASSANDRA-3229)
 * Base choice of random or "balanced" token on bootstrap on whether
   schema definitions were found (CASSANDRA-3219)
 * Fixes for LeveledCompactionStrategy score computation, prioritization,
   scheduling, and performance (CASSANDRA-3224, 3234)
 * parallelize sstable open at server startup (CASSANDRA-2988)
 * fix handling of exceptions writing to OutboundTcpConnection (CASSANDRA-3235)
 * Allow using quotes in "USE <keyspace>;" CLI command (CASSANDRA-3208)
 * Don't allow any cache loading exceptions to halt startup (CASSANDRA-3218)
 * Fix sstableloader --ignores option (CASSANDRA-3247)
 * File descriptor limit increased in packaging (CASSANDRA-3206)
 * Fix deadlock in commit log during flush (CASSANDRA-3253) 


1.0.0-beta1
 * removed binarymemtable (CASSANDRA-2692)
 * add commitlog_total_space_in_mb to prevent fragmented logs (CASSANDRA-2427)
 * removed commitlog_rotation_threshold_in_mb configuration (CASSANDRA-2771)
 * make AbstractBounds.normalize de-overlapp overlapping ranges (CASSANDRA-2641)
 * replace CollatingIterator, ReducingIterator with MergeIterator 
   (CASSANDRA-2062)
 * Fixed the ability to set compaction strategy in cli using create column 
   family command (CASSANDRA-2778)
 * clean up tmp files after failed compaction (CASSANDRA-2468)
 * restrict repair streaming to specific columnfamilies (CASSANDRA-2280)
 * don't bother persisting columns shadowed by a row tombstone (CASSANDRA-2589)
 * reset CF and SC deletion times after gc_grace (CASSANDRA-2317)
 * optimize away seek when compacting wide rows (CASSANDRA-2879)
 * single-pass streaming (CASSANDRA-2677, 2906, 2916, 3003)
 * use reference counting for deleting sstables instead of relying on GC
   (CASSANDRA-2521, 3179)
 * store hints as serialized mutations instead of pointers to data row
   (CASSANDRA-2045)
 * store hints in the coordinator node instead of in the closest replica 
   (CASSANDRA-2914)
 * add row_cache_keys_to_save CF option (CASSANDRA-1966)
 * check column family validity in nodetool repair (CASSANDRA-2933)
 * use lazy initialization instead of class initialization in NodeId
   (CASSANDRA-2953)
 * add paging to get_count (CASSANDRA-2894)
 * fix "short reads" in [multi]get (CASSANDRA-2643, 3157, 3192)
 * add optional compression for sstables (CASSANDRA-47, 2994, 3001, 3128)
 * add scheduler JMX metrics (CASSANDRA-2962)
 * add block level checksum for compressed data (CASSANDRA-1717)
 * make column family backed column map pluggable and introduce unsynchronized
   ArrayList backed one to speedup reads (CASSANDRA-2843, 3165, 3205)
 * refactoring of the secondary index api (CASSANDRA-2982)
 * make CL > ONE reads wait for digest reconciliation before returning
   (CASSANDRA-2494)
 * fix missing logging for some exceptions (CASSANDRA-2061)
 * refactor and optimize ColumnFamilyStore.files(...) and Descriptor.fromFilename(String)
   and few other places responsible for work with SSTable files (CASSANDRA-3040)
 * Stop reading from sstables once we know we have the most recent columns,
   for query-by-name requests (CASSANDRA-2498)
 * Add query-by-column mode to stress.java (CASSANDRA-3064)
 * Add "install" command to cassandra.bat (CASSANDRA-292)
 * clean up KSMetadata, CFMetadata from unnecessary
   Thrift<->Avro conversion methods (CASSANDRA-3032)
 * Add timeouts to client request schedulers (CASSANDRA-3079, 3096)
 * Cli to use hashes rather than array of hashes for strategy options (CASSANDRA-3081)
 * LeveledCompactionStrategy (CASSANDRA-1608, 3085, 3110, 3087, 3145, 3154, 3182)
 * Improvements of the CLI `describe` command (CASSANDRA-2630)
 * reduce window where dropped CF sstables may not be deleted (CASSANDRA-2942)
 * Expose gossip/FD info to JMX (CASSANDRA-2806)
 * Fix streaming over SSL when compressed SSTable involved (CASSANDRA-3051)
 * Add support for pluggable secondary index implementations (CASSANDRA-3078)
 * remove compaction_thread_priority setting (CASSANDRA-3104)
 * generate hints for replicas that timeout, not just replicas that are known
   to be down before starting (CASSANDRA-2034)
 * Add throttling for internode streaming (CASSANDRA-3080)
 * make the repair of a range repair all replica (CASSANDRA-2610, 3194)
 * expose the ability to repair the first range (as returned by the
   partitioner) of a node (CASSANDRA-2606)
 * Streams Compression (CASSANDRA-3015)
 * add ability to use multiple threads during a single compaction
   (CASSANDRA-2901)
 * make AbstractBounds.normalize support overlapping ranges (CASSANDRA-2641)
 * fix of the CQL count() behavior (CASSANDRA-3068)
 * use TreeMap backed column families for the SSTable simple writers
   (CASSANDRA-3148)
 * fix inconsistency of the CLI syntax when {} should be used instead of [{}]
   (CASSANDRA-3119)
 * rename CQL type names to match expected SQL behavior (CASSANDRA-3149, 3031)
 * Arena-based allocation for memtables (CASSANDRA-2252, 3162, 3163, 3168)
 * Default RR chance to 0.1 (CASSANDRA-3169)
 * Add RowLevel support to secondary index API (CASSANDRA-3147)
 * Make SerializingCacheProvider the default if JNA is available (CASSANDRA-3183)
 * Fix backwards compatibilty for CQL memtable properties (CASSANDRA-3190)
 * Add five-minute delay before starting compactions on a restarted server
   (CASSANDRA-3181)
 * Reduce copies done for intra-host messages (CASSANDRA-1788, 3144)
 * support of compaction strategy option for stress.java (CASSANDRA-3204)
 * make memtable throughput and column count thresholds no-ops (CASSANDRA-2449)
 * Return schema information along with the resultSet in CQL (CASSANDRA-2734)
 * Add new DecimalType (CASSANDRA-2883)
 * Fix assertion error in RowRepairResolver (CASSANDRA-3156)
 * Reduce unnecessary high buffer sizes (CASSANDRA-3171)
 * Pluggable compaction strategy (CASSANDRA-1610)
 * Add new broadcast_address config option (CASSANDRA-2491)


0.8.7
 * Kill server on wrapped OOME such as from FileChannel.map (CASSANDRA-3201)
 * Allow using quotes in "USE <keyspace>;" CLI command (CASSANDRA-3208)
 * Log message when a full repair operation completes (CASSANDRA-3207)
 * Don't allow any cache loading exceptions to halt startup (CASSANDRA-3218)
 * Fix sstableloader --ignores option (CASSANDRA-3247)
 * File descriptor limit increased in packaging (CASSANDRA-3206)
 * Log a meaningfull warning when a node receive a message for a repair session
   that doesn't exist anymore (CASSANDRA-3256)
 * Fix FD leak when internode encryption is enabled (CASSANDRA-3257)
 * FBUtilities.hexToBytes(String) to throw NumberFormatException when string
   contains non-hex characters (CASSANDRA-3231)
 * Keep SimpleSnitch proximity ordering unchanged from what the Strategy
   generates, as intended (CASSANDRA-3262)
 * remove Scrub from compactionstats when finished (CASSANDRA-3255)
 * Fix tool .bat files when CASSANDRA_HOME contains spaces (CASSANDRA-3258)
 * Force flush of status table when removing/updating token (CASSANDRA-3243)
 * Evict gossip state immediately when a token is taken over by a new IP (CASSANDRA-3259)
 * Fix bug where the failure detector can take too long to mark a host
   down (CASSANDRA-3273)
 * (Hadoop) allow wrapping ranges in queries (CASSANDRA-3137)
 * (Hadoop) check all interfaces for a match with split location
   before falling back to random replica (CASSANDRA-3211)
 * (Hadoop) Make Pig storage handle implements LoadMetadata (CASSANDRA-2777)
 * (Hadoop) Fix exception during PIG 'dump' (CASSANDRA-2810)
 * Fix stress COUNTER_GET option (CASSANDRA-3301)
 * Fix missing fields in CLI `show schema` output (CASSANDRA-3304)
 * Nodetool no longer leaks threads and closes JMX connections (CASSANDRA-3309)
 * fix truncate allowing data to be replayed post-restart (CASSANDRA-3297)
 * Move SimpleAuthority and SimpleAuthenticator to examples (CASSANDRA-2922)
 * Fix handling of tombstone by SSTableExport/Import (CASSANDRA-3357)
 * Fix transposition in cfHistograms (CASSANDRA-3222)
 * Allow using number as DC name when creating keyspace in CQL (CASSANDRA-3239)
 * Force flush of system table after updating/removing a token (CASSANDRA-3243)


0.8.6
 * revert CASSANDRA-2388
 * change TokenRange.endpoints back to listen/broadcast address to match
   pre-1777 behavior, and add TokenRange.rpc_endpoints instead (CASSANDRA-3187)
 * avoid trying to watch cassandra-topology.properties when loaded from jar
   (CASSANDRA-3138)
 * prevent users from creating keyspaces with LocalStrategy replication
   (CASSANDRA-3139)
 * fix CLI `show schema;` to output correct keyspace definition statement
   (CASSANDRA-3129)
 * CustomTThreadPoolServer to log TTransportException at DEBUG level
   (CASSANDRA-3142)
 * allow topology sort to work with non-unique rack names between 
   datacenters (CASSANDRA-3152)
 * Improve caching of same-version Messages on digest and repair paths
   (CASSANDRA-3158)
 * Randomize choice of first replica for counter increment (CASSANDRA-2890)
 * Fix using read_repair_chance instead of merge_shard_change (CASSANDRA-3202)
 * Avoid streaming data to nodes that already have it, on move as well as
   decommission (CASSANDRA-3041)
 * Fix divide by zero error in GCInspector (CASSANDRA-3164)
 * allow quoting of the ColumnFamily name in CLI `create column family`
   statement (CASSANDRA-3195)
 * Fix rolling upgrade from 0.7 to 0.8 problem (CASSANDRA-3166)
 * Accomodate missing encryption_options in IncomingTcpConnection.stream
   (CASSANDRA-3212)


0.8.5
 * fix NPE when encryption_options is unspecified (CASSANDRA-3007)
 * include column name in validation failure exceptions (CASSANDRA-2849)
 * make sure truncate clears out the commitlog so replay won't re-
   populate with truncated data (CASSANDRA-2950)
 * fix NPE when debug logging is enabled and dropped CF is present
   in a commitlog segment (CASSANDRA-3021)
 * fix cassandra.bat when CASSANDRA_HOME contains spaces (CASSANDRA-2952)
 * fix to SSTableSimpleUnsortedWriter bufferSize calculation (CASSANDRA-3027)
 * make cleanup and normal compaction able to skip empty rows
   (rows containing nothing but expired tombstones) (CASSANDRA-3039)
 * work around native memory leak in com.sun.management.GarbageCollectorMXBean
   (CASSANDRA-2868)
 * validate that column names in column_metadata are not equal to key_alias
   on create/update of the ColumnFamily and CQL 'ALTER' statement (CASSANDRA-3036)
 * return an InvalidRequestException if an indexed column is assigned
   a value larger than 64KB (CASSANDRA-3057)
 * fix of numeric-only and string column names handling in CLI "drop index" 
   (CASSANDRA-3054)
 * prune index scan resultset back to original request for lazy
   resultset expansion case (CASSANDRA-2964)
 * (Hadoop) fail jobs when Cassandra node has failed but TaskTracker
   has not (CASSANDRA-2388)
 * fix dynamic snitch ignoring nodes when read_repair_chance is zero
   (CASSANDRA-2662)
 * avoid retaining references to dropped CFS objects in 
   CompactionManager.estimatedCompactions (CASSANDRA-2708)
 * expose rpc timeouts per host in MessagingServiceMBean (CASSANDRA-2941)
 * avoid including cwd in classpath for deb and rpm packages (CASSANDRA-2881)
 * remove gossip state when a new IP takes over a token (CASSANDRA-3071)
 * allow sstable2json to work on index sstable files (CASSANDRA-3059)
 * always hint counters (CASSANDRA-3099)
 * fix log4j initialization in EmbeddedCassandraService (CASSANDRA-2857)
 * remove gossip state when a new IP takes over a token (CASSANDRA-3071)
 * work around native memory leak in com.sun.management.GarbageCollectorMXBean
    (CASSANDRA-2868)
 * fix UnavailableException with writes at CL.EACH_QUORM (CASSANDRA-3084)
 * fix parsing of the Keyspace and ColumnFamily names in numeric
   and string representations in CLI (CASSANDRA-3075)
 * fix corner cases in Range.differenceToFetch (CASSANDRA-3084)
 * fix ip address String representation in the ring cache (CASSANDRA-3044)
 * fix ring cache compatibility when mixing pre-0.8.4 nodes with post-
   in the same cluster (CASSANDRA-3023)
 * make repair report failure when a node participating dies (instead of
   hanging forever) (CASSANDRA-2433)
 * fix handling of the empty byte buffer by ReversedType (CASSANDRA-3111)
 * Add validation that Keyspace names are case-insensitively unique (CASSANDRA-3066)
 * catch invalid key_validation_class before instantiating UpdateColumnFamily (CASSANDRA-3102)
 * make Range and Bounds objects client-safe (CASSANDRA-3108)
 * optionally skip log4j configuration (CASSANDRA-3061)
 * bundle sstableloader with the debian package (CASSANDRA-3113)
 * don't try to build secondary indexes when there is none (CASSANDRA-3123)
 * improve SSTableSimpleUnsortedWriter speed for large rows (CASSANDRA-3122)
 * handle keyspace arguments correctly in nodetool snapshot (CASSANDRA-3038)
 * Fix SSTableImportTest on windows (CASSANDRA-3043)
 * expose compactionThroughputMbPerSec through JMX (CASSANDRA-3117)
 * log keyspace and CF of large rows being compacted


0.8.4
 * change TokenRing.endpoints to be a list of rpc addresses instead of 
   listen/broadcast addresses (CASSANDRA-1777)
 * include files-to-be-streamed in StreamInSession.getSources (CASSANDRA-2972)
 * use JAVA env var in cassandra-env.sh (CASSANDRA-2785, 2992)
 * avoid doing read for no-op replicate-on-write at CL=1 (CASSANDRA-2892)
 * refuse counter write for CL.ANY (CASSANDRA-2990)
 * switch back to only logging recent dropped messages (CASSANDRA-3004)
 * always deserialize RowMutation for counters (CASSANDRA-3006)
 * ignore saved replication_factor strategy_option for NTS (CASSANDRA-3011)
 * make sure pre-truncate CL segments are discarded (CASSANDRA-2950)


0.8.3
 * add ability to drop local reads/writes that are going to timeout
   (CASSANDRA-2943)
 * revamp token removal process, keep gossip states for 3 days (CASSANDRA-2496)
 * don't accept extra args for 0-arg nodetool commands (CASSANDRA-2740)
 * log unavailableexception details at debug level (CASSANDRA-2856)
 * expose data_dir though jmx (CASSANDRA-2770)
 * don't include tmp files as sstable when create cfs (CASSANDRA-2929)
 * log Java classpath on startup (CASSANDRA-2895)
 * keep gossipped version in sync with actual on migration coordinator 
   (CASSANDRA-2946)
 * use lazy initialization instead of class initialization in NodeId
   (CASSANDRA-2953)
 * check column family validity in nodetool repair (CASSANDRA-2933)
 * speedup bytes to hex conversions dramatically (CASSANDRA-2850)
 * Flush memtables on shutdown when durable writes are disabled 
   (CASSANDRA-2958)
 * improved POSIX compatibility of start scripts (CASsANDRA-2965)
 * add counter support to Hadoop InputFormat (CASSANDRA-2981)
 * fix bug where dirty commitlog segments were removed (and avoid keeping 
   segments with no post-flush activity permanently dirty) (CASSANDRA-2829)
 * fix throwing exception with batch mutation of counter super columns
   (CASSANDRA-2949)
 * ignore system tables during repair (CASSANDRA-2979)
 * throw exception when NTS is given replication_factor as an option
   (CASSANDRA-2960)
 * fix assertion error during compaction of counter CFs (CASSANDRA-2968)
 * avoid trying to create index names, when no index exists (CASSANDRA-2867)
 * don't sample the system table when choosing a bootstrap token
   (CASSANDRA-2825)
 * gossiper notifies of local state changes (CASSANDRA-2948)
 * add asynchronous and half-sync/half-async (hsha) thrift servers 
   (CASSANDRA-1405)
 * fix potential use of free'd native memory in SerializingCache 
   (CASSANDRA-2951)
 * prune index scan resultset back to original request for lazy
   resultset expansion case (CASSANDRA-2964)
 * (Hadoop) fail jobs when Cassandra node has failed but TaskTracker
    has not (CASSANDRA-2388)


0.8.2
 * CQL: 
   - include only one row per unique key for IN queries (CASSANDRA-2717)
   - respect client timestamp on full row deletions (CASSANDRA-2912)
 * improve thread-safety in StreamOutSession (CASSANDRA-2792)
 * allow deleting a row and updating indexed columns in it in the
   same mutation (CASSANDRA-2773)
 * Expose number of threads blocked on submitting memtable to flush
   in JMX (CASSANDRA-2817)
 * add ability to return "endpoints" to nodetool (CASSANDRA-2776)
 * Add support for multiple (comma-delimited) coordinator addresses
   to ColumnFamilyInputFormat (CASSANDRA-2807)
 * fix potential NPE while scheduling read repair for range slice
   (CASSANDRA-2823)
 * Fix race in SystemTable.getCurrentLocalNodeId (CASSANDRA-2824)
 * Correctly set default for replicate_on_write (CASSANDRA-2835)
 * improve nodetool compactionstats formatting (CASSANDRA-2844)
 * fix index-building status display (CASSANDRA-2853)
 * fix CLI perpetuating obsolete KsDef.replication_factor (CASSANDRA-2846)
 * improve cli treatment of multiline comments (CASSANDRA-2852)
 * handle row tombstones correctly in EchoedRow (CASSANDRA-2786)
 * add MessagingService.get[Recently]DroppedMessages and
   StorageService.getExceptionCount (CASSANDRA-2804)
 * fix possibility of spurious UnavailableException for LOCAL_QUORUM
   reads with dynamic snitch + read repair disabled (CASSANDRA-2870)
 * add ant-optional as dependence for the debian package (CASSANDRA-2164)
 * add option to specify limit for get_slice in the CLI (CASSANDRA-2646)
 * decrease HH page size (CASSANDRA-2832)
 * reset cli keyspace after dropping the current one (CASSANDRA-2763)
 * add KeyRange option to Hadoop inputformat (CASSANDRA-1125)
 * fix protocol versioning (CASSANDRA-2818, 2860)
 * support spaces in path to log4j configuration (CASSANDRA-2383)
 * avoid including inferred types in CF update (CASSANDRA-2809)
 * fix JMX bulkload call (CASSANDRA-2908)
 * fix updating KS with durable_writes=false (CASSANDRA-2907)
 * add simplified facade to SSTableWriter for bulk loading use
   (CASSANDRA-2911)
 * fix re-using index CF sstable names after drop/recreate (CASSANDRA-2872)
 * prepend CF to default index names (CASSANDRA-2903)
 * fix hint replay (CASSANDRA-2928)
 * Properly synchronize repair's merkle tree computation (CASSANDRA-2816)


0.8.1
 * CQL:
   - support for insert, delete in BATCH (CASSANDRA-2537)
   - support for IN to SELECT, UPDATE (CASSANDRA-2553)
   - timestamp support for INSERT, UPDATE, and BATCH (CASSANDRA-2555)
   - TTL support (CASSANDRA-2476)
   - counter support (CASSANDRA-2473)
   - ALTER COLUMNFAMILY (CASSANDRA-1709)
   - DROP INDEX (CASSANDRA-2617)
   - add SCHEMA/TABLE as aliases for KS/CF (CASSANDRA-2743)
   - server handles wait-for-schema-agreement (CASSANDRA-2756)
   - key alias support (CASSANDRA-2480)
 * add support for comparator parameters and a generic ReverseType
   (CASSANDRA-2355)
 * add CompositeType and DynamicCompositeType (CASSANDRA-2231)
 * optimize batches containing multiple updates to the same row
   (CASSANDRA-2583)
 * adjust hinted handoff page size to avoid OOM with large columns 
   (CASSANDRA-2652)
 * mark BRAF buffer invalid post-flush so we don't re-flush partial
   buffers again, especially on CL writes (CASSANDRA-2660)
 * add DROP INDEX support to CLI (CASSANDRA-2616)
 * don't perform HH to client-mode [storageproxy] nodes (CASSANDRA-2668)
 * Improve forceDeserialize/getCompactedRow encapsulation (CASSANDRA-2659)
 * Don't write CounterUpdateColumn to disk in tests (CASSANDRA-2650)
 * Add sstable bulk loading utility (CASSANDRA-1278)
 * avoid replaying hints to dropped columnfamilies (CASSANDRA-2685)
 * add placeholders for missing rows in range query pseudo-RR (CASSANDRA-2680)
 * remove no-op HHOM.renameHints (CASSANDRA-2693)
 * clone super columns to avoid modifying them during flush (CASSANDRA-2675)
 * allow writes to bypass the commitlog for certain keyspaces (CASSANDRA-2683)
 * avoid NPE when bypassing commitlog during memtable flush (CASSANDRA-2781)
 * Added support for making bootstrap retry if nodes flap (CASSANDRA-2644)
 * Added statusthrift to nodetool to report if thrift server is running (CASSANDRA-2722)
 * Fixed rows being cached if they do not exist (CASSANDRA-2723)
 * Support passing tableName and cfName to RowCacheProviders (CASSANDRA-2702)
 * close scrub file handles (CASSANDRA-2669)
 * throttle migration replay (CASSANDRA-2714)
 * optimize column serializer creation (CASSANDRA-2716)
 * Added support for making bootstrap retry if nodes flap (CASSANDRA-2644)
 * Added statusthrift to nodetool to report if thrift server is running
   (CASSANDRA-2722)
 * Fixed rows being cached if they do not exist (CASSANDRA-2723)
 * fix truncate/compaction race (CASSANDRA-2673)
 * workaround large resultsets causing large allocation retention
   by nio sockets (CASSANDRA-2654)
 * fix nodetool ring use with Ec2Snitch (CASSANDRA-2733)
 * fix removing columns and subcolumns that are supressed by a row or
   supercolumn tombstone during replica resolution (CASSANDRA-2590)
 * support sstable2json against snapshot sstables (CASSANDRA-2386)
 * remove active-pull schema requests (CASSANDRA-2715)
 * avoid marking entire list of sstables as actively being compacted
   in multithreaded compaction (CASSANDRA-2765)
 * seek back after deserializing a row to update cache with (CASSANDRA-2752)
 * avoid skipping rows in scrub for counter column family (CASSANDRA-2759)
 * fix ConcurrentModificationException in repair when dealing with 0.7 node
   (CASSANDRA-2767)
 * use threadsafe collections for StreamInSession (CASSANDRA-2766)
 * avoid infinite loop when creating merkle tree (CASSANDRA-2758)
 * avoids unmarking compacting sstable prematurely in cleanup (CASSANDRA-2769)
 * fix NPE when the commit log is bypassed (CASSANDRA-2718)
 * don't throw an exception in SS.isRPCServerRunning (CASSANDRA-2721)
 * make stress.jar executable (CASSANDRA-2744)
 * add daemon mode to java stress (CASSANDRA-2267)
 * expose the DC and rack of a node through JMX and nodetool ring (CASSANDRA-2531)
 * fix cache mbean getSize (CASSANDRA-2781)
 * Add Date, Float, Double, and Boolean types (CASSANDRA-2530)
 * Add startup flag to renew counter node id (CASSANDRA-2788)
 * add jamm agent to cassandra.bat (CASSANDRA-2787)
 * fix repair hanging if a neighbor has nothing to send (CASSANDRA-2797)
 * purge tombstone even if row is in only one sstable (CASSANDRA-2801)
 * Fix wrong purge of deleted cf during compaction (CASSANDRA-2786)
 * fix race that could result in Hadoop writer failing to throw an
   exception encountered after close() (CASSANDRA-2755)
 * fix scan wrongly throwing assertion error (CASSANDRA-2653)
 * Always use even distribution for merkle tree with RandomPartitionner
   (CASSANDRA-2841)
 * fix describeOwnership for OPP (CASSANDRA-2800)
 * ensure that string tokens do not contain commas (CASSANDRA-2762)


0.8.0-final
 * fix CQL grammar warning and cqlsh regression from CASSANDRA-2622
 * add ant generate-cql-html target (CASSANDRA-2526)
 * update CQL consistency levels (CASSANDRA-2566)
 * debian packaging fixes (CASSANDRA-2481, 2647)
 * fix UUIDType, IntegerType for direct buffers (CASSANDRA-2682, 2684)
 * switch to native Thrift for Hadoop map/reduce (CASSANDRA-2667)
 * fix StackOverflowError when building from eclipse (CASSANDRA-2687)
 * only provide replication_factor to strategy_options "help" for
   SimpleStrategy, OldNetworkTopologyStrategy (CASSANDRA-2678, 2713)
 * fix exception adding validators to non-string columns (CASSANDRA-2696)
 * avoid instantiating DatabaseDescriptor in JDBC (CASSANDRA-2694)
 * fix potential stack overflow during compaction (CASSANDRA-2626)
 * clone super columns to avoid modifying them during flush (CASSANDRA-2675)
 * reset underlying iterator in EchoedRow constructor (CASSANDRA-2653)


0.8.0-rc1
 * faster flushes and compaction from fixing excessively pessimistic 
   rebuffering in BRAF (CASSANDRA-2581)
 * fix returning null column values in the python cql driver (CASSANDRA-2593)
 * fix merkle tree splitting exiting early (CASSANDRA-2605)
 * snapshot_before_compaction directory name fix (CASSANDRA-2598)
 * Disable compaction throttling during bootstrap (CASSANDRA-2612) 
 * fix CQL treatment of > and < operators in range slices (CASSANDRA-2592)
 * fix potential double-application of counter updates on commitlog replay
   by moving replay position from header to sstable metadata (CASSANDRA-2419)
 * JDBC CQL driver exposes getColumn for access to timestamp
 * JDBC ResultSetMetadata properties added to AbstractType
 * r/m clustertool (CASSANDRA-2607)
 * add support for presenting row key as a column in CQL result sets 
   (CASSANDRA-2622)
 * Don't allow {LOCAL|EACH}_QUORUM unless strategy is NTS (CASSANDRA-2627)
 * validate keyspace strategy_options during CQL create (CASSANDRA-2624)
 * fix empty Result with secondary index when limit=1 (CASSANDRA-2628)
 * Fix regression where bootstrapping a node with no schema fails
   (CASSANDRA-2625)
 * Allow removing LocationInfo sstables (CASSANDRA-2632)
 * avoid attempting to replay mutations from dropped keyspaces (CASSANDRA-2631)
 * avoid using cached position of a key when GT is requested (CASSANDRA-2633)
 * fix counting bloom filter true positives (CASSANDRA-2637)
 * initialize local ep state prior to gossip startup if needed (CASSANDRA-2638)
 * fix counter increment lost after restart (CASSANDRA-2642)
 * add quote-escaping via backslash to CLI (CASSANDRA-2623)
 * fix pig example script (CASSANDRA-2487)
 * fix dynamic snitch race in adding latencies (CASSANDRA-2618)
 * Start/stop cassandra after more important services such as mdadm in
   debian packaging (CASSANDRA-2481)


0.8.0-beta2
 * fix NPE compacting index CFs (CASSANDRA-2528)
 * Remove checking all column families on startup for compaction candidates 
   (CASSANDRA-2444)
 * validate CQL create keyspace options (CASSANDRA-2525)
 * fix nodetool setcompactionthroughput (CASSANDRA-2550)
 * move	gossip heartbeat back to its own thread (CASSANDRA-2554)
 * validate cql TRUNCATE columnfamily before truncating (CASSANDRA-2570)
 * fix batch_mutate for mixed standard-counter mutations (CASSANDRA-2457)
 * disallow making schema changes to system keyspace (CASSANDRA-2563)
 * fix sending mutation messages multiple times (CASSANDRA-2557)
 * fix incorrect use of NBHM.size in ReadCallback that could cause
   reads to time out even when responses were received (CASSANDRA-2552)
 * trigger read repair correctly for LOCAL_QUORUM reads (CASSANDRA-2556)
 * Allow configuring the number of compaction thread (CASSANDRA-2558)
 * forceUserDefinedCompaction will attempt to compact what it is given
   even if the pessimistic estimate is that there is not enough disk space;
   automatic compactions will only compact 2 or more sstables (CASSANDRA-2575)
 * refuse to apply migrations with older timestamps than the current 
   schema (CASSANDRA-2536)
 * remove unframed Thrift transport option
 * include indexes in snapshots (CASSANDRA-2596)
 * improve ignoring of obsolete mutations in index maintenance (CASSANDRA-2401)
 * recognize attempt to drop just the index while leaving the column
   definition alone (CASSANDRA-2619)
  

0.8.0-beta1
 * remove Avro RPC support (CASSANDRA-926)
 * support for columns that act as incr/decr counters 
   (CASSANDRA-1072, 1937, 1944, 1936, 2101, 2093, 2288, 2105, 2384, 2236, 2342,
   2454)
 * CQL (CASSANDRA-1703, 1704, 1705, 1706, 1707, 1708, 1710, 1711, 1940, 
   2124, 2302, 2277, 2493)
 * avoid double RowMutation serialization on write path (CASSANDRA-1800)
 * make NetworkTopologyStrategy the default (CASSANDRA-1960)
 * configurable internode encryption (CASSANDRA-1567, 2152)
 * human readable column names in sstable2json output (CASSANDRA-1933)
 * change default JMX port to 7199 (CASSANDRA-2027)
 * backwards compatible internal messaging (CASSANDRA-1015)
 * atomic switch of memtables and sstables (CASSANDRA-2284)
 * add pluggable SeedProvider (CASSANDRA-1669)
 * Fix clustertool to not throw exception when calling get_endpoints (CASSANDRA-2437)
 * upgrade to thrift 0.6 (CASSANDRA-2412) 
 * repair works on a token range instead of full ring (CASSANDRA-2324)
 * purge tombstones from row cache (CASSANDRA-2305)
 * push replication_factor into strategy_options (CASSANDRA-1263)
 * give snapshots the same name on each node (CASSANDRA-1791)
 * remove "nodetool loadbalance" (CASSANDRA-2448)
 * multithreaded compaction (CASSANDRA-2191)
 * compaction throttling (CASSANDRA-2156)
 * add key type information and alias (CASSANDRA-2311, 2396)
 * cli no longer divides read_repair_chance by 100 (CASSANDRA-2458)
 * made CompactionInfo.getTaskType return an enum (CASSANDRA-2482)
 * add a server-wide cap on measured memtable memory usage and aggressively
   flush to keep under that threshold (CASSANDRA-2006)
 * add unified UUIDType (CASSANDRA-2233)
 * add off-heap row cache support (CASSANDRA-1969)


0.7.5
 * improvements/fixes to PIG driver (CASSANDRA-1618, CASSANDRA-2387,
   CASSANDRA-2465, CASSANDRA-2484)
 * validate index names (CASSANDRA-1761)
 * reduce contention on Table.flusherLock (CASSANDRA-1954)
 * try harder to detect failures during streaming, cleaning up temporary
   files more reliably (CASSANDRA-2088)
 * shut down server for OOM on a Thrift thread (CASSANDRA-2269)
 * fix tombstone handling in repair and sstable2json (CASSANDRA-2279)
 * preserve version when streaming data from old sstables (CASSANDRA-2283)
 * don't start repair if a neighboring node is marked as dead (CASSANDRA-2290)
 * purge tombstones from row cache (CASSANDRA-2305)
 * Avoid seeking when sstable2json exports the entire file (CASSANDRA-2318)
 * clear Built flag in system table when dropping an index (CASSANDRA-2320)
 * don't allow arbitrary argument for stress.java (CASSANDRA-2323)
 * validate values for index predicates in get_indexed_slice (CASSANDRA-2328)
 * queue secondary indexes for flush before the parent (CASSANDRA-2330)
 * allow job configuration to set the CL used in Hadoop jobs (CASSANDRA-2331)
 * add memtable_flush_queue_size defaulting to 4 (CASSANDRA-2333)
 * Allow overriding of initial_token, storage_port and rpc_port from system
   properties (CASSANDRA-2343)
 * fix comparator used for non-indexed secondary expressions in index scan
   (CASSANDRA-2347)
 * ensure size calculation and write phase of large-row compaction use
   the same threshold for TTL expiration (CASSANDRA-2349)
 * fix race when iterating CFs during add/drop (CASSANDRA-2350)
 * add ConsistencyLevel command to CLI (CASSANDRA-2354)
 * allow negative numbers in the cli (CASSANDRA-2358)
 * hard code serialVersionUID for tokens class (CASSANDRA-2361)
 * fix potential infinite loop in ByteBufferUtil.inputStream (CASSANDRA-2365)
 * fix encoding bugs in HintedHandoffManager, SystemTable when default
   charset is not UTF8 (CASSANDRA-2367)
 * avoids having removed node reappearing in Gossip (CASSANDRA-2371)
 * fix incorrect truncation of long to int when reading columns via block
   index (CASSANDRA-2376)
 * fix NPE during stream session (CASSANDRA-2377)
 * fix race condition that could leave orphaned data files when dropping CF or
   KS (CASSANDRA-2381)
 * fsync statistics component on write (CASSANDRA-2382)
 * fix duplicate results from CFS.scan (CASSANDRA-2406)
 * add IntegerType to CLI help (CASSANDRA-2414)
 * avoid caching token-only decoratedkeys (CASSANDRA-2416)
 * convert mmap assertion to if/throw so scrub can catch it (CASSANDRA-2417)
 * don't overwrite gc log (CASSANDR-2418)
 * invalidate row cache for streamed row to avoid inconsitencies
   (CASSANDRA-2420)
 * avoid copies in range/index scans (CASSANDRA-2425)
 * make sure we don't wipe data during cleanup if the node has not join
   the ring (CASSANDRA-2428)
 * Try harder to close files after compaction (CASSANDRA-2431)
 * re-set bootstrapped flag after move finishes (CASSANDRA-2435)
 * display validation_class in CLI 'describe keyspace' (CASSANDRA-2442)
 * make cleanup compactions cleanup the row cache (CASSANDRA-2451)
 * add column fields validation to scrub (CASSANDRA-2460)
 * use 64KB flush buffer instead of in_memory_compaction_limit (CASSANDRA-2463)
 * fix backslash substitutions in CLI (CASSANDRA-2492)
 * disable cache saving for system CFS (CASSANDRA-2502)
 * fixes for verifying destination availability under hinted conditions
   so UE can be thrown intead of timing out (CASSANDRA-2514)
 * fix update of validation class in column metadata (CASSANDRA-2512)
 * support LOCAL_QUORUM, EACH_QUORUM CLs outside of NTS (CASSANDRA-2516)
 * preserve version when streaming data from old sstables (CASSANDRA-2283)
 * fix backslash substitutions in CLI (CASSANDRA-2492)
 * count a row deletion as one operation towards memtable threshold 
   (CASSANDRA-2519)
 * support LOCAL_QUORUM, EACH_QUORUM CLs outside of NTS (CASSANDRA-2516)


0.7.4
 * add nodetool join command (CASSANDRA-2160)
 * fix secondary indexes on pre-existing or streamed data (CASSANDRA-2244)
 * initialize endpoint in gossiper earlier (CASSANDRA-2228)
 * add ability to write to Cassandra from Pig (CASSANDRA-1828)
 * add rpc_[min|max]_threads (CASSANDRA-2176)
 * add CL.TWO, CL.THREE (CASSANDRA-2013)
 * avoid exporting an un-requested row in sstable2json, when exporting 
   a key that does not exist (CASSANDRA-2168)
 * add incremental_backups option (CASSANDRA-1872)
 * add configurable row limit to Pig loadfunc (CASSANDRA-2276)
 * validate column values in batches as well as single-Column inserts
   (CASSANDRA-2259)
 * move sample schema from cassandra.yaml to schema-sample.txt,
   a cli scripts (CASSANDRA-2007)
 * avoid writing empty rows when scrubbing tombstoned rows (CASSANDRA-2296)
 * fix assertion error in range and index scans for CL < ALL
   (CASSANDRA-2282)
 * fix commitlog replay when flush position refers to data that didn't
   get synced before server died (CASSANDRA-2285)
 * fix fd leak in sstable2json with non-mmap'd i/o (CASSANDRA-2304)
 * reduce memory use during streaming of multiple sstables (CASSANDRA-2301)
 * purge tombstoned rows from cache after GCGraceSeconds (CASSANDRA-2305)
 * allow zero replicas in a NTS datacenter (CASSANDRA-1924)
 * make range queries respect snitch for local replicas (CASSANDRA-2286)
 * fix HH delivery when column index is larger than 2GB (CASSANDRA-2297)
 * make 2ary indexes use parent CF flush thresholds during initial build
   (CASSANDRA-2294)
 * update memtable_throughput to be a long (CASSANDRA-2158)


0.7.3
 * Keep endpoint state until aVeryLongTime (CASSANDRA-2115)
 * lower-latency read repair (CASSANDRA-2069)
 * add hinted_handoff_throttle_delay_in_ms option (CASSANDRA-2161)
 * fixes for cache save/load (CASSANDRA-2172, -2174)
 * Handle whole-row deletions in CFOutputFormat (CASSANDRA-2014)
 * Make memtable_flush_writers flush in parallel (CASSANDRA-2178)
 * Add compaction_preheat_key_cache option (CASSANDRA-2175)
 * refactor stress.py to have only one copy of the format string 
   used for creating row keys (CASSANDRA-2108)
 * validate index names for \w+ (CASSANDRA-2196)
 * Fix Cassandra cli to respect timeout if schema does not settle 
   (CASSANDRA-2187)
 * fix for compaction and cleanup writing old-format data into new-version 
   sstable (CASSANDRA-2211, -2216)
 * add nodetool scrub (CASSANDRA-2217, -2240)
 * fix sstable2json large-row pagination (CASSANDRA-2188)
 * fix EOFing on requests for the last bytes in a file (CASSANDRA-2213)
 * fix BufferedRandomAccessFile bugs (CASSANDRA-2218, -2241)
 * check for memtable flush_after_mins exceeded every 10s (CASSANDRA-2183)
 * fix cache saving on Windows (CASSANDRA-2207)
 * add validateSchemaAgreement call + synchronization to schema
   modification operations (CASSANDRA-2222)
 * fix for reversed slice queries on large rows (CASSANDRA-2212)
 * fat clients were writing local data (CASSANDRA-2223)
 * set DEFAULT_MEMTABLE_LIFETIME_IN_MINS to 24h
 * improve detection and cleanup of partially-written sstables 
   (CASSANDRA-2206)
 * fix supercolumn de/serialization when subcolumn comparator is different
   from supercolumn's (CASSANDRA-2104)
 * fix starting up on Windows when CASSANDRA_HOME contains whitespace
   (CASSANDRA-2237)
 * add [get|set][row|key]cacheSavePeriod to JMX (CASSANDRA-2100)
 * fix Hadoop ColumnFamilyOutputFormat dropping of mutations
   when batch fills up (CASSANDRA-2255)
 * move file deletions off of scheduledtasks executor (CASSANDRA-2253)


0.7.2
 * copy DecoratedKey.key when inserting into caches to avoid retaining
   a reference to the underlying buffer (CASSANDRA-2102)
 * format subcolumn names with subcomparator (CASSANDRA-2136)
 * fix column bloom filter deserialization (CASSANDRA-2165)


0.7.1
 * refactor MessageDigest creation code. (CASSANDRA-2107)
 * buffer network stack to avoid inefficient small TCP messages while avoiding
   the nagle/delayed ack problem (CASSANDRA-1896)
 * check log4j configuration for changes every 10s (CASSANDRA-1525, 1907)
 * more-efficient cross-DC replication (CASSANDRA-1530, -2051, -2138)
 * avoid polluting page cache with commitlog or sstable writes
   and seq scan operations (CASSANDRA-1470)
 * add RMI authentication options to nodetool (CASSANDRA-1921)
 * make snitches configurable at runtime (CASSANDRA-1374)
 * retry hadoop split requests on connection failure (CASSANDRA-1927)
 * implement describeOwnership for BOP, COPP (CASSANDRA-1928)
 * make read repair behave as expected for ConsistencyLevel > ONE
   (CASSANDRA-982, 2038)
 * distributed test harness (CASSANDRA-1859, 1964)
 * reduce flush lock contention (CASSANDRA-1930)
 * optimize supercolumn deserialization (CASSANDRA-1891)
 * fix CFMetaData.apply to only compare objects of the same class 
   (CASSANDRA-1962)
 * allow specifying specific SSTables to compact from JMX (CASSANDRA-1963)
 * fix race condition in MessagingService.targets (CASSANDRA-1959, 2094, 2081)
 * refuse to open sstables from a future version (CASSANDRA-1935)
 * zero-copy reads (CASSANDRA-1714)
 * fix copy bounds for word Text in wordcount demo (CASSANDRA-1993)
 * fixes for contrib/javautils (CASSANDRA-1979)
 * check more frequently for memtable expiration (CASSANDRA-2000)
 * fix writing SSTable column count statistics (CASSANDRA-1976)
 * fix streaming of multiple CFs during bootstrap (CASSANDRA-1992)
 * explicitly set JVM GC new generation size with -Xmn (CASSANDRA-1968)
 * add short options for CLI flags (CASSANDRA-1565)
 * make keyspace argument to "describe keyspace" in CLI optional
   when authenticated to keyspace already (CASSANDRA-2029)
 * added option to specify -Dcassandra.join_ring=false on startup
   to allow "warm spare" nodes or performing JMX maintenance before
   joining the ring (CASSANDRA-526)
 * log migrations at INFO (CASSANDRA-2028)
 * add CLI verbose option in file mode (CASSANDRA-2030)
 * add single-line "--" comments to CLI (CASSANDRA-2032)
 * message serialization tests (CASSANDRA-1923)
 * switch from ivy to maven-ant-tasks (CASSANDRA-2017)
 * CLI attempts to block for new schema to propagate (CASSANDRA-2044)
 * fix potential overflow in nodetool cfstats (CASSANDRA-2057)
 * add JVM shutdownhook to sync commitlog (CASSANDRA-1919)
 * allow nodes to be up without being part of  normal traffic (CASSANDRA-1951)
 * fix CLI "show keyspaces" with null options on NTS (CASSANDRA-2049)
 * fix possible ByteBuffer race conditions (CASSANDRA-2066)
 * reduce garbage generated by MessagingService to prevent load spikes
   (CASSANDRA-2058)
 * fix math in RandomPartitioner.describeOwnership (CASSANDRA-2071)
 * fix deletion of sstable non-data components (CASSANDRA-2059)
 * avoid blocking gossip while deleting handoff hints (CASSANDRA-2073)
 * ignore messages from newer versions, keep track of nodes in gossip 
   regardless of version (CASSANDRA-1970)
 * cache writing moved to CompactionManager to reduce i/o contention and
   updated to use non-cache-polluting writes (CASSANDRA-2053)
 * page through large rows when exporting to JSON (CASSANDRA-2041)
 * add flush_largest_memtables_at and reduce_cache_sizes_at options
   (CASSANDRA-2142)
 * add cli 'describe cluster' command (CASSANDRA-2127)
 * add cli support for setting username/password at 'connect' command 
   (CASSANDRA-2111)
 * add -D option to Stress.java to allow reading hosts from a file 
   (CASSANDRA-2149)
 * bound hints CF throughput between 32M and 256M (CASSANDRA-2148)
 * continue starting when invalid saved cache entries are encountered
   (CASSANDRA-2076)
 * add max_hint_window_in_ms option (CASSANDRA-1459)


0.7.0-final
 * fix offsets to ByteBuffer.get (CASSANDRA-1939)


0.7.0-rc4
 * fix cli crash after backgrounding (CASSANDRA-1875)
 * count timeouts in storageproxy latencies, and include latency 
   histograms in StorageProxyMBean (CASSANDRA-1893)
 * fix CLI get recognition of supercolumns (CASSANDRA-1899)
 * enable keepalive on intra-cluster sockets (CASSANDRA-1766)
 * count timeouts towards dynamicsnitch latencies (CASSANDRA-1905)
 * Expose index-building status in JMX + cli schema description
   (CASSANDRA-1871)
 * allow [LOCAL|EACH]_QUORUM to be used with non-NetworkTopology 
   replication Strategies
 * increased amount of index locks for faster commitlog replay
 * collect secondary index tombstones immediately (CASSANDRA-1914)
 * revert commitlog changes from #1780 (CASSANDRA-1917)
 * change RandomPartitioner min token to -1 to avoid collision w/
   tokens on actual nodes (CASSANDRA-1901)
 * examine the right nibble when validating TimeUUID (CASSANDRA-1910)
 * include secondary indexes in cleanup (CASSANDRA-1916)
 * CFS.scrubDataDirectories should also cleanup invalid secondary indexes
   (CASSANDRA-1904)
 * ability to disable/enable gossip on nodes to force them down
   (CASSANDRA-1108)


0.7.0-rc3
 * expose getNaturalEndpoints in StorageServiceMBean taking byte[]
   key; RMI cannot serialize ByteBuffer (CASSANDRA-1833)
 * infer org.apache.cassandra.locator for replication strategy classes
   when not otherwise specified
 * validation that generates less garbage (CASSANDRA-1814)
 * add TTL support to CLI (CASSANDRA-1838)
 * cli defaults to bytestype for subcomparator when creating
   column families (CASSANDRA-1835)
 * unregister index MBeans when index is dropped (CASSANDRA-1843)
 * make ByteBufferUtil.clone thread-safe (CASSANDRA-1847)
 * change exception for read requests during bootstrap from 
   InvalidRequest to Unavailable (CASSANDRA-1862)
 * respect row-level tombstones post-flush in range scans
   (CASSANDRA-1837)
 * ReadResponseResolver check digests against each other (CASSANDRA-1830)
 * return InvalidRequest when remove of subcolumn without supercolumn
   is requested (CASSANDRA-1866)
 * flush before repair (CASSANDRA-1748)
 * SSTableExport validates key order (CASSANDRA-1884)
 * large row support for SSTableExport (CASSANDRA-1867)
 * Re-cache hot keys post-compaction without hitting disk (CASSANDRA-1878)
 * manage read repair in coordinator instead of data source, to
   provide latency information to dynamic snitch (CASSANDRA-1873)


0.7.0-rc2
 * fix live-column-count of slice ranges including tombstoned supercolumn 
   with live subcolumn (CASSANDRA-1591)
 * rename o.a.c.internal.AntientropyStage -> AntiEntropyStage,
   o.a.c.request.Request_responseStage -> RequestResponseStage,
   o.a.c.internal.Internal_responseStage -> InternalResponseStage
 * add AbstractType.fromString (CASSANDRA-1767)
 * require index_type to be present when specifying index_name
   on ColumnDef (CASSANDRA-1759)
 * fix add/remove index bugs in CFMetadata (CASSANDRA-1768)
 * rebuild Strategy during system_update_keyspace (CASSANDRA-1762)
 * cli updates prompt to ... in continuation lines (CASSANDRA-1770)
 * support multiple Mutations per key in hadoop ColumnFamilyOutputFormat
   (CASSANDRA-1774)
 * improvements to Debian init script (CASSANDRA-1772)
 * use local classloader to check for version.properties (CASSANDRA-1778)
 * Validate that column names in column_metadata are valid for the
   defined comparator, and decode properly in cli (CASSANDRA-1773)
 * use cross-platform newlines in cli (CASSANDRA-1786)
 * add ExpiringColumn support to sstable import/export (CASSANDRA-1754)
 * add flush for each append to periodic commitlog mode; added
   periodic_without_flush option to disable this (CASSANDRA-1780)
 * close file handle used for post-flush truncate (CASSANDRA-1790)
 * various code cleanup (CASSANDRA-1793, -1794, -1795)
 * fix range queries against wrapped range (CASSANDRA-1781)
 * fix consistencylevel calculations for NetworkTopologyStrategy
   (CASSANDRA-1804)
 * cli support index type enum names (CASSANDRA-1810)
 * improved validation of column_metadata (CASSANDRA-1813)
 * reads at ConsistencyLevel > 1 throw UnavailableException
   immediately if insufficient live nodes exist (CASSANDRA-1803)
 * copy bytebuffers for local writes to avoid retaining the entire
   Thrift frame (CASSANDRA-1801)
 * fix NPE adding index to column w/o prior metadata (CASSANDRA-1764)
 * reduce fat client timeout (CASSANDRA-1730)
 * fix botched merge of CASSANDRA-1316


0.7.0-rc1
 * fix compaction and flush races with schema updates (CASSANDRA-1715)
 * add clustertool, config-converter, sstablekeys, and schematool 
   Windows .bat files (CASSANDRA-1723)
 * reject range queries received during bootstrap (CASSANDRA-1739)
 * fix wrapping-range queries on non-minimum token (CASSANDRA-1700)
 * add nodetool cfhistogram (CASSANDRA-1698)
 * limit repaired ranges to what the nodes have in common (CASSANDRA-1674)
 * index scan treats missing columns as not matching secondary
   expressions (CASSANDRA-1745)
 * Fix misuse of DataOutputBuffer.getData in AntiEntropyService
   (CASSANDRA-1729)
 * detect and warn when obsolete version of JNA is present (CASSANDRA-1760)
 * reduce fat client timeout (CASSANDRA-1730)
 * cleanup smallest CFs first to increase free temp space for larger ones
   (CASSANDRA-1811)
 * Update windows .bat files to work outside of main Cassandra
   directory (CASSANDRA-1713)
 * fix read repair regression from 0.6.7 (CASSANDRA-1727)
 * more-efficient read repair (CASSANDRA-1719)
 * fix hinted handoff replay (CASSANDRA-1656)
 * log type of dropped messages (CASSANDRA-1677)
 * upgrade to SLF4J 1.6.1
 * fix ByteBuffer bug in ExpiringColumn.updateDigest (CASSANDRA-1679)
 * fix IntegerType.getString (CASSANDRA-1681)
 * make -Djava.net.preferIPv4Stack=true the default (CASSANDRA-628)
 * add INTERNAL_RESPONSE verb to differentiate from responses related
   to client requests (CASSANDRA-1685)
 * log tpstats when dropping messages (CASSANDRA-1660)
 * include unreachable nodes in describeSchemaVersions (CASSANDRA-1678)
 * Avoid dropping messages off the client request path (CASSANDRA-1676)
 * fix jna errno reporting (CASSANDRA-1694)
 * add friendlier error for UnknownHostException on startup (CASSANDRA-1697)
 * include jna dependency in RPM package (CASSANDRA-1690)
 * add --skip-keys option to stress.py (CASSANDRA-1696)
 * improve cli handling of non-string keys and column names 
   (CASSANDRA-1701, -1693)
 * r/m extra subcomparator line in cli keyspaces output (CASSANDRA-1712)
 * add read repair chance to cli "show keyspaces"
 * upgrade to ConcurrentLinkedHashMap 1.1 (CASSANDRA-975)
 * fix index scan routing (CASSANDRA-1722)
 * fix tombstoning of supercolumns in range queries (CASSANDRA-1734)
 * clear endpoint cache after updating keyspace metadata (CASSANDRA-1741)
 * fix wrapping-range queries on non-minimum token (CASSANDRA-1700)
 * truncate includes secondary indexes (CASSANDRA-1747)
 * retain reference to PendingFile sstables (CASSANDRA-1749)
 * fix sstableimport regression (CASSANDRA-1753)
 * fix for bootstrap when no non-system tables are defined (CASSANDRA-1732)
 * handle replica unavailability in index scan (CASSANDRA-1755)
 * fix service initialization order deadlock (CASSANDRA-1756)
 * multi-line cli commands (CASSANDRA-1742)
 * fix race between snapshot and compaction (CASSANDRA-1736)
 * add listEndpointsPendingHints, deleteHintsForEndpoint JMX methods 
   (CASSANDRA-1551)


0.7.0-beta3
 * add strategy options to describe_keyspace output (CASSANDRA-1560)
 * log warning when using randomly generated token (CASSANDRA-1552)
 * re-organize JMX into .db, .net, .internal, .request (CASSANDRA-1217)
 * allow nodes to change IPs between restarts (CASSANDRA-1518)
 * remember ring state between restarts by default (CASSANDRA-1518)
 * flush index built flag so we can read it before log replay (CASSANDRA-1541)
 * lock row cache updates to prevent race condition (CASSANDRA-1293)
 * remove assertion causing rare (and harmless) error messages in
   commitlog (CASSANDRA-1330)
 * fix moving nodes with no keyspaces defined (CASSANDRA-1574)
 * fix unbootstrap when no data is present in a transfer range (CASSANDRA-1573)
 * take advantage of AVRO-495 to simplify our avro IDL (CASSANDRA-1436)
 * extend authorization hierarchy to column family (CASSANDRA-1554)
 * deletion support in secondary indexes (CASSANDRA-1571)
 * meaningful error message for invalid replication strategy class 
   (CASSANDRA-1566)
 * allow keyspace creation with RF > N (CASSANDRA-1428)
 * improve cli error handling (CASSANDRA-1580)
 * add cache save/load ability (CASSANDRA-1417, 1606, 1647)
 * add StorageService.getDrainProgress (CASSANDRA-1588)
 * Disallow bootstrap to an in-use token (CASSANDRA-1561)
 * Allow dynamic secondary index creation and destruction (CASSANDRA-1532)
 * log auto-guessed memtable thresholds (CASSANDRA-1595)
 * add ColumnDef support to cli (CASSANDRA-1583)
 * reduce index sample time by 75% (CASSANDRA-1572)
 * add cli support for column, strategy metadata (CASSANDRA-1578, 1612)
 * add cli support for schema modification (CASSANDRA-1584)
 * delete temp files on failed compactions (CASSANDRA-1596)
 * avoid blocking for dead nodes during removetoken (CASSANDRA-1605)
 * remove ConsistencyLevel.ZERO (CASSANDRA-1607)
 * expose in-progress compaction type in jmx (CASSANDRA-1586)
 * removed IClock & related classes from internals (CASSANDRA-1502)
 * fix removing tokens from SystemTable on decommission and removetoken
   (CASSANDRA-1609)
 * include CF metadata in cli 'show keyspaces' (CASSANDRA-1613)
 * switch from Properties to HashMap in PropertyFileSnitch to
   avoid synchronization bottleneck (CASSANDRA-1481)
 * PropertyFileSnitch configuration file renamed to 
   cassandra-topology.properties
 * add cli support for get_range_slices (CASSANDRA-1088, CASSANDRA-1619)
 * Make memtable flush thresholds per-CF instead of global 
   (CASSANDRA-1007, 1637)
 * add cli support for binary data without CfDef hints (CASSANDRA-1603)
 * fix building SSTable statistics post-stream (CASSANDRA-1620)
 * fix potential infinite loop in 2ary index queries (CASSANDRA-1623)
 * allow creating NTS keyspaces with no replicas configured (CASSANDRA-1626)
 * add jmx histogram of sstables accessed per read (CASSANDRA-1624)
 * remove system_rename_column_family and system_rename_keyspace from the
   client API until races can be fixed (CASSANDRA-1630, CASSANDRA-1585)
 * add cli sanity tests (CASSANDRA-1582)
 * update GC settings in cassandra.bat (CASSANDRA-1636)
 * cli support for index queries (CASSANDRA-1635)
 * cli support for updating schema memtable settings (CASSANDRA-1634)
 * cli --file option (CASSANDRA-1616)
 * reduce automatically chosen memtable sizes by 50% (CASSANDRA-1641)
 * move endpoint cache from snitch to strategy (CASSANDRA-1643)
 * fix commitlog recovery deleting the newly-created segment as well as
   the old ones (CASSANDRA-1644)
 * upgrade to Thrift 0.5 (CASSANDRA-1367)
 * renamed CL.DCQUORUM to LOCAL_QUORUM and DCQUORUMSYNC to EACH_QUORUM
 * cli truncate support (CASSANDRA-1653)
 * update GC settings in cassandra.bat (CASSANDRA-1636)
 * avoid logging when a node's ip/token is gossipped back to it (CASSANDRA-1666)


0.7-beta2
 * always use UTF-8 for hint keys (CASSANDRA-1439)
 * remove cassandra.yaml dependency from Hadoop and Pig (CASSADRA-1322)
 * expose CfDef metadata in describe_keyspaces (CASSANDRA-1363)
 * restore use of mmap_index_only option (CASSANDRA-1241)
 * dropping a keyspace with no column families generated an error 
   (CASSANDRA-1378)
 * rename RackAwareStrategy to OldNetworkTopologyStrategy, RackUnawareStrategy 
   to SimpleStrategy, DatacenterShardStrategy to NetworkTopologyStrategy,
   AbstractRackAwareSnitch to AbstractNetworkTopologySnitch (CASSANDRA-1392)
 * merge StorageProxy.mutate, mutateBlocking (CASSANDRA-1396)
 * faster UUIDType, LongType comparisons (CASSANDRA-1386, 1393)
 * fix setting read_repair_chance from CLI addColumnFamily (CASSANDRA-1399)
 * fix updates to indexed columns (CASSANDRA-1373)
 * fix race condition leaving to FileNotFoundException (CASSANDRA-1382)
 * fix sharded lock hash on index write path (CASSANDRA-1402)
 * add support for GT/E, LT/E in subordinate index clauses (CASSANDRA-1401)
 * cfId counter got out of sync when CFs were added (CASSANDRA-1403)
 * less chatty schema updates (CASSANDRA-1389)
 * rename column family mbeans. 'type' will now include either 
   'IndexColumnFamilies' or 'ColumnFamilies' depending on the CFS type.
   (CASSANDRA-1385)
 * disallow invalid keyspace and column family names. This includes name that
   matches a '^\w+' regex. (CASSANDRA-1377)
 * use JNA, if present, to take snapshots (CASSANDRA-1371)
 * truncate hints if starting 0.7 for the first time (CASSANDRA-1414)
 * fix FD leak in single-row slicepredicate queries (CASSANDRA-1416)
 * allow index expressions against columns that are not part of the 
   SlicePredicate (CASSANDRA-1410)
 * config-converter properly handles snitches and framed support 
   (CASSANDRA-1420)
 * remove keyspace argument from multiget_count (CASSANDRA-1422)
 * allow specifying cassandra.yaml location as (local or remote) URL
   (CASSANDRA-1126)
 * fix using DynamicEndpointSnitch with NetworkTopologyStrategy
   (CASSANDRA-1429)
 * Add CfDef.default_validation_class (CASSANDRA-891)
 * fix EstimatedHistogram.max (CASSANDRA-1413)
 * quorum read optimization (CASSANDRA-1622)
 * handle zero-length (or missing) rows during HH paging (CASSANDRA-1432)
 * include secondary indexes during schema migrations (CASSANDRA-1406)
 * fix commitlog header race during schema change (CASSANDRA-1435)
 * fix ColumnFamilyStoreMBeanIterator to use new type name (CASSANDRA-1433)
 * correct filename generated by xml->yaml converter (CASSANDRA-1419)
 * add CMSInitiatingOccupancyFraction=75 and UseCMSInitiatingOccupancyOnly
   to default JVM options
 * decrease jvm heap for cassandra-cli (CASSANDRA-1446)
 * ability to modify keyspaces and column family definitions on a live cluster
   (CASSANDRA-1285)
 * support for Hadoop Streaming [non-jvm map/reduce via stdin/out]
   (CASSANDRA-1368)
 * Move persistent sstable stats from the system table to an sstable component
   (CASSANDRA-1430)
 * remove failed bootstrap attempt from pending ranges when gossip times
   it out after 1h (CASSANDRA-1463)
 * eager-create tcp connections to other cluster members (CASSANDRA-1465)
 * enumerate stages and derive stage from message type instead of 
   transmitting separately (CASSANDRA-1465)
 * apply reversed flag during collation from different data sources
   (CASSANDRA-1450)
 * make failure to remove commitlog segment non-fatal (CASSANDRA-1348)
 * correct ordering of drain operations so CL.recover is no longer 
   necessary (CASSANDRA-1408)
 * removed keyspace from describe_splits method (CASSANDRA-1425)
 * rename check_schema_agreement to describe_schema_versions
   (CASSANDRA-1478)
 * fix QUORUM calculation for RF > 3 (CASSANDRA-1487)
 * remove tombstones during non-major compactions when bloom filter
   verifies that row does not exist in other sstables (CASSANDRA-1074)
 * nodes that coordinated a loadbalance in the past could not be seen by
   newly added nodes (CASSANDRA-1467)
 * exposed endpoint states (gossip details) via jmx (CASSANDRA-1467)
 * ensure that compacted sstables are not included when new readers are
   instantiated (CASSANDRA-1477)
 * by default, calculate heap size and memtable thresholds at runtime (CASSANDRA-1469)
 * fix races dealing with adding/dropping keyspaces and column families in
   rapid succession (CASSANDRA-1477)
 * clean up of Streaming system (CASSANDRA-1503, 1504, 1506)
 * add options to configure Thrift socket keepalive and buffer sizes (CASSANDRA-1426)
 * make contrib CassandraServiceDataCleaner recursive (CASSANDRA-1509)
 * min, max compaction threshold are configurable and persistent 
   per-ColumnFamily (CASSANDRA-1468)
 * fix replaying the last mutation in a commitlog unnecessarily 
   (CASSANDRA-1512)
 * invoke getDefaultUncaughtExceptionHandler from DTPE with the original
   exception rather than the ExecutionException wrapper (CASSANDRA-1226)
 * remove Clock from the Thrift (and Avro) API (CASSANDRA-1501)
 * Close intra-node sockets when connection is broken (CASSANDRA-1528)
 * RPM packaging spec file (CASSANDRA-786)
 * weighted request scheduler (CASSANDRA-1485)
 * treat expired columns as deleted (CASSANDRA-1539)
 * make IndexInterval configurable (CASSANDRA-1488)
 * add describe_snitch to Thrift API (CASSANDRA-1490)
 * MD5 authenticator compares plain text submitted password with MD5'd
   saved property, instead of vice versa (CASSANDRA-1447)
 * JMX MessagingService pending and completed counts (CASSANDRA-1533)
 * fix race condition processing repair responses (CASSANDRA-1511)
 * make repair blocking (CASSANDRA-1511)
 * create EndpointSnitchInfo and MBean to expose rack and DC (CASSANDRA-1491)
 * added option to contrib/word_count to output results back to Cassandra
   (CASSANDRA-1342)
 * rewrite Hadoop ColumnFamilyRecordWriter to pool connections, retry to
   multiple Cassandra nodes, and smooth impact on the Cassandra cluster
   by using smaller batch sizes (CASSANDRA-1434)
 * fix setting gc_grace_seconds via CLI (CASSANDRA-1549)
 * support TTL'd index values (CASSANDRA-1536)
 * make removetoken work like decommission (CASSANDRA-1216)
 * make cli comparator-aware and improve quote rules (CASSANDRA-1523,-1524)
 * make nodetool compact and cleanup blocking (CASSANDRA-1449)
 * add memtable, cache information to GCInspector logs (CASSANDRA-1558)
 * enable/disable HintedHandoff via JMX (CASSANDRA-1550)
 * Ignore stray files in the commit log directory (CASSANDRA-1547)
 * Disallow bootstrap to an in-use token (CASSANDRA-1561)


0.7-beta1
 * sstable versioning (CASSANDRA-389)
 * switched to slf4j logging (CASSANDRA-625)
 * add (optional) expiration time for column (CASSANDRA-699)
 * access levels for authentication/authorization (CASSANDRA-900)
 * add ReadRepairChance to CF definition (CASSANDRA-930)
 * fix heisenbug in system tests, especially common on OS X (CASSANDRA-944)
 * convert to byte[] keys internally and all public APIs (CASSANDRA-767)
 * ability to alter schema definitions on a live cluster (CASSANDRA-44)
 * renamed configuration file to cassandra.xml, and log4j.properties to
   log4j-server.properties, which must now be loaded from
   the classpath (which is how our scripts in bin/ have always done it)
   (CASSANDRA-971)
 * change get_count to require a SlicePredicate. create multi_get_count
   (CASSANDRA-744)
 * re-organized endpointsnitch implementations and added SimpleSnitch
   (CASSANDRA-994)
 * Added preload_row_cache option (CASSANDRA-946)
 * add CRC to commitlog header (CASSANDRA-999)
 * removed deprecated batch_insert and get_range_slice methods (CASSANDRA-1065)
 * add truncate thrift method (CASSANDRA-531)
 * http mini-interface using mx4j (CASSANDRA-1068)
 * optimize away copy of sliced row on memtable read path (CASSANDRA-1046)
 * replace constant-size 2GB mmaped segments and special casing for index 
   entries spanning segment boundaries, with SegmentedFile that computes 
   segments that always contain entire entries/rows (CASSANDRA-1117)
 * avoid reading large rows into memory during compaction (CASSANDRA-16)
 * added hadoop OutputFormat (CASSANDRA-1101)
 * efficient Streaming (no more anticompaction) (CASSANDRA-579)
 * split commitlog header into separate file and add size checksum to
   mutations (CASSANDRA-1179)
 * avoid allocating a new byte[] for each mutation on replay (CASSANDRA-1219)
 * revise HH schema to be per-endpoint (CASSANDRA-1142)
 * add joining/leaving status to nodetool ring (CASSANDRA-1115)
 * allow multiple repair sessions per node (CASSANDRA-1190)
 * optimize away MessagingService for local range queries (CASSANDRA-1261)
 * make framed transport the default so malformed requests can't OOM the 
   server (CASSANDRA-475)
 * significantly faster reads from row cache (CASSANDRA-1267)
 * take advantage of row cache during range queries (CASSANDRA-1302)
 * make GCGraceSeconds a per-ColumnFamily value (CASSANDRA-1276)
 * keep persistent row size and column count statistics (CASSANDRA-1155)
 * add IntegerType (CASSANDRA-1282)
 * page within a single row during hinted handoff (CASSANDRA-1327)
 * push DatacenterShardStrategy configuration into keyspace definition,
   eliminating datacenter.properties. (CASSANDRA-1066)
 * optimize forward slices starting with '' and single-index-block name 
   queries by skipping the column index (CASSANDRA-1338)
 * streaming refactor (CASSANDRA-1189)
 * faster comparison for UUID types (CASSANDRA-1043)
 * secondary index support (CASSANDRA-749 and subtasks)
 * make compaction buckets deterministic (CASSANDRA-1265)


0.6.6
 * Allow using DynamicEndpointSnitch with RackAwareStrategy (CASSANDRA-1429)
 * remove the remaining vestiges of the unfinished DatacenterShardStrategy 
   (replaced by NetworkTopologyStrategy in 0.7)
   

0.6.5
 * fix key ordering in range query results with RandomPartitioner
   and ConsistencyLevel > ONE (CASSANDRA-1145)
 * fix for range query starting with the wrong token range (CASSANDRA-1042)
 * page within a single row during hinted handoff (CASSANDRA-1327)
 * fix compilation on non-sun JDKs (CASSANDRA-1061)
 * remove String.trim() call on row keys in batch mutations (CASSANDRA-1235)
 * Log summary of dropped messages instead of spamming log (CASSANDRA-1284)
 * add dynamic endpoint snitch (CASSANDRA-981)
 * fix streaming for keyspaces with hyphens in their name (CASSANDRA-1377)
 * fix errors in hard-coded bloom filter optKPerBucket by computing it
   algorithmically (CASSANDRA-1220
 * remove message deserialization stage, and uncap read/write stages
   so slow reads/writes don't block gossip processing (CASSANDRA-1358)
 * add jmx port configuration to Debian package (CASSANDRA-1202)
 * use mlockall via JNA, if present, to prevent Linux from swapping
   out parts of the JVM (CASSANDRA-1214)


0.6.4
 * avoid queuing multiple hint deliveries for the same endpoint
   (CASSANDRA-1229)
 * better performance for and stricter checking of UTF8 column names
   (CASSANDRA-1232)
 * extend option to lower compaction priority to hinted handoff
   as well (CASSANDRA-1260)
 * log errors in gossip instead of re-throwing (CASSANDRA-1289)
 * avoid aborting commitlog replay prematurely if a flushed-but-
   not-removed commitlog segment is encountered (CASSANDRA-1297)
 * fix duplicate rows being read during mapreduce (CASSANDRA-1142)
 * failure detection wasn't closing command sockets (CASSANDRA-1221)
 * cassandra-cli.bat works on windows (CASSANDRA-1236)
 * pre-emptively drop requests that cannot be processed within RPCTimeout
   (CASSANDRA-685)
 * add ack to Binary write verb and update CassandraBulkLoader
   to wait for acks for each row (CASSANDRA-1093)
 * added describe_partitioner Thrift method (CASSANDRA-1047)
 * Hadoop jobs no longer require the Cassandra storage-conf.xml
   (CASSANDRA-1280, CASSANDRA-1047)
 * log thread pool stats when GC is excessive (CASSANDRA-1275)
 * remove gossip message size limit (CASSANDRA-1138)
 * parallelize local and remote reads during multiget, and respect snitch 
   when determining whether to do local read for CL.ONE (CASSANDRA-1317)
 * fix read repair to use requested consistency level on digest mismatch,
   rather than assuming QUORUM (CASSANDRA-1316)
 * process digest mismatch re-reads in parallel (CASSANDRA-1323)
 * switch hints CF comparator to BytesType (CASSANDRA-1274)


0.6.3
 * retry to make streaming connections up to 8 times. (CASSANDRA-1019)
 * reject describe_ring() calls on invalid keyspaces (CASSANDRA-1111)
 * fix cache size calculation for size of 100% (CASSANDRA-1129)
 * fix cache capacity only being recalculated once (CASSANDRA-1129)
 * remove hourly scan of all hints on the off chance that the gossiper
   missed a status change; instead, expose deliverHintsToEndpoint to JMX
   so it can be done manually, if necessary (CASSANDRA-1141)
 * don't reject reads at CL.ALL (CASSANDRA-1152)
 * reject deletions to supercolumns in CFs containing only standard
   columns (CASSANDRA-1139)
 * avoid preserving login information after client disconnects
   (CASSANDRA-1057)
 * prefer sun jdk to openjdk in debian init script (CASSANDRA-1174)
 * detect partioner config changes between restarts and fail fast 
   (CASSANDRA-1146)
 * use generation time to resolve node token reassignment disagreements
   (CASSANDRA-1118)
 * restructure the startup ordering of Gossiper and MessageService to avoid
   timing anomalies (CASSANDRA-1160)
 * detect incomplete commit log hearders (CASSANDRA-1119)
 * force anti-entropy service to stream files on the stream stage to avoid
   sending streams out of order (CASSANDRA-1169)
 * remove inactive stream managers after AES streams files (CASSANDRA-1169)
 * allow removing entire row through batch_mutate Deletion (CASSANDRA-1027)
 * add JMX metrics for row-level bloom filter false positives (CASSANDRA-1212)
 * added a redhat init script to contrib (CASSANDRA-1201)
 * use midpoint when bootstrapping a new machine into range with not
   much data yet instead of random token (CASSANDRA-1112)
 * kill server on OOM in executor stage as well as Thrift (CASSANDRA-1226)
 * remove opportunistic repairs, when two machines with overlapping replica
   responsibilities happen to finish major compactions of the same CF near
   the same time.  repairs are now fully manual (CASSANDRA-1190)
 * add ability to lower compaction priority (default is no change from 0.6.2)
   (CASSANDRA-1181)


0.6.2
 * fix contrib/word_count build. (CASSANDRA-992)
 * split CommitLogExecutorService into BatchCommitLogExecutorService and 
   PeriodicCommitLogExecutorService (CASSANDRA-1014)
 * add latency histograms to CFSMBean (CASSANDRA-1024)
 * make resolving timestamp ties deterministic by using value bytes
   as a tiebreaker (CASSANDRA-1039)
 * Add option to turn off Hinted Handoff (CASSANDRA-894)
 * fix windows startup (CASSANDRA-948)
 * make concurrent_reads, concurrent_writes configurable at runtime via JMX
   (CASSANDRA-1060)
 * disable GCInspector on non-Sun JVMs (CASSANDRA-1061)
 * fix tombstone handling in sstable rows with no other data (CASSANDRA-1063)
 * fix size of row in spanned index entries (CASSANDRA-1056)
 * install json2sstable, sstable2json, and sstablekeys to Debian package
 * StreamingService.StreamDestinations wouldn't empty itself after streaming
   finished (CASSANDRA-1076)
 * added Collections.shuffle(splits) before returning the splits in 
   ColumnFamilyInputFormat (CASSANDRA-1096)
 * do not recalculate cache capacity post-compaction if it's been manually 
   modified (CASSANDRA-1079)
 * better defaults for flush sorter + writer executor queue sizes
   (CASSANDRA-1100)
 * windows scripts for SSTableImport/Export (CASSANDRA-1051)
 * windows script for nodetool (CASSANDRA-1113)
 * expose PhiConvictThreshold (CASSANDRA-1053)
 * make repair of RF==1 a no-op (CASSANDRA-1090)
 * improve default JVM GC options (CASSANDRA-1014)
 * fix SlicePredicate serialization inside Hadoop jobs (CASSANDRA-1049)
 * close Thrift sockets in Hadoop ColumnFamilyRecordReader (CASSANDRA-1081)


0.6.1
 * fix NPE in sstable2json when no excluded keys are given (CASSANDRA-934)
 * keep the replica set constant throughout the read repair process
   (CASSANDRA-937)
 * allow querying getAllRanges with empty token list (CASSANDRA-933)
 * fix command line arguments inversion in clustertool (CASSANDRA-942)
 * fix race condition that could trigger a false-positive assertion
   during post-flush discard of old commitlog segments (CASSANDRA-936)
 * fix neighbor calculation for anti-entropy repair (CASSANDRA-924)
 * perform repair even for small entropy differences (CASSANDRA-924)
 * Use hostnames in CFInputFormat to allow Hadoop's naive string-based
   locality comparisons to work (CASSANDRA-955)
 * cache read-only BufferedRandomAccessFile length to avoid
   3 system calls per invocation (CASSANDRA-950)
 * nodes with IPv6 (and no IPv4) addresses could not join cluster
   (CASSANDRA-969)
 * Retrieve the correct number of undeleted columns, if any, from
   a supercolumn in a row that had been deleted previously (CASSANDRA-920)
 * fix index scans that cross the 2GB mmap boundaries for both mmap
   and standard i/o modes (CASSANDRA-866)
 * expose drain via nodetool (CASSANDRA-978)


0.6.0-RC1
 * JMX drain to flush memtables and run through commit log (CASSANDRA-880)
 * Bootstrapping can skip ranges under the right conditions (CASSANDRA-902)
 * fix merging row versions in range_slice for CL > ONE (CASSANDRA-884)
 * default write ConsistencyLeven chaned from ZERO to ONE
 * fix for index entries spanning mmap buffer boundaries (CASSANDRA-857)
 * use lexical comparison if time part of TimeUUIDs are the same 
   (CASSANDRA-907)
 * bound read, mutation, and response stages to fix possible OOM
   during log replay (CASSANDRA-885)
 * Use microseconds-since-epoch (UTC) in cli, instead of milliseconds
 * Treat batch_mutate Deletion with null supercolumn as "apply this predicate 
   to top level supercolumns" (CASSANDRA-834)
 * Streaming destination nodes do not update their JMX status (CASSANDRA-916)
 * Fix internal RPC timeout calculation (CASSANDRA-911)
 * Added Pig loadfunc to contrib/pig (CASSANDRA-910)


0.6.0-beta3
 * fix compaction bucketing bug (CASSANDRA-814)
 * update windows batch file (CASSANDRA-824)
 * deprecate KeysCachedFraction configuration directive in favor
   of KeysCached; move to unified-per-CF key cache (CASSANDRA-801)
 * add invalidateRowCache to ColumnFamilyStoreMBean (CASSANDRA-761)
 * send Handoff hints to natural locations to reduce load on
   remaining nodes in a failure scenario (CASSANDRA-822)
 * Add RowWarningThresholdInMB configuration option to warn before very 
   large rows get big enough to threaten node stability, and -x option to
   be able to remove them with sstable2json if the warning is unheeded
   until it's too late (CASSANDRA-843)
 * Add logging of GC activity (CASSANDRA-813)
 * fix ConcurrentModificationException in commitlog discard (CASSANDRA-853)
 * Fix hardcoded row count in Hadoop RecordReader (CASSANDRA-837)
 * Add a jmx status to the streaming service and change several DEBUG
   messages to INFO (CASSANDRA-845)
 * fix classpath in cassandra-cli.bat for Windows (CASSANDRA-858)
 * allow re-specifying host, port to cassandra-cli if invalid ones
   are first tried (CASSANDRA-867)
 * fix race condition handling rpc timeout in the coordinator
   (CASSANDRA-864)
 * Remove CalloutLocation and StagingFileDirectory from storage-conf files 
   since those settings are no longer used (CASSANDRA-878)
 * Parse a long from RowWarningThresholdInMB instead of an int (CASSANDRA-882)
 * Remove obsolete ControlPort code from DatabaseDescriptor (CASSANDRA-886)
 * move skipBytes side effect out of assert (CASSANDRA-899)
 * add "double getLoad" to StorageServiceMBean (CASSANDRA-898)
 * track row stats per CF at compaction time (CASSANDRA-870)
 * disallow CommitLogDirectory matching a DataFileDirectory (CASSANDRA-888)
 * default key cache size is 200k entries, changed from 10% (CASSANDRA-863)
 * add -Dcassandra-foreground=yes to cassandra.bat
 * exit if cluster name is changed unexpectedly (CASSANDRA-769)


0.6.0-beta1/beta2
 * add batch_mutate thrift command, deprecating batch_insert (CASSANDRA-336)
 * remove get_key_range Thrift API, deprecated in 0.5 (CASSANDRA-710)
 * add optional login() Thrift call for authentication (CASSANDRA-547)
 * support fat clients using gossiper and StorageProxy to perform
   replication in-process [jvm-only] (CASSANDRA-535)
 * support mmapped I/O for reads, on by default on 64bit JVMs 
   (CASSANDRA-408, CASSANDRA-669)
 * improve insert concurrency, particularly during Hinted Handoff
   (CASSANDRA-658)
 * faster network code (CASSANDRA-675)
 * stress.py moved to contrib (CASSANDRA-635)
 * row caching [must be explicitly enabled per-CF in config] (CASSANDRA-678)
 * present a useful measure of compaction progress in JMX (CASSANDRA-599)
 * add bin/sstablekeys (CASSNADRA-679)
 * add ConsistencyLevel.ANY (CASSANDRA-687)
 * make removetoken remove nodes from gossip entirely (CASSANDRA-644)
 * add ability to set cache sizes at runtime (CASSANDRA-708)
 * report latency and cache hit rate statistics with lifetime totals
   instead of average over the last minute (CASSANDRA-702)
 * support get_range_slice for RandomPartitioner (CASSANDRA-745)
 * per-keyspace replication factory and replication strategy (CASSANDRA-620)
 * track latency in microseconds (CASSANDRA-733)
 * add describe_ Thrift methods, deprecating get_string_property and 
   get_string_list_property
 * jmx interface for tracking operation mode and streams in general.
   (CASSANDRA-709)
 * keep memtables in sorted order to improve range query performance
   (CASSANDRA-799)
 * use while loop instead of recursion when trimming sstables compaction list 
   to avoid blowing stack in pathological cases (CASSANDRA-804)
 * basic Hadoop map/reduce support (CASSANDRA-342)


0.5.1
 * ensure all files for an sstable are streamed to the same directory.
   (CASSANDRA-716)
 * more accurate load estimate for bootstrapping (CASSANDRA-762)
 * tolerate dead or unavailable bootstrap target on write (CASSANDRA-731)
 * allow larger numbers of keys (> 140M) in a sstable bloom filter
   (CASSANDRA-790)
 * include jvm argument improvements from CASSANDRA-504 in debian package
 * change streaming chunk size to 32MB to accomodate Windows XP limitations
   (was 64MB) (CASSANDRA-795)
 * fix get_range_slice returning results in the wrong order (CASSANDRA-781)
 

0.5.0 final
 * avoid attempting to delete temporary bootstrap files twice (CASSANDRA-681)
 * fix bogus NaN in nodeprobe cfstats output (CASSANDRA-646)
 * provide a policy for dealing with single thread executors w/ a full queue
   (CASSANDRA-694)
 * optimize inner read in MessagingService, vastly improving multiple-node
   performance (CASSANDRA-675)
 * wait for table flush before streaming data back to a bootstrapping node.
   (CASSANDRA-696)
 * keep track of bootstrapping sources by table so that bootstrapping doesn't 
   give the indication of finishing early (CASSANDRA-673)


0.5.0 RC3
 * commit the correct version of the patch for CASSANDRA-663


0.5.0 RC2 (unreleased)
 * fix bugs in converting get_range_slice results to Thrift 
   (CASSANDRA-647, CASSANDRA-649)
 * expose java.util.concurrent.TimeoutException in StorageProxy methods
   (CASSANDRA-600)
 * TcpConnectionManager was holding on to disconnected connections, 
   giving the false indication they were being used. (CASSANDRA-651)
 * Remove duplicated write. (CASSANDRA-662)
 * Abort bootstrap if IP is already in the token ring (CASSANDRA-663)
 * increase default commitlog sync period, and wait for last sync to 
   finish before submitting another (CASSANDRA-668)


0.5.0 RC1
 * Fix potential NPE in get_range_slice (CASSANDRA-623)
 * add CRC32 to commitlog entries (CASSANDRA-605)
 * fix data streaming on windows (CASSANDRA-630)
 * GC compacted sstables after cleanup and compaction (CASSANDRA-621)
 * Speed up anti-entropy validation (CASSANDRA-629)
 * Fix anti-entropy assertion error (CASSANDRA-639)
 * Fix pending range conflicts when bootstapping or moving
   multiple nodes at once (CASSANDRA-603)
 * Handle obsolete gossip related to node movement in the case where
   one or more nodes is down when the movement occurs (CASSANDRA-572)
 * Include dead nodes in gossip to avoid a variety of problems
   and fix HH to removed nodes (CASSANDRA-634)
 * return an InvalidRequestException for mal-formed SlicePredicates
   (CASSANDRA-643)
 * fix bug determining closest neighbor for use in multiple datacenters
   (CASSANDRA-648)
 * Vast improvements in anticompaction speed (CASSANDRA-607)
 * Speed up log replay and writes by avoiding redundant serializations
   (CASSANDRA-652)


0.5.0 beta 2
 * Bootstrap improvements (several tickets)
 * add nodeprobe repair anti-entropy feature (CASSANDRA-193, CASSANDRA-520)
 * fix possibility of partition when many nodes restart at once
   in clusters with multiple seeds (CASSANDRA-150)
 * fix NPE in get_range_slice when no data is found (CASSANDRA-578)
 * fix potential NPE in hinted handoff (CASSANDRA-585)
 * fix cleanup of local "system" keyspace (CASSANDRA-576)
 * improve computation of cluster load balance (CASSANDRA-554)
 * added super column read/write, column count, and column/row delete to
   cassandra-cli (CASSANDRA-567, CASSANDRA-594)
 * fix returning live subcolumns of deleted supercolumns (CASSANDRA-583)
 * respect JAVA_HOME in bin/ scripts (several tickets)
 * add StorageService.initClient for fat clients on the JVM (CASSANDRA-535)
   (see contrib/client_only for an example of use)
 * make consistency_level functional in get_range_slice (CASSANDRA-568)
 * optimize key deserialization for RandomPartitioner (CASSANDRA-581)
 * avoid GCing tombstones except on major compaction (CASSANDRA-604)
 * increase failure conviction threshold, resulting in less nodes
   incorrectly (and temporarily) marked as down (CASSANDRA-610)
 * respect memtable thresholds during log replay (CASSANDRA-609)
 * support ConsistencyLevel.ALL on read (CASSANDRA-584)
 * add nodeprobe removetoken command (CASSANDRA-564)


0.5.0 beta
 * Allow multiple simultaneous flushes, improving flush throughput 
   on multicore systems (CASSANDRA-401)
 * Split up locks to improve write and read throughput on multicore systems
   (CASSANDRA-444, CASSANDRA-414)
 * More efficient use of memory during compaction (CASSANDRA-436)
 * autobootstrap option: when enabled, all non-seed nodes will attempt
   to bootstrap when started, until bootstrap successfully
   completes. -b option is removed.  (CASSANDRA-438)
 * Unless a token is manually specified in the configuration xml,
   a bootstraping node will use a token that gives it half the
   keys from the most-heavily-loaded node in the cluster,
   instead of generating a random token. 
   (CASSANDRA-385, CASSANDRA-517)
 * Miscellaneous bootstrap fixes (several tickets)
 * Ability to change a node's token even after it has data on it
   (CASSANDRA-541)
 * Ability to decommission a live node from the ring (CASSANDRA-435)
 * Semi-automatic loadbalancing via nodeprobe (CASSANDRA-192)
 * Add ability to set compaction thresholds at runtime via
   JMX / nodeprobe.  (CASSANDRA-465)
 * Add "comment" field to ColumnFamily definition. (CASSANDRA-481)
 * Additional JMX metrics (CASSANDRA-482)
 * JSON based export and import tools (several tickets)
 * Hinted Handoff fixes (several tickets)
 * Add key cache to improve read performance (CASSANDRA-423)
 * Simplified construction of custom ReplicationStrategy classes
   (CASSANDRA-497)
 * Graphical application (Swing) for ring integrity verification and 
   visualization was added to contrib (CASSANDRA-252)
 * Add DCQUORUM, DCQUORUMSYNC consistency levels and corresponding
   ReplicationStrategy / EndpointSnitch classes.  Experimental.
   (CASSANDRA-492)
 * Web client interface added to contrib (CASSANDRA-457)
 * More-efficient flush for Random, CollatedOPP partitioners 
   for normal writes (CASSANDRA-446) and bulk load (CASSANDRA-420)
 * Add MemtableFlushAfterMinutes, a global replacement for the old 
   per-CF FlushPeriodInMinutes setting (CASSANDRA-463)
 * optimizations to slice reading (CASSANDRA-350) and supercolumn
   queries (CASSANDRA-510)
 * force binding to given listenaddress for nodes with multiple
   interfaces (CASSANDRA-546)
 * stress.py benchmarking tool improvements (several tickets)
 * optimized replica placement code (CASSANDRA-525)
 * faster log replay on restart (CASSANDRA-539, CASSANDRA-540)
 * optimized local-node writes (CASSANDRA-558)
 * added get_range_slice, deprecating get_key_range (CASSANDRA-344)
 * expose TimedOutException to thrift (CASSANDRA-563)
 

0.4.2
 * Add validation disallowing null keys (CASSANDRA-486)
 * Fix race conditions in TCPConnectionManager (CASSANDRA-487)
 * Fix using non-utf8-aware comparison as a sanity check.
   (CASSANDRA-493)
 * Improve default garbage collector options (CASSANDRA-504)
 * Add "nodeprobe flush" (CASSANDRA-505)
 * remove NotFoundException from get_slice throws list (CASSANDRA-518)
 * fix get (not get_slice) of entire supercolumn (CASSANDRA-508)
 * fix null token during bootstrap (CASSANDRA-501)


0.4.1
 * Fix FlushPeriod columnfamily configuration regression
   (CASSANDRA-455)
 * Fix long column name support (CASSANDRA-460)
 * Fix for serializing a row that only contains tombstones
   (CASSANDRA-458)
 * Fix for discarding unneeded commitlog segments (CASSANDRA-459)
 * Add SnapshotBeforeCompaction configuration option (CASSANDRA-426)
 * Fix compaction abort under insufficient disk space (CASSANDRA-473)
 * Fix reading subcolumn slice from tombstoned CF (CASSANDRA-484)
 * Fix race condition in RVH causing occasional NPE (CASSANDRA-478)


0.4.0
 * fix get_key_range problems when a node is down (CASSANDRA-440)
   and add UnavailableException to more Thrift methods
 * Add example EndPointSnitch contrib code (several tickets)


0.4.0 RC2
 * fix SSTable generation clash during compaction (CASSANDRA-418)
 * reject method calls with null parameters (CASSANDRA-308)
 * properly order ranges in nodeprobe output (CASSANDRA-421)
 * fix logging of certain errors on executor threads (CASSANDRA-425)


0.4.0 RC1
 * Bootstrap feature is live; use -b on startup (several tickets)
 * Added multiget api (CASSANDRA-70)
 * fix Deadlock with SelectorManager.doProcess and TcpConnection.write
   (CASSANDRA-392)
 * remove key cache b/c of concurrency bugs in third-party
   CLHM library (CASSANDRA-405)
 * update non-major compaction logic to use two threshold values
   (CASSANDRA-407)
 * add periodic / batch commitlog sync modes (several tickets)
 * inline BatchMutation into batch_insert params (CASSANDRA-403)
 * allow setting the logging level at runtime via mbean (CASSANDRA-402)
 * change default comparator to BytesType (CASSANDRA-400)
 * add forwards-compatible ConsistencyLevel parameter to get_key_range
   (CASSANDRA-322)
 * r/m special case of blocking for local destination when writing with 
   ConsistencyLevel.ZERO (CASSANDRA-399)
 * Fixes to make BinaryMemtable [bulk load interface] useful (CASSANDRA-337);
   see contrib/bmt_example for an example of using it.
 * More JMX properties added (several tickets)
 * Thrift changes (several tickets)
    - Merged _super get methods with the normal ones; return values
      are now of ColumnOrSuperColumn.
    - Similarly, merged batch_insert_super into batch_insert.



0.4.0 beta
 * On-disk data format has changed to allow billions of keys/rows per
   node instead of only millions
 * Multi-keyspace support
 * Scan all sstables for all queries to avoid situations where
   different types of operation on the same ColumnFamily could
   disagree on what data was present
 * Snapshot support via JMX
 * Thrift API has changed a _lot_:
    - removed time-sorted CFs; instead, user-defined comparators
      may be defined on the column names, which are now byte arrays.
      Default comparators are provided for UTF8, Bytes, Ascii, Long (i64),
      and UUID types.
    - removed colon-delimited strings in thrift api in favor of explicit
      structs such as ColumnPath, ColumnParent, etc.  Also normalized
      thrift struct and argument naming.
    - Added columnFamily argument to get_key_range.
    - Change signature of get_slice to accept starting and ending
      columns as well as an offset.  (This allows use of indexes.)
      Added "ascending" flag to allow reasonably-efficient reverse
      scans as well.  Removed get_slice_by_range as redundant.
    - get_key_range operates on one CF at a time
    - changed `block` boolean on insert methods to ConsistencyLevel enum,
      with options of NONE, ONE, QUORUM, and ALL.
    - added similar consistency_level parameter to read methods
    - column-name-set slice with no names given now returns zero columns
      instead of all of them.  ("all" can run your server out of memory.
      use a range-based slice with a high max column count instead.)
 * Removed the web interface. Node information can now be obtained by 
   using the newly introduced nodeprobe utility.
 * More JMX stats
 * Remove magic values from internals (e.g. special key to indicate
   when to flush memtables)
 * Rename configuration "table" to "keyspace"
 * Moved to crash-only design; no more shutdown (just kill the process)
 * Lots of bug fixes

Full list of issues resolved in 0.4 is at https://issues.apache.org/jira/secure/IssueNavigator.jspa?reset=true&&pid=12310865&fixfor=12313862&resolution=1&sorter/field=issuekey&sorter/order=DESC


0.3.0 RC3
 * Fix potential deadlock under load in TCPConnection.
   (CASSANDRA-220)


0.3.0 RC2
 * Fix possible data loss when server is stopped after replaying
   log but before new inserts force memtable flush.
   (CASSANDRA-204)
 * Added BUGS file


0.3.0 RC1
 * Range queries on keys, including user-defined key collation
 * Remove support
 * Workarounds for a weird bug in JDK select/register that seems
   particularly common on VM environments. Cassandra should deploy
   fine on EC2 now
 * Much improved infrastructure: the beginnings of a decent test suite
   ("ant test" for unit tests; "nosetests" for system tests), code
   coverage reporting, etc.
 * Expanded node status reporting via JMX
 * Improved error reporting/logging on both server and client
 * Reduced memory footprint in default configuration
 * Combined blocking and non-blocking versions of insert APIs
 * Added FlushPeriodInMinutes configuration parameter to force
   flushing of infrequently-updated ColumnFamilies<|MERGE_RESOLUTION|>--- conflicted
+++ resolved
@@ -1,13 +1,9 @@
-<<<<<<< HEAD
 2.2.13
  * CQL fromJson(null) throws NullPointerException (CASSANDRA-13891)
  * Fix query pager DEBUG log leak causing hit in paged reads throughput (CASSANDRA-14318)
  * Backport circleci yaml (CASSANDRA-14240)
 Merged from 2.1:
-=======
-2.1.21
  * Check checksum before decompressing data (CASSANDRA-14284)
->>>>>>> 34a1d5da
  * CVE-2017-5929 Security vulnerability in Logback warning in NEWS.txt (CASSANDRA-14183)
 
 2.2.12

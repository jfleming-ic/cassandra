--- conflicted
+++ resolved
@@ -1,10 +1,6 @@
-<<<<<<< HEAD
 3.11.5
  Merged from 3.0:
-=======
-3.0.19
- * Add missing commands to nodetool-completion (CASSANDRA-14916)
->>>>>>> 4f2fe195
+ * Add missing commands to nodetool_completion (CASSANDRA-14916)
  * Anti-compaction temporarily corrupts sstable state for readers (CASSANDRA-15004)
  Merged from 2.2:
  * Multi-version in-JVM dtests (CASSANDRA-14937)

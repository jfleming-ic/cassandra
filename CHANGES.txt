<<<<<<< HEAD
2.0.0-rc2
 * enable vnodes by default (CASSANDRA-5869)
 * fix CAS contention timeout (CASSANDRA-5830)
 * fix HsHa to respect max frame size (CASSANDRA-4573)
 * Fix (some) 2i on composite components omissions (CASSANDRA-5851)
 * cqlsh: add DESCRIBE FULL SCHEMA variant (CASSANDRA-5880)
Merged from 1.2:
 * Correctly validate sparse composite cells in scrub (CASSANDRA-5855)
 * Add KeyCacheHitRate metric to CF metrics (CASSANDRA-5868)
 * cqlsh: add support for multiline comments (CASSANDRA-5798)
 * Handle CQL3 SELECT duplicate IN restrictions on clustering columns
   (CASSANDRA-5856)


2.0.0-rc1
 * improve DecimalSerializer performance (CASSANDRA-5837)
 * fix potential spurious wakeup in AsyncOneResponse (CASSANDRA-5690)
 * fix schema-related trigger issues (CASSANDRA-5774)
 * Better validation when accessing CQL3 table from thrift (CASSANDRA-5138)
 * Fix assertion error during repair (CASSANDRA-5801)
 * Fix range tombstone bug (CASSANDRA-5805)
 * DC-local CAS (CASSANDRA-5797)
 * Add a native_protocol_version column to the system.local table (CASSANRDA-5819)
 * Use index_interval from cassandra.yaml when upgraded (CASSANDRA-5822)
 * Fix buffer underflow on socket close (CASSANDRA-5792)
Merged from 1.2:
=======
1.2.9
 * Fix getBloomFilterDiskSpaceUsed for AlwaysPresentFilter (CASSANDRA-5900)
 * migrate 1.1 schema_columnfamilies.key_alias column to key_aliases
   (CASSANDRA-5800)
 * add --migrate option to sstableupgrade and sstablescrub (CASSANDRA-5831)
>>>>>>> bc98886d
 * fix bulk-loading compressed sstables (CASSANDRA-5820)
 * (Hadoop) fix quoting in CqlPagingRecordReader and CqlRecordWriter 
   (CASSANDRA-5824)
 * update default LCS sstable size to 160MB (CASSANDRA-5727)
 * Allow compacting 2Is via nodetool (CASSANDRA-5670)
 * Hex-encode non-String keys in OPP (CASSANDRA-5793)
 * nodetool history logging (CASSANDRA-5823)
 * (Hadoop) fix support for Thrift tables in CqlPagingRecordReader 
   (CASSANDRA-5752)
 * add "all time blocked" to StatusLogger output (CASSANDRA-5825)
 * Future-proof inter-major-version schema migrations (CASSANDRA-5845)
 * (Hadoop) add CqlPagingRecordReader support for ReversedType in Thrift table
   (CASSANDRA-5718)
 * Fix reading DeletionTime from 1.1-format sstables (CASSANDRA-5814)
 * cqlsh: add collections support to COPY (CASSANDRA-5698)
 * retry important messages for any IOException (CASSANDRA-5804)
 * Allow empty IN relations in SELECT/UPDATE/DELETE statements (CASSANDRA-5626)
 * cqlsh: fix crashing on Windows due to libedit detection (CASSANDRA-5812)


2.0.0-beta2
 * Replace countPendingHints with Hints Created metric (CASSANDRA-5746)
 * Allow nodetool with no args, and with help to run without a server (CASSANDRA-5734)
 * Cleanup AbstractType/TypeSerializer classes (CASSANDRA-5744)
 * Remove unimplemented cli option schema-mwt (CASSANDRA-5754)
 * Support range tombstones in thrift (CASSANDRA-5435)
 * Normalize table-manipulating CQL3 statements' class names (CASSANDRA-5759)
 * cqlsh: add missing table options to DESCRIBE output (CASSANDRA-5749)
 * Fix assertion error during repair (CASSANDRA-5757)
 * Fix bulkloader (CASSANDRA-5542)
 * Add LZ4 compression to the native protocol (CASSANDRA-5765)
 * Fix bugs in the native protocol v2 (CASSANDRA-5770)
 * CAS on 'primary key only' table (CASSANDRA-5715)
 * Support streaming SSTables of old versions (CASSANDRA-5772)
 * Always respect protocol version in native protocol (CASSANDRA-5778)
 * Fix ConcurrentModificationException during streaming (CASSANDRA-5782)
 * Update deletion timestamp in Commit#updatesWithPaxosTime (CASSANDRA-5787)
 * Thrift cas() method crashes if input columns are not sorted (CASSANDRA-5786)
 * Order columns names correctly when querying for CAS (CASSANDRA-5788)
 * Fix streaming retry (CASSANDRA-5775)
Merged from 1.2:
 * if no seeds can be a reached a node won't start in a ring by itself (CASSANDRA-5768)
 * add cassandra.unsafesystem property (CASSANDRA-5704)
 * (Hadoop) quote identifiers in CqlPagingRecordReader (CASSANDRA-5763)
 * Add replace_node functionality for vnodes (CASSANDRA-5337)
 * Add timeout events to query traces (CASSANDRA-5520)
 * Fix serialization of the LEFT gossip value (CASSANDRA-5696)
 * Expose native protocol server status in nodetool info (CASSANDRA-5735)
 * Fix pathetic performance of range tombstones (CASSANDRA-5677)
 * Fix querying with an empty (impossible) range (CASSANDRA-5573)
 * cqlsh: handle CUSTOM 2i in DESCRIBE output (CASSANDRA-5760)
 * Fix minor bug in Range.intersects(Bound) (CASSANDRA-5771)
 * cqlsh: handle disabled compression in DESCRIBE output (CASSANDRA-5766)
 * Ensure all UP events are notified on the native protocol (CASSANDRA-5769)
 * Fix formatting of sstable2json with multiple -k arguments (CASSANDRA-5781)
 * Don't rely on row marker for queries in general to hide lost markers
   after TTL expires (CASSANDRA-5762)
 * Sort nodetool help output (CASSANDRA-5776)
 * Fix column expiring during 2 phases compaction (CASSANDRA-5799)
 * now() is being rejected in INSERTs when inside collections (CASSANDRA-5795)


2.0.0-beta1
 * Removed on-heap row cache (CASSANDRA-5348)
 * use nanotime consistently for node-local timeouts (CASSANDRA-5581)
 * Avoid unnecessary second pass on name-based queries (CASSANDRA-5577)
 * Experimental triggers (CASSANDRA-1311)
 * JEMalloc support for off-heap allocation (CASSANDRA-3997)
 * Single-pass compaction (CASSANDRA-4180)
 * Removed token range bisection (CASSANDRA-5518)
 * Removed compatibility with pre-1.2.5 sstables and network messages
   (CASSANDRA-5511)
 * removed PBSPredictor (CASSANDRA-5455)
 * CAS support (CASSANDRA-5062, 5441, 5442, 5443, 5619, 5667)
 * Leveled compaction performs size-tiered compactions in L0 
   (CASSANDRA-5371, 5439)
 * Add yaml network topology snitch for mixed ec2/other envs (CASSANDRA-5339)
 * Log when a node is down longer than the hint window (CASSANDRA-4554)
 * Optimize tombstone creation for ExpiringColumns (CASSANDRA-4917)
 * Improve LeveledScanner work estimation (CASSANDRA-5250, 5407)
 * Replace compaction lock with runWithCompactionsDisabled (CASSANDRA-3430)
 * Change Message IDs to ints (CASSANDRA-5307)
 * Move sstable level information into the Stats component, removing the
   need for a separate Manifest file (CASSANDRA-4872)
 * avoid serializing to byte[] on commitlog append (CASSANDRA-5199)
 * make index_interval configurable per columnfamily (CASSANDRA-3961, CASSANDRA-5650)
 * add default_time_to_live (CASSANDRA-3974)
 * add memtable_flush_period_in_ms (CASSANDRA-4237)
 * replace supercolumns internally by composites (CASSANDRA-3237, 5123)
 * upgrade thrift to 0.9.0 (CASSANDRA-3719)
 * drop unnecessary keyspace parameter from user-defined compaction API 
   (CASSANDRA-5139)
 * more robust solution to incomplete compactions + counters (CASSANDRA-5151)
 * Change order of directory searching for c*.in.sh (CASSANDRA-3983)
 * Add tool to reset SSTable compaction level for LCS (CASSANDRA-5271)
 * Allow custom configuration loader (CASSANDRA-5045)
 * Remove memory emergency pressure valve logic (CASSANDRA-3534)
 * Reduce request latency with eager retry (CASSANDRA-4705)
 * cqlsh: Remove ASSUME command (CASSANDRA-5331)
 * Rebuild BF when loading sstables if bloom_filter_fp_chance
   has changed since compaction (CASSANDRA-5015)
 * remove row-level bloom filters (CASSANDRA-4885)
 * Change Kernel Page Cache skipping into row preheating (disabled by default)
   (CASSANDRA-4937)
 * Improve repair by deciding on a gcBefore before sending
   out TreeRequests (CASSANDRA-4932)
 * Add an official way to disable compactions (CASSANDRA-5074)
 * Reenable ALTER TABLE DROP with new semantics (CASSANDRA-3919)
 * Add binary protocol versioning (CASSANDRA-5436)
 * Swap THshaServer for TThreadedSelectorServer (CASSANDRA-5530)
 * Add alias support to SELECT statement (CASSANDRA-5075)
 * Don't create empty RowMutations in CommitLogReplayer (CASSANDRA-5541)
 * Use range tombstones when dropping cfs/columns from schema (CASSANDRA-5579)
 * cqlsh: drop CQL2/CQL3-beta support (CASSANDRA-5585)
 * Track max/min column names in sstables to be able to optimize slice
   queries (CASSANDRA-5514, CASSANDRA-5595, CASSANDRA-5600)
 * Binary protocol: allow batching already prepared statements (CASSANDRA-4693)
 * Allow preparing timestamp, ttl and limit in CQL3 queries (CASSANDRA-4450)
 * Support native link w/o JNA in Java7 (CASSANDRA-3734)
 * Use SASL authentication in binary protocol v2 (CASSANDRA-5545)
 * Replace Thrift HsHa with LMAX Disruptor based implementation (CASSANDRA-5582)
 * cqlsh: Add row count to SELECT output (CASSANDRA-5636)
 * Include a timestamp with all read commands to determine column expiration
   (CASSANDRA-5149)
 * Streaming 2.0 (CASSANDRA-5286, 5699)
 * Conditional create/drop ks/table/index statements in CQL3 (CASSANDRA-2737)
 * more pre-table creation property validation (CASSANDRA-5693)
 * Redesign repair messages (CASSANDRA-5426)
 * Fix ALTER RENAME post-5125 (CASSANDRA-5702)
 * Disallow renaming a 2ndary indexed column (CASSANDRA-5705)
 * Rename Table to Keyspace (CASSANDRA-5613)
 * Ensure changing column_index_size_in_kb on different nodes don't corrupt the
   sstable (CASSANDRA-5454)
 * Move resultset type information into prepare, not execute (CASSANDRA-5649)
 * Auto paging in binary protocol (CASSANDRA-4415, 5714)
 * Don't tie client side use of AbstractType to JDBC (CASSANDRA-4495)
 * Adds new TimestampType to replace DateType (CASSANDRA-5723, CASSANDRA-5729)
Merged from 1.2:
 * make starting native protocol server idempotent (CASSANDRA-5728)
 * Fix loading key cache when a saved entry is no longer valid (CASSANDRA-5706)
 * Fix serialization of the LEFT gossip value (CASSANDRA-5696)
 * cqlsh: Don't show 'null' in place of empty values (CASSANDRA-5675)
 * Race condition in detecting version on a mixed 1.1/1.2 cluster
   (CASSANDRA-5692)
 * Fix skipping range tombstones with reverse queries (CASSANDRA-5712)
 * Expire entries out of ThriftSessionManager (CASSANRDA-5719)
 * Don't keep ancestor information in memory (CASSANDRA-5342)
 * cqlsh: fix handling of semicolons inside BATCH queries (CASSANDRA-5697)


1.2.6
 * Fix tracing when operation completes before all responses arrive 
   (CASSANDRA-5668)
 * Fix cross-DC mutation forwarding (CASSANDRA-5632)
 * Reduce SSTableLoader memory usage (CASSANDRA-5555)
 * Scale hinted_handoff_throttle_in_kb to cluster size (CASSANDRA-5272)
 * (Hadoop) Add CQL3 input/output formats (CASSANDRA-4421, 5622)
 * (Hadoop) Fix InputKeyRange in CFIF (CASSANDRA-5536)
 * Fix dealing with ridiculously large max sstable sizes in LCS (CASSANDRA-5589)
 * Ignore pre-truncate hints (CASSANDRA-4655)
 * Move System.exit on OOM into a separate thread (CASSANDRA-5273)
 * Write row markers when serializing schema (CASSANDRA-5572)
 * Check only SSTables for the requested range when streaming (CASSANDRA-5569)
 * Improve batchlog replay behavior and hint ttl handling (CASSANDRA-5314)
 * Exclude localTimestamp from validation for tombstones (CASSANDRA-5398)
 * cqlsh: add custom prompt support (CASSANDRA-5539)
 * Reuse prepared statements in hot auth queries (CASSANDRA-5594)
 * cqlsh: add vertical output option (see EXPAND) (CASSANDRA-5597)
 * Add a rate limit option to stress (CASSANDRA-5004)
 * have BulkLoader ignore snapshots directories (CASSANDRA-5587) 
 * fix SnitchProperties logging context (CASSANDRA-5602)
 * Expose whether jna is enabled and memory is locked via JMX (CASSANDRA-5508)
 * cqlsh: fix COPY FROM with ReversedType (CASSANDRA-5610)
 * Allow creating CUSTOM indexes on collections (CASSANDRA-5615)
 * Evaluate now() function at execution time (CASSANDRA-5616)
 * Expose detailed read repair metrics (CASSANDRA-5618)
 * Correct blob literal + ReversedType parsing (CASSANDRA-5629)
 * Allow GPFS to prefer the internal IP like EC2MRS (CASSANDRA-5630)
 * fix help text for -tspw cassandra-cli (CASSANDRA-5643)
 * don't throw away initial causes exceptions for internode encryption issues 
   (CASSANDRA-5644)
 * Fix message spelling errors for cql select statements (CASSANDRA-5647)
 * Suppress custom exceptions thru jmx (CASSANDRA-5652)
 * Update CREATE CUSTOM INDEX syntax (CASSANDRA-5639)
 * Fix PermissionDetails.equals() method (CASSANDRA-5655)
 * Never allow partition key ranges in CQL3 without token() (CASSANDRA-5666)
 * Gossiper incorrectly drops AppState for an upgrading node (CASSANDRA-5660)
 * Connection thrashing during multi-region ec2 during upgrade, due to 
   messaging version (CASSANDRA-5669)
 * Avoid over reconnecting in EC2MRS (CASSANDRA-5678)
 * Fix ReadResponseSerializer.serializedSize() for digest reads (CASSANDRA-5476)
 * allow sstable2json on 2i CFs (CASSANDRA-5694)
Merged from 1.1:
 * Remove buggy thrift max message length option (CASSANDRA-5529)
 * Fix NPE in Pig's widerow mode (CASSANDRA-5488)
 * Add split size parameter to Pig and disable split combination (CASSANDRA-5544)


1.2.5
 * make BytesToken.toString only return hex bytes (CASSANDRA-5566)
 * Ensure that submitBackground enqueues at least one task (CASSANDRA-5554)
 * fix 2i updates with identical values and timestamps (CASSANDRA-5540)
 * fix compaction throttling bursty-ness (CASSANDRA-4316)
 * reduce memory consumption of IndexSummary (CASSANDRA-5506)
 * remove per-row column name bloom filters (CASSANDRA-5492)
 * Include fatal errors in trace events (CASSANDRA-5447)
 * Ensure that PerRowSecondaryIndex is notified of row-level deletes
   (CASSANDRA-5445)
 * Allow empty blob literals in CQL3 (CASSANDRA-5452)
 * Fix streaming RangeTombstones at column index boundary (CASSANDRA-5418)
 * Fix preparing statements when current keyspace is not set (CASSANDRA-5468)
 * Fix SemanticVersion.isSupportedBy minor/patch handling (CASSANDRA-5496)
 * Don't provide oldCfId for post-1.1 system cfs (CASSANDRA-5490)
 * Fix primary range ignores replication strategy (CASSANDRA-5424)
 * Fix shutdown of binary protocol server (CASSANDRA-5507)
 * Fix repair -snapshot not working (CASSANDRA-5512)
 * Set isRunning flag later in binary protocol server (CASSANDRA-5467)
 * Fix use of CQL3 functions with descending clustering order (CASSANDRA-5472)
 * Disallow renaming columns one at a time for thrift table in CQL3
   (CASSANDRA-5531)
 * cqlsh: add CLUSTERING ORDER BY support to DESCRIBE (CASSANDRA-5528)
 * Add custom secondary index support to CQL3 (CASSANDRA-5484)
 * Fix repair hanging silently on unexpected error (CASSANDRA-5229)
 * Fix Ec2Snitch regression introduced by CASSANDRA-5171 (CASSANDRA-5432)
 * Add nodetool enablebackup/disablebackup (CASSANDRA-5556)
 * cqlsh: fix DESCRIBE after case insensitive USE (CASSANDRA-5567)
Merged from 1.1
 * Remove buggy thrift max message length option (CASSANDRA-5529)
 * Add retry mechanism to OTC for non-droppable_verbs (CASSANDRA-5393)
 * Use allocator information to improve memtable memory usage estimate
   (CASSANDRA-5497)
 * Fix trying to load deleted row into row cache on startup (CASSANDRA-4463)
 * fsync leveled manifest to avoid corruption (CASSANDRA-5535)
 * Fix Bound intersection computation (CASSANDRA-5551)
 * sstablescrub now respects max memory size in cassandra.in.sh (CASSANDRA-5562)


1.2.4
 * Ensure that PerRowSecondaryIndex updates see the most recent values
   (CASSANDRA-5397)
 * avoid duplicate index entries ind PrecompactedRow and 
   ParallelCompactionIterable (CASSANDRA-5395)
 * remove the index entry on oldColumn when new column is a tombstone 
   (CASSANDRA-5395)
 * Change default stream throughput from 400 to 200 mbps (CASSANDRA-5036)
 * Gossiper logs DOWN for symmetry with UP (CASSANDRA-5187)
 * Fix mixing prepared statements between keyspaces (CASSANDRA-5352)
 * Fix consistency level during bootstrap - strike 3 (CASSANDRA-5354)
 * Fix transposed arguments in AlreadyExistsException (CASSANDRA-5362)
 * Improve asynchronous hint delivery (CASSANDRA-5179)
 * Fix Guava dependency version (12.0 -> 13.0.1) for Maven (CASSANDRA-5364)
 * Validate that provided CQL3 collection value are < 64K (CASSANDRA-5355)
 * Make upgradeSSTable skip current version sstables by default (CASSANDRA-5366)
 * Optimize min/max timestamp collection (CASSANDRA-5373)
 * Invalid streamId in cql binary protocol when using invalid CL 
   (CASSANDRA-5164)
 * Fix validation for IN where clauses with collections (CASSANDRA-5376)
 * Copy resultSet on count query to avoid ConcurrentModificationException 
   (CASSANDRA-5382)
 * Correctly typecheck in CQL3 even with ReversedType (CASSANDRA-5386)
 * Fix streaming compressed files when using encryption (CASSANDRA-5391)
 * cassandra-all 1.2.0 pom missing netty dependency (CASSANDRA-5392)
 * Fix writetime/ttl functions on null values (CASSANDRA-5341)
 * Fix NPE during cql3 select with token() (CASSANDRA-5404)
 * IndexHelper.skipBloomFilters won't skip non-SHA filters (CASSANDRA-5385)
 * cqlsh: Print maps ordered by key, sort sets (CASSANDRA-5413)
 * Add null syntax support in CQL3 for inserts (CASSANDRA-3783)
 * Allow unauthenticated set_keyspace() calls (CASSANDRA-5423)
 * Fix potential incremental backups race (CASSANDRA-5410)
 * Fix prepared BATCH statements with batch-level timestamps (CASSANDRA-5415)
 * Allow overriding superuser setup delay (CASSANDRA-5430)
 * cassandra-shuffle with JMX usernames and passwords (CASSANDRA-5431)
Merged from 1.1:
 * cli: Quote ks and cf names in schema output when needed (CASSANDRA-5052)
 * Fix bad default for min/max timestamp in SSTableMetadata (CASSANDRA-5372)
 * Fix cf name extraction from manifest in Directories.migrateFile() 
   (CASSANDRA-5242)
 * Support pluggable internode authentication (CASSANDRA-5401)


1.2.3
 * add check for sstable overlap within a level on startup (CASSANDRA-5327)
 * replace ipv6 colons in jmx object names (CASSANDRA-5298, 5328)
 * Avoid allocating SSTableBoundedScanner during repair when the range does 
   not intersect the sstable (CASSANDRA-5249)
 * Don't lowercase property map keys (this breaks NTS) (CASSANDRA-5292)
 * Fix composite comparator with super columns (CASSANDRA-5287)
 * Fix insufficient validation of UPDATE queries against counter cfs
   (CASSANDRA-5300)
 * Fix PropertyFileSnitch default DC/Rack behavior (CASSANDRA-5285)
 * Handle null values when executing prepared statement (CASSANDRA-5081)
 * Add netty to pom dependencies (CASSANDRA-5181)
 * Include type arguments in Thrift CQLPreparedResult (CASSANDRA-5311)
 * Fix compaction not removing columns when bf_fp_ratio is 1 (CASSANDRA-5182)
 * cli: Warn about missing CQL3 tables in schema descriptions (CASSANDRA-5309)
 * Re-enable unknown option in replication/compaction strategies option for
   backward compatibility (CASSANDRA-4795)
 * Add binary protocol support to stress (CASSANDRA-4993)
 * cqlsh: Fix COPY FROM value quoting and null handling (CASSANDRA-5305)
 * Fix repair -pr for vnodes (CASSANDRA-5329)
 * Relax CL for auth queries for non-default users (CASSANDRA-5310)
 * Fix AssertionError during repair (CASSANDRA-5245)
 * Don't announce migrations to pre-1.2 nodes (CASSANDRA-5334)
Merged from 1.1:
 * Fix trying to load deleted row into row cache on startup (CASSANDRA-4463)
 * Update offline scrub for 1.0 -> 1.1 directory structure (CASSANDRA-5195)
 * add tmp flag to Descriptor hashcode (CASSANDRA-4021)
 * fix logging of "Found table data in data directories" when only system tables
   are present (CASSANDRA-5289)
 * cli: Add JMX authentication support (CASSANDRA-5080)
 * nodetool: ability to repair specific range (CASSANDRA-5280)
 * Fix possible assertion triggered in SliceFromReadCommand (CASSANDRA-5284)
 * cqlsh: Add inet type support on Windows (ipv4-only) (CASSANDRA-4801)
 * Fix race when initializing ColumnFamilyStore (CASSANDRA-5350)
 * Add UseTLAB JVM flag (CASSANDRA-5361)


1.2.2
 * fix potential for multiple concurrent compactions of the same sstables
   (CASSANDRA-5256)
 * avoid no-op caching of byte[] on commitlog append (CASSANDRA-5199)
 * fix symlinks under data dir not working (CASSANDRA-5185)
 * fix bug in compact storage metadata handling (CASSANDRA-5189)
 * Validate login for USE queries (CASSANDRA-5207)
 * cli: remove default username and password (CASSANDRA-5208)
 * configure populate_io_cache_on_flush per-CF (CASSANDRA-4694)
 * allow configuration of internode socket buffer (CASSANDRA-3378)
 * Make sstable directory picking blacklist-aware again (CASSANDRA-5193)
 * Correctly expire gossip states for edge cases (CASSANDRA-5216)
 * Improve handling of directory creation failures (CASSANDRA-5196)
 * Expose secondary indicies to the rest of nodetool (CASSANDRA-4464)
 * Binary protocol: avoid sending notification for 0.0.0.0 (CASSANDRA-5227)
 * add UseCondCardMark XX jvm settings on jdk 1.7 (CASSANDRA-4366)
 * CQL3 refactor to allow conversion function (CASSANDRA-5226)
 * Fix drop of sstables in some circumstance (CASSANDRA-5232)
 * Implement caching of authorization results (CASSANDRA-4295)
 * Add support for LZ4 compression (CASSANDRA-5038)
 * Fix missing columns in wide rows queries (CASSANDRA-5225)
 * Simplify auth setup and make system_auth ks alterable (CASSANDRA-5112)
 * Stop compactions from hanging during bootstrap (CASSANDRA-5244)
 * fix compressed streaming sending extra chunk (CASSANDRA-5105)
 * Add CQL3-based implementations of IAuthenticator and IAuthorizer
   (CASSANDRA-4898)
 * Fix timestamp-based tomstone removal logic (CASSANDRA-5248)
 * cli: Add JMX authentication support (CASSANDRA-5080)
 * Fix forceFlush behavior (CASSANDRA-5241)
 * cqlsh: Add username autocompletion (CASSANDRA-5231)
 * Fix CQL3 composite partition key error (CASSANDRA-5240)
 * Allow IN clause on last clustering key (CASSANDRA-5230)
Merged from 1.1:
 * fix start key/end token validation for wide row iteration (CASSANDRA-5168)
 * add ConfigHelper support for Thrift frame and max message sizes (CASSANDRA-5188)
 * fix nodetool repair not fail on node down (CASSANDRA-5203)
 * always collect tombstone hints (CASSANDRA-5068)
 * Fix error when sourcing file in cqlsh (CASSANDRA-5235)


1.2.1
 * stream undelivered hints on decommission (CASSANDRA-5128)
 * GossipingPropertyFileSnitch loads saved dc/rack info if needed (CASSANDRA-5133)
 * drain should flush system CFs too (CASSANDRA-4446)
 * add inter_dc_tcp_nodelay setting (CASSANDRA-5148)
 * re-allow wrapping ranges for start_token/end_token range pairitspwng (CASSANDRA-5106)
 * fix validation compaction of empty rows (CASSADRA-5136)
 * nodetool methods to enable/disable hint storage/delivery (CASSANDRA-4750)
 * disallow bloom filter false positive chance of 0 (CASSANDRA-5013)
 * add threadpool size adjustment methods to JMXEnabledThreadPoolExecutor and 
   CompactionManagerMBean (CASSANDRA-5044)
 * fix hinting for dropped local writes (CASSANDRA-4753)
 * off-heap cache doesn't need mutable column container (CASSANDRA-5057)
 * apply disk_failure_policy to bad disks on initial directory creation 
   (CASSANDRA-4847)
 * Optimize name-based queries to use ArrayBackedSortedColumns (CASSANDRA-5043)
 * Fall back to old manifest if most recent is unparseable (CASSANDRA-5041)
 * pool [Compressed]RandomAccessReader objects on the partitioned read path
   (CASSANDRA-4942)
 * Add debug logging to list filenames processed by Directories.migrateFile 
   method (CASSANDRA-4939)
 * Expose black-listed directories via JMX (CASSANDRA-4848)
 * Log compaction merge counts (CASSANDRA-4894)
 * Minimize byte array allocation by AbstractData{Input,Output} (CASSANDRA-5090)
 * Add SSL support for the binary protocol (CASSANDRA-5031)
 * Allow non-schema system ks modification for shuffle to work (CASSANDRA-5097)
 * cqlsh: Add default limit to SELECT statements (CASSANDRA-4972)
 * cqlsh: fix DESCRIBE for 1.1 cfs in CQL3 (CASSANDRA-5101)
 * Correctly gossip with nodes >= 1.1.7 (CASSANDRA-5102)
 * Ensure CL guarantees on digest mismatch (CASSANDRA-5113)
 * Validate correctly selects on composite partition key (CASSANDRA-5122)
 * Fix exception when adding collection (CASSANDRA-5117)
 * Handle states for non-vnode clusters correctly (CASSANDRA-5127)
 * Refuse unrecognized replication and compaction strategy options (CASSANDRA-4795)
 * Pick the correct value validator in sstable2json for cql3 tables (CASSANDRA-5134)
 * Validate login for describe_keyspace, describe_keyspaces and set_keyspace
   (CASSANDRA-5144)
 * Fix inserting empty maps (CASSANDRA-5141)
 * Don't remove tokens from System table for node we know (CASSANDRA-5121)
 * fix streaming progress report for compresed files (CASSANDRA-5130)
 * Coverage analysis for low-CL queries (CASSANDRA-4858)
 * Stop interpreting dates as valid timeUUID value (CASSANDRA-4936)
 * Adds E notation for floating point numbers (CASSANDRA-4927)
 * Detect (and warn) unintentional use of the cql2 thrift methods when cql3 was
   intended (CASSANDRA-5172)
 * cli: Quote ks and cf names in schema output when needed (CASSANDRA-5052)
 * Fix bad default for min/max timestamp in SSTableMetadata (CASSANDRA-5372)
 * Fix cf name extraction from manifest in Directories.migrateFile() (CASSANDRA-5242)
 * Support pluggable internode authentication (CASSANDRA-5401)
 * Replace mistaken usage of commons-logging with slf4j (CASSANDRA-5464)
 * Ensure Jackson dependency matches lib (CASSANDRA-5126)
 * Expose droppable tombstone ratio stats over JMX (CASSANDRA-5159)
Merged from 1.1:
 * Simplify CompressedRandomAccessReader to work around JDK FD bug (CASSANDRA-5088)
 * Improve handling a changing target throttle rate mid-compaction (CASSANDRA-5087)
 * Pig: correctly decode row keys in widerow mode (CASSANDRA-5098)
 * nodetool repair command now prints progress (CASSANDRA-4767)
 * fix user defined compaction to run against 1.1 data directory (CASSANDRA-5118)
 * Fix CQL3 BATCH authorization caching (CASSANDRA-5145)
 * fix get_count returns incorrect value with TTL (CASSANDRA-5099)
 * better handling for mid-compaction failure (CASSANDRA-5137)
 * convert default marshallers list to map for better readability (CASSANDRA-5109)
 * fix ConcurrentModificationException in getBootstrapSource (CASSANDRA-5170)
 * fix sstable maxtimestamp for row deletes and pre-1.1.1 sstables (CASSANDRA-5153)
 * Fix thread growth on node removal (CASSANDRA-5175)
 * Make Ec2Region's datacenter name configurable (CASSANDRA-5155)


1.2.0
 * Disallow counters in collections (CASSANDRA-5082)
 * cqlsh: add unit tests (CASSANDRA-3920)
 * fix default bloom_filter_fp_chance for LeveledCompactionStrategy (CASSANDRA-5093)
Merged from 1.1:
 * add validation for get_range_slices with start_key and end_token (CASSANDRA-5089)


1.2.0-rc2
 * fix nodetool ownership display with vnodes (CASSANDRA-5065)
 * cqlsh: add DESCRIBE KEYSPACES command (CASSANDRA-5060)
 * Fix potential infinite loop when reloading CFS (CASSANDRA-5064)
 * Fix SimpleAuthorizer example (CASSANDRA-5072)
 * cqlsh: force CL.ONE for tracing and system.schema* queries (CASSANDRA-5070)
 * Includes cassandra-shuffle in the debian package (CASSANDRA-5058)
Merged from 1.1:
 * fix multithreaded compaction deadlock (CASSANDRA-4492)
 * fix temporarily missing schema after upgrade from pre-1.1.5 (CASSANDRA-5061)
 * Fix ALTER TABLE overriding compression options with defaults
   (CASSANDRA-4996, 5066)
 * fix specifying and altering crc_check_chance (CASSANDRA-5053)
 * fix Murmur3Partitioner ownership% calculation (CASSANDRA-5076)
 * Don't expire columns sooner than they should in 2ndary indexes (CASSANDRA-5079)


1.2-rc1
 * rename rpc_timeout settings to request_timeout (CASSANDRA-5027)
 * add BF with 0.1 FP to LCS by default (CASSANDRA-5029)
 * Fix preparing insert queries (CASSANDRA-5016)
 * Fix preparing queries with counter increment (CASSANDRA-5022)
 * Fix preparing updates with collections (CASSANDRA-5017)
 * Don't generate UUID based on other node address (CASSANDRA-5002)
 * Fix message when trying to alter a clustering key type (CASSANDRA-5012)
 * Update IAuthenticator to match the new IAuthorizer (CASSANDRA-5003)
 * Fix inserting only a key in CQL3 (CASSANDRA-5040)
 * Fix CQL3 token() function when used with strings (CASSANDRA-5050)
Merged from 1.1:
 * reduce log spam from invalid counter shards (CASSANDRA-5026)
 * Improve schema propagation performance (CASSANDRA-5025)
 * Fix for IndexHelper.IndexFor throws OOB Exception (CASSANDRA-5030)
 * cqlsh: make it possible to describe thrift CFs (CASSANDRA-4827)
 * cqlsh: fix timestamp formatting on some platforms (CASSANDRA-5046)


1.2-beta3
 * make consistency level configurable in cqlsh (CASSANDRA-4829)
 * fix cqlsh rendering of blob fields (CASSANDRA-4970)
 * fix cqlsh DESCRIBE command (CASSANDRA-4913)
 * save truncation position in system table (CASSANDRA-4906)
 * Move CompressionMetadata off-heap (CASSANDRA-4937)
 * allow CLI to GET cql3 columnfamily data (CASSANDRA-4924)
 * Fix rare race condition in getExpireTimeForEndpoint (CASSANDRA-4402)
 * acquire references to overlapping sstables during compaction so bloom filter
   doesn't get free'd prematurely (CASSANDRA-4934)
 * Don't share slice query filter in CQL3 SelectStatement (CASSANDRA-4928)
 * Separate tracing from Log4J (CASSANDRA-4861)
 * Exclude gcable tombstones from merkle-tree computation (CASSANDRA-4905)
 * Better printing of AbstractBounds for tracing (CASSANDRA-4931)
 * Optimize mostRecentTombstone check in CC.collectAllData (CASSANDRA-4883)
 * Change stream session ID to UUID to avoid collision from same node (CASSANDRA-4813)
 * Use Stats.db when bulk loading if present (CASSANDRA-4957)
 * Skip repair on system_trace and keyspaces with RF=1 (CASSANDRA-4956)
 * (cql3) Remove arbitrary SELECT limit (CASSANDRA-4918)
 * Correctly handle prepared operation on collections (CASSANDRA-4945)
 * Fix CQL3 LIMIT (CASSANDRA-4877)
 * Fix Stress for CQL3 (CASSANDRA-4979)
 * Remove cassandra specific exceptions from JMX interface (CASSANDRA-4893)
 * (CQL3) Force using ALLOW FILTERING on potentially inefficient queries (CASSANDRA-4915)
 * (cql3) Fix adding column when the table has collections (CASSANDRA-4982)
 * (cql3) Fix allowing collections with compact storage (CASSANDRA-4990)
 * (cql3) Refuse ttl/writetime function on collections (CASSANDRA-4992)
 * Replace IAuthority with new IAuthorizer (CASSANDRA-4874)
 * clqsh: fix KEY pseudocolumn escaping when describing Thrift tables
   in CQL3 mode (CASSANDRA-4955)
 * add basic authentication support for Pig CassandraStorage (CASSANDRA-3042)
 * fix CQL2 ALTER TABLE compaction_strategy_class altering (CASSANDRA-4965)
Merged from 1.1:
 * Fall back to old describe_splits if d_s_ex is not available (CASSANDRA-4803)
 * Improve error reporting when streaming ranges fail (CASSANDRA-5009)
 * Fix cqlsh timestamp formatting of timezone info (CASSANDRA-4746)
 * Fix assertion failure with leveled compaction (CASSANDRA-4799)
 * Check for null end_token in get_range_slice (CASSANDRA-4804)
 * Remove all remnants of removed nodes (CASSANDRA-4840)
 * Add aut-reloading of the log4j file in debian package (CASSANDRA-4855)
 * Fix estimated row cache entry size (CASSANDRA-4860)
 * reset getRangeSlice filter after finishing a row for get_paged_slice
   (CASSANDRA-4919)
 * expunge row cache post-truncate (CASSANDRA-4940)
 * Allow static CF definition with compact storage (CASSANDRA-4910)
 * Fix endless loop/compaction of schema_* CFs due to broken timestamps (CASSANDRA-4880)
 * Fix 'wrong class type' assertion in CounterColumn (CASSANDRA-4976)


1.2-beta2
 * fp rate of 1.0 disables BF entirely; LCS defaults to 1.0 (CASSANDRA-4876)
 * off-heap bloom filters for row keys (CASSANDRA_4865)
 * add extension point for sstable components (CASSANDRA-4049)
 * improve tracing output (CASSANDRA-4852, 4862)
 * make TRACE verb droppable (CASSANDRA-4672)
 * fix BulkLoader recognition of CQL3 columnfamilies (CASSANDRA-4755)
 * Sort commitlog segments for replay by id instead of mtime (CASSANDRA-4793)
 * Make hint delivery asynchronous (CASSANDRA-4761)
 * Pluggable Thrift transport factories for CLI and cqlsh (CASSANDRA-4609, 4610)
 * cassandra-cli: allow Double value type to be inserted to a column (CASSANDRA-4661)
 * Add ability to use custom TServerFactory implementations (CASSANDRA-4608)
 * optimize batchlog flushing to skip successful batches (CASSANDRA-4667)
 * include metadata for system keyspace itself in schema tables (CASSANDRA-4416)
 * add check to PropertyFileSnitch to verify presence of location for
   local node (CASSANDRA-4728)
 * add PBSPredictor consistency modeler (CASSANDRA-4261)
 * remove vestiges of Thrift unframed mode (CASSANDRA-4729)
 * optimize single-row PK lookups (CASSANDRA-4710)
 * adjust blockFor calculation to account for pending ranges due to node 
   movement (CASSANDRA-833)
 * Change CQL version to 3.0.0 and stop accepting 3.0.0-beta1 (CASSANDRA-4649)
 * (CQL3) Make prepared statement global instead of per connection 
   (CASSANDRA-4449)
 * Fix scrubbing of CQL3 created tables (CASSANDRA-4685)
 * (CQL3) Fix validation when using counter and regular columns in the same 
   table (CASSANDRA-4706)
 * Fix bug starting Cassandra with simple authentication (CASSANDRA-4648)
 * Add support for batchlog in CQL3 (CASSANDRA-4545, 4738)
 * Add support for multiple column family outputs in CFOF (CASSANDRA-4208)
 * Support repairing only the local DC nodes (CASSANDRA-4747)
 * Use rpc_address for binary protocol and change default port (CASSANRA-4751)
 * Fix use of collections in prepared statements (CASSANDRA-4739)
 * Store more information into peers table (CASSANDRA-4351, 4814)
 * Configurable bucket size for size tiered compaction (CASSANDRA-4704)
 * Run leveled compaction in parallel (CASSANDRA-4310)
 * Fix potential NPE during CFS reload (CASSANDRA-4786)
 * Composite indexes may miss results (CASSANDRA-4796)
 * Move consistency level to the protocol level (CASSANDRA-4734, 4824)
 * Fix Subcolumn slice ends not respected (CASSANDRA-4826)
 * Fix Assertion error in cql3 select (CASSANDRA-4783)
 * Fix list prepend logic (CQL3) (CASSANDRA-4835)
 * Add booleans as literals in CQL3 (CASSANDRA-4776)
 * Allow renaming PK columns in CQL3 (CASSANDRA-4822)
 * Fix binary protocol NEW_NODE event (CASSANDRA-4679)
 * Fix potential infinite loop in tombstone compaction (CASSANDRA-4781)
 * Remove system tables accounting from schema (CASSANDRA-4850)
 * (cql3) Force provided columns in clustering key order in 
   'CLUSTERING ORDER BY' (CASSANDRA-4881)
 * Fix composite index bug (CASSANDRA-4884)
 * Fix short read protection for CQL3 (CASSANDRA-4882)
 * Add tracing support to the binary protocol (CASSANDRA-4699)
 * (cql3) Don't allow prepared marker inside collections (CASSANDRA-4890)
 * Re-allow order by on non-selected columns (CASSANDRA-4645)
 * Bug when composite index is created in a table having collections (CASSANDRA-4909)
 * log index scan subject in CompositesSearcher (CASSANDRA-4904)
Merged from 1.1:
 * add get[Row|Key]CacheEntries to CacheServiceMBean (CASSANDRA-4859)
 * fix get_paged_slice to wrap to next row correctly (CASSANDRA-4816)
 * fix indexing empty column values (CASSANDRA-4832)
 * allow JdbcDate to compose null Date objects (CASSANDRA-4830)
 * fix possible stackoverflow when compacting 1000s of sstables
   (CASSANDRA-4765)
 * fix wrong leveled compaction progress calculation (CASSANDRA-4807)
 * add a close() method to CRAR to prevent leaking file descriptors (CASSANDRA-4820)
 * fix potential infinite loop in get_count (CASSANDRA-4833)
 * fix compositeType.{get/from}String methods (CASSANDRA-4842)
 * (CQL) fix CREATE COLUMNFAMILY permissions check (CASSANDRA-4864)
 * Fix DynamicCompositeType same type comparison (CASSANDRA-4711)
 * Fix duplicate SSTable reference when stream session failed (CASSANDRA-3306)
 * Allow static CF definition with compact storage (CASSANDRA-4910)
 * Fix endless loop/compaction of schema_* CFs due to broken timestamps (CASSANDRA-4880)
 * Fix 'wrong class type' assertion in CounterColumn (CASSANDRA-4976)


1.2-beta1
 * add atomic_batch_mutate (CASSANDRA-4542, -4635)
 * increase default max_hint_window_in_ms to 3h (CASSANDRA-4632)
 * include message initiation time to replicas so they can more
   accurately drop timed-out requests (CASSANDRA-2858)
 * fix clientutil.jar dependencies (CASSANDRA-4566)
 * optimize WriteResponse (CASSANDRA-4548)
 * new metrics (CASSANDRA-4009)
 * redesign KEYS indexes to avoid read-before-write (CASSANDRA-2897)
 * debug tracing (CASSANDRA-1123)
 * parallelize row cache loading (CASSANDRA-4282)
 * Make compaction, flush JBOD-aware (CASSANDRA-4292)
 * run local range scans on the read stage (CASSANDRA-3687)
 * clean up ioexceptions (CASSANDRA-2116)
 * add disk_failure_policy (CASSANDRA-2118)
 * Introduce new json format with row level deletion (CASSANDRA-4054)
 * remove redundant "name" column from schema_keyspaces (CASSANDRA-4433)
 * improve "nodetool ring" handling of multi-dc clusters (CASSANDRA-3047)
 * update NTS calculateNaturalEndpoints to be O(N log N) (CASSANDRA-3881)
 * split up rpc timeout by operation type (CASSANDRA-2819)
 * rewrite key cache save/load to use only sequential i/o (CASSANDRA-3762)
 * update MS protocol with a version handshake + broadcast address id
   (CASSANDRA-4311)
 * multithreaded hint replay (CASSANDRA-4189)
 * add inter-node message compression (CASSANDRA-3127)
 * remove COPP (CASSANDRA-2479)
 * Track tombstone expiration and compact when tombstone content is
   higher than a configurable threshold, default 20% (CASSANDRA-3442, 4234)
 * update MurmurHash to version 3 (CASSANDRA-2975)
 * (CLI) track elapsed time for `delete' operation (CASSANDRA-4060)
 * (CLI) jline version is bumped to 1.0 to properly  support
   'delete' key function (CASSANDRA-4132)
 * Save IndexSummary into new SSTable 'Summary' component (CASSANDRA-2392, 4289)
 * Add support for range tombstones (CASSANDRA-3708)
 * Improve MessagingService efficiency (CASSANDRA-3617)
 * Avoid ID conflicts from concurrent schema changes (CASSANDRA-3794)
 * Set thrift HSHA server thread limit to unlimited by default (CASSANDRA-4277)
 * Avoids double serialization of CF id in RowMutation messages
   (CASSANDRA-4293)
 * stream compressed sstables directly with java nio (CASSANDRA-4297)
 * Support multiple ranges in SliceQueryFilter (CASSANDRA-3885)
 * Add column metadata to system column families (CASSANDRA-4018)
 * (cql3) Always use composite types by default (CASSANDRA-4329)
 * (cql3) Add support for set, map and list (CASSANDRA-3647)
 * Validate date type correctly (CASSANDRA-4441)
 * (cql3) Allow definitions with only a PK (CASSANDRA-4361)
 * (cql3) Add support for row key composites (CASSANDRA-4179)
 * improve DynamicEndpointSnitch by using reservoir sampling (CASSANDRA-4038)
 * (cql3) Add support for 2ndary indexes (CASSANDRA-3680)
 * (cql3) fix defining more than one PK to be invalid (CASSANDRA-4477)
 * remove schema agreement checking from all external APIs (Thrift, CQL and CQL3) (CASSANDRA-4487)
 * add Murmur3Partitioner and make it default for new installations (CASSANDRA-3772, 4621)
 * (cql3) update pseudo-map syntax to use map syntax (CASSANDRA-4497)
 * Finer grained exceptions hierarchy and provides error code with exceptions (CASSANDRA-3979)
 * Adds events push to binary protocol (CASSANDRA-4480)
 * Rewrite nodetool help (CASSANDRA-2293)
 * Make CQL3 the default for CQL (CASSANDRA-4640)
 * update stress tool to be able to use CQL3 (CASSANDRA-4406)
 * Accept all thrift update on CQL3 cf but don't expose their metadata (CASSANDRA-4377)
 * Replace Throttle with Guava's RateLimiter for HintedHandOff (CASSANDRA-4541)
 * fix counter add/get using CQL2 and CQL3 in stress tool (CASSANDRA-4633)
 * Add sstable count per level to cfstats (CASSANDRA-4537)
 * (cql3) Add ALTER KEYSPACE statement (CASSANDRA-4611)
 * (cql3) Allow defining default consistency levels (CASSANDRA-4448)
 * (cql3) Fix queries using LIMIT missing results (CASSANDRA-4579)
 * fix cross-version gossip messaging (CASSANDRA-4576)
 * added inet data type (CASSANDRA-4627)


1.1.6
 * Wait for writes on synchronous read digest mismatch (CASSANDRA-4792)
 * fix commitlog replay for nanotime-infected sstables (CASSANDRA-4782)
 * preflight check ttl for maximum of 20 years (CASSANDRA-4771)
 * (Pig) fix widerow input with single column rows (CASSANDRA-4789)
 * Fix HH to compact with correct gcBefore, which avoids wiping out
   undelivered hints (CASSANDRA-4772)
 * LCS will merge up to 32 L0 sstables as intended (CASSANDRA-4778)
 * NTS will default unconfigured DC replicas to zero (CASSANDRA-4675)
 * use default consistency level in counter validation if none is
   explicitly provide (CASSANDRA-4700)
 * Improve IAuthority interface by introducing fine-grained
   access permissions and grant/revoke commands (CASSANDRA-4490, 4644)
 * fix assumption error in CLI when updating/describing keyspace 
   (CASSANDRA-4322)
 * Adds offline sstablescrub to debian packaging (CASSANDRA-4642)
 * Automatic fixing of overlapping leveled sstables (CASSANDRA-4644)
 * fix error when using ORDER BY with extended selections (CASSANDRA-4689)
 * (CQL3) Fix validation for IN queries for non-PK cols (CASSANDRA-4709)
 * fix re-created keyspace disappering after 1.1.5 upgrade 
   (CASSANDRA-4698, 4752)
 * (CLI) display elapsed time in 2 fraction digits (CASSANDRA-3460)
 * add authentication support to sstableloader (CASSANDRA-4712)
 * Fix CQL3 'is reversed' logic (CASSANDRA-4716, 4759)
 * (CQL3) Don't return ReversedType in result set metadata (CASSANDRA-4717)
 * Backport adding AlterKeyspace statement (CASSANDRA-4611)
 * (CQL3) Correcty accept upper-case data types (CASSANDRA-4770)
 * Add binary protocol events for schema changes (CASSANDRA-4684)
Merged from 1.0:
 * Switch from NBHM to CHM in MessagingService's callback map, which
   prevents OOM in long-running instances (CASSANDRA-4708)


1.1.5
 * add SecondaryIndex.reload API (CASSANDRA-4581)
 * use millis + atomicint for commitlog segment creation instead of
   nanotime, which has issues under some hypervisors (CASSANDRA-4601)
 * fix FD leak in slice queries (CASSANDRA-4571)
 * avoid recursion in leveled compaction (CASSANDRA-4587)
 * increase stack size under Java7 to 180K
 * Log(info) schema changes (CASSANDRA-4547)
 * Change nodetool setcachecapcity to manipulate global caches (CASSANDRA-4563)
 * (cql3) fix setting compaction strategy (CASSANDRA-4597)
 * fix broken system.schema_* timestamps on system startup (CASSANDRA-4561)
 * fix wrong skip of cache saving (CASSANDRA-4533)
 * Avoid NPE when lost+found is in data dir (CASSANDRA-4572)
 * Respect five-minute flush moratorium after initial CL replay (CASSANDRA-4474)
 * Adds ntp as recommended in debian packaging (CASSANDRA-4606)
 * Configurable transport in CF Record{Reader|Writer} (CASSANDRA-4558)
 * (cql3) fix potential NPE with both equal and unequal restriction (CASSANDRA-4532)
 * (cql3) improves ORDER BY validation (CASSANDRA-4624)
 * Fix potential deadlock during counter writes (CASSANDRA-4578)
 * Fix cql error with ORDER BY when using IN (CASSANDRA-4612)
Merged from 1.0:
 * increase Xss to 160k to accomodate latest 1.6 JVMs (CASSANDRA-4602)
 * fix toString of hint destination tokens (CASSANDRA-4568)
 * Fix multiple values for CurrentLocal NodeID (CASSANDRA-4626)


1.1.4
 * fix offline scrub to catch >= out of order rows (CASSANDRA-4411)
 * fix cassandra-env.sh on RHEL and other non-dash-based systems 
   (CASSANDRA-4494)
Merged from 1.0:
 * (Hadoop) fix setting key length for old-style mapred api (CASSANDRA-4534)
 * (Hadoop) fix iterating through a resultset consisting entirely
   of tombstoned rows (CASSANDRA-4466)
 * Fix multiple values for CurrentLocal NodeID (CASSANDRA-4626)


1.1.3
 * (cqlsh) add COPY TO (CASSANDRA-4434)
 * munmap commitlog segments before rename (CASSANDRA-4337)
 * (JMX) rename getRangeKeySample to sampleKeyRange to avoid returning
   multi-MB results as an attribute (CASSANDRA-4452)
 * flush based on data size, not throughput; overwritten columns no 
   longer artificially inflate liveRatio (CASSANDRA-4399)
 * update default commitlog segment size to 32MB and total commitlog
   size to 32/1024 MB for 32/64 bit JVMs, respectively (CASSANDRA-4422)
 * avoid using global partitioner to estimate ranges in index sstables
   (CASSANDRA-4403)
 * restore pre-CASSANDRA-3862 approach to removing expired tombstones
   from row cache during compaction (CASSANDRA-4364)
 * (stress) support for CQL prepared statements (CASSANDRA-3633)
 * Correctly catch exception when Snappy cannot be loaded (CASSANDRA-4400)
 * (cql3) Support ORDER BY when IN condition is given in WHERE clause (CASSANDRA-4327)
 * (cql3) delete "component_index" column on DROP TABLE call (CASSANDRA-4420)
 * change nanoTime() to currentTimeInMillis() in schema related code (CASSANDRA-4432)
 * add a token generation tool (CASSANDRA-3709)
 * Fix LCS bug with sstable containing only 1 row (CASSANDRA-4411)
 * fix "Can't Modify Index Name" problem on CF update (CASSANDRA-4439)
 * Fix assertion error in getOverlappingSSTables during repair (CASSANDRA-4456)
 * fix nodetool's setcompactionthreshold command (CASSANDRA-4455)
 * Ensure compacted files are never used, to avoid counter overcount (CASSANDRA-4436)
Merged from 1.0:
 * Push the validation of secondary index values to the SecondaryIndexManager (CASSANDRA-4240)
 * (Hadoop) fix iterating through a resultset consisting entirely
   of tombstoned rows (CASSANDRA-4466)
 * allow dropping columns shadowed by not-yet-expired supercolumn or row
   tombstones in PrecompactedRow (CASSANDRA-4396)


1.1.2
 * Fix cleanup not deleting index entries (CASSANDRA-4379)
 * Use correct partitioner when saving + loading caches (CASSANDRA-4331)
 * Check schema before trying to export sstable (CASSANDRA-2760)
 * Raise a meaningful exception instead of NPE when PFS encounters
   an unconfigured node + no default (CASSANDRA-4349)
 * fix bug in sstable blacklisting with LCS (CASSANDRA-4343)
 * LCS no longer promotes tiny sstables out of L0 (CASSANDRA-4341)
 * skip tombstones during hint replay (CASSANDRA-4320)
 * fix NPE in compactionstats (CASSANDRA-4318)
 * enforce 1m min keycache for auto (CASSANDRA-4306)
 * Have DeletedColumn.isMFD always return true (CASSANDRA-4307)
 * (cql3) exeption message for ORDER BY constraints said primary filter can be
    an IN clause, which is misleading (CASSANDRA-4319)
 * (cql3) Reject (not yet supported) creation of 2ndardy indexes on tables with
   composite primary keys (CASSANDRA-4328)
 * Set JVM stack size to 160k for java 7 (CASSANDRA-4275)
 * cqlsh: add COPY command to load data from CSV flat files (CASSANDRA-4012)
 * CFMetaData.fromThrift to throw ConfigurationException upon error (CASSANDRA-4353)
 * Use CF comparator to sort indexed columns in SecondaryIndexManager
   (CASSANDRA-4365)
 * add strategy_options to the KSMetaData.toString() output (CASSANDRA-4248)
 * (cql3) fix range queries containing unqueried results (CASSANDRA-4372)
 * (cql3) allow updating column_alias types (CASSANDRA-4041)
 * (cql3) Fix deletion bug (CASSANDRA-4193)
 * Fix computation of overlapping sstable for leveled compaction (CASSANDRA-4321)
 * Improve scrub and allow to run it offline (CASSANDRA-4321)
 * Fix assertionError in StorageService.bulkLoad (CASSANDRA-4368)
 * (cqlsh) add option to authenticate to a keyspace at startup (CASSANDRA-4108)
 * (cqlsh) fix ASSUME functionality (CASSANDRA-4352)
 * Fix ColumnFamilyRecordReader to not return progress > 100% (CASSANDRA-3942)
Merged from 1.0:
 * Set gc_grace on index CF to 0 (CASSANDRA-4314)


1.1.1
 * allow larger cache capacities than 2GB (CASSANDRA-4150)
 * add getsstables command to nodetool (CASSANDRA-4199)
 * apply parent CF compaction settings to secondary index CFs (CASSANDRA-4280)
 * preserve commitlog size cap when recycling segments at startup
   (CASSANDRA-4201)
 * (Hadoop) fix split generation regression (CASSANDRA-4259)
 * ignore min/max compactions settings in LCS, while preserving
   behavior that min=max=0 disables autocompaction (CASSANDRA-4233)
 * log number of rows read from saved cache (CASSANDRA-4249)
 * calculate exact size required for cleanup operations (CASSANDRA-1404)
 * avoid blocking additional writes during flush when the commitlog
   gets behind temporarily (CASSANDRA-1991)
 * enable caching on index CFs based on data CF cache setting (CASSANDRA-4197)
 * warn on invalid replication strategy creation options (CASSANDRA-4046)
 * remove [Freeable]Memory finalizers (CASSANDRA-4222)
 * include tombstone size in ColumnFamily.size, which can prevent OOM
   during sudden mass delete operations by yielding a nonzero liveRatio
   (CASSANDRA-3741)
 * Open 1 sstableScanner per level for leveled compaction (CASSANDRA-4142)
 * Optimize reads when row deletion timestamps allow us to restrict
   the set of sstables we check (CASSANDRA-4116)
 * add support for commitlog archiving and point-in-time recovery
   (CASSANDRA-3690)
 * avoid generating redundant compaction tasks during streaming
   (CASSANDRA-4174)
 * add -cf option to nodetool snapshot, and takeColumnFamilySnapshot to
   StorageService mbean (CASSANDRA-556)
 * optimize cleanup to drop entire sstables where possible (CASSANDRA-4079)
 * optimize truncate when autosnapshot is disabled (CASSANDRA-4153)
 * update caches to use byte[] keys to reduce memory overhead (CASSANDRA-3966)
 * add column limit to cli (CASSANDRA-3012, 4098)
 * clean up and optimize DataOutputBuffer, used by CQL compression and
   CompositeType (CASSANDRA-4072)
 * optimize commitlog checksumming (CASSANDRA-3610)
 * identify and blacklist corrupted SSTables from future compactions 
   (CASSANDRA-2261)
 * Move CfDef and KsDef validation out of thrift (CASSANDRA-4037)
 * Expose API to repair a user provided range (CASSANDRA-3912)
 * Add way to force the cassandra-cli to refresh its schema (CASSANDRA-4052)
 * Avoid having replicate on write tasks stacking up at CL.ONE (CASSANDRA-2889)
 * (cql3) Backwards compatibility for composite comparators in non-cql3-aware
   clients (CASSANDRA-4093)
 * (cql3) Fix order by for reversed queries (CASSANDRA-4160)
 * (cql3) Add ReversedType support (CASSANDRA-4004)
 * (cql3) Add timeuuid type (CASSANDRA-4194)
 * (cql3) Minor fixes (CASSANDRA-4185)
 * (cql3) Fix prepared statement in BATCH (CASSANDRA-4202)
 * (cql3) Reduce the list of reserved keywords (CASSANDRA-4186)
 * (cql3) Move max/min compaction thresholds to compaction strategy options
   (CASSANDRA-4187)
 * Fix exception during move when localhost is the only source (CASSANDRA-4200)
 * (cql3) Allow paging through non-ordered partitioner results (CASSANDRA-3771)
 * (cql3) Fix drop index (CASSANDRA-4192)
 * (cql3) Don't return range ghosts anymore (CASSANDRA-3982)
 * fix re-creating Keyspaces/ColumnFamilies with the same name as dropped
   ones (CASSANDRA-4219)
 * fix SecondaryIndex LeveledManifest save upon snapshot (CASSANDRA-4230)
 * fix missing arrayOffset in FBUtilities.hash (CASSANDRA-4250)
 * (cql3) Add name of parameters in CqlResultSet (CASSANDRA-4242)
 * (cql3) Correctly validate order by queries (CASSANDRA-4246)
 * rename stress to cassandra-stress for saner packaging (CASSANDRA-4256)
 * Fix exception on colum metadata with non-string comparator (CASSANDRA-4269)
 * Check for unknown/invalid compression options (CASSANDRA-4266)
 * (cql3) Adds simple access to column timestamp and ttl (CASSANDRA-4217)
 * (cql3) Fix range queries with secondary indexes (CASSANDRA-4257)
 * Better error messages from improper input in cli (CASSANDRA-3865)
 * Try to stop all compaction upon Keyspace or ColumnFamily drop (CASSANDRA-4221)
 * (cql3) Allow keyspace properties to contain hyphens (CASSANDRA-4278)
 * (cql3) Correctly validate keyspace access in create table (CASSANDRA-4296)
 * Avoid deadlock in migration stage (CASSANDRA-3882)
 * Take supercolumn names and deletion info into account in memtable throughput
   (CASSANDRA-4264)
 * Add back backward compatibility for old style replication factor (CASSANDRA-4294)
 * Preserve compatibility with pre-1.1 index queries (CASSANDRA-4262)
Merged from 1.0:
 * Fix super columns bug where cache is not updated (CASSANDRA-4190)
 * fix maxTimestamp to include row tombstones (CASSANDRA-4116)
 * (CLI) properly handle quotes in create/update keyspace commands (CASSANDRA-4129)
 * Avoids possible deadlock during bootstrap (CASSANDRA-4159)
 * fix stress tool that hangs forever on timeout or error (CASSANDRA-4128)
 * stress tool to return appropriate exit code on failure (CASSANDRA-4188)
 * fix compaction NPE when out of disk space and assertions disabled
   (CASSANDRA-3985)
 * synchronize LCS getEstimatedTasks to avoid CME (CASSANDRA-4255)
 * ensure unique streaming session id's (CASSANDRA-4223)
 * kick off background compaction when min/max thresholds change 
   (CASSANDRA-4279)
 * improve ability of STCS.getBuckets to deal with 100s of 1000s of
   sstables, such as when convertinb back from LCS (CASSANDRA-4287)
 * Oversize integer in CQL throws NumberFormatException (CASSANDRA-4291)
 * fix 1.0.x node join to mixed version cluster, other nodes >= 1.1 (CASSANDRA-4195)
 * Fix LCS splitting sstable base on uncompressed size (CASSANDRA-4419)
 * Push the validation of secondary index values to the SecondaryIndexManager (CASSANDRA-4240)
 * Don't purge columns during upgradesstables (CASSANDRA-4462)
 * Make cqlsh work with piping (CASSANDRA-4113)
 * Validate arguments for nodetool decommission (CASSANDRA-4061)
 * Report thrift status in nodetool info (CASSANDRA-4010)


1.1.0-final
 * average a reduced liveRatio estimate with the previous one (CASSANDRA-4065)
 * Allow KS and CF names up to 48 characters (CASSANDRA-4157)
 * fix stress build (CASSANDRA-4140)
 * add time remaining estimate to nodetool compactionstats (CASSANDRA-4167)
 * (cql) fix NPE in cql3 ALTER TABLE (CASSANDRA-4163)
 * (cql) Add support for CL.TWO and CL.THREE in CQL (CASSANDRA-4156)
 * (cql) Fix type in CQL3 ALTER TABLE preventing update (CASSANDRA-4170)
 * (cql) Throw invalid exception from CQL3 on obsolete options (CASSANDRA-4171)
 * (cqlsh) fix recognizing uppercase SELECT keyword (CASSANDRA-4161)
 * Pig: wide row support (CASSANDRA-3909)
Merged from 1.0:
 * avoid streaming empty files with bulk loader if sstablewriter errors out
   (CASSANDRA-3946)


1.1-rc1
 * Include stress tool in binary builds (CASSANDRA-4103)
 * (Hadoop) fix wide row iteration when last row read was deleted
   (CASSANDRA-4154)
 * fix read_repair_chance to really default to 0.1 in the cli (CASSANDRA-4114)
 * Adds caching and bloomFilterFpChange to CQL options (CASSANDRA-4042)
 * Adds posibility to autoconfigure size of the KeyCache (CASSANDRA-4087)
 * fix KEYS index from skipping results (CASSANDRA-3996)
 * Remove sliced_buffer_size_in_kb dead option (CASSANDRA-4076)
 * make loadNewSStable preserve sstable version (CASSANDRA-4077)
 * Respect 1.0 cache settings as much as possible when upgrading 
   (CASSANDRA-4088)
 * relax path length requirement for sstable files when upgrading on 
   non-Windows platforms (CASSANDRA-4110)
 * fix terminination of the stress.java when errors were encountered
   (CASSANDRA-4128)
 * Move CfDef and KsDef validation out of thrift (CASSANDRA-4037)
 * Fix get_paged_slice (CASSANDRA-4136)
 * CQL3: Support slice with exclusive start and stop (CASSANDRA-3785)
Merged from 1.0:
 * support PropertyFileSnitch in bulk loader (CASSANDRA-4145)
 * add auto_snapshot option allowing disabling snapshot before drop/truncate
   (CASSANDRA-3710)
 * allow short snitch names (CASSANDRA-4130)


1.1-beta2
 * rename loaded sstables to avoid conflicts with local snapshots
   (CASSANDRA-3967)
 * start hint replay as soon as FD notifies that the target is back up
   (CASSANDRA-3958)
 * avoid unproductive deserializing of cached rows during compaction
   (CASSANDRA-3921)
 * fix concurrency issues with CQL keyspace creation (CASSANDRA-3903)
 * Show Effective Owership via Nodetool ring <keyspace> (CASSANDRA-3412)
 * Update ORDER BY syntax for CQL3 (CASSANDRA-3925)
 * Fix BulkRecordWriter to not throw NPE if reducer gets no map data from Hadoop (CASSANDRA-3944)
 * Fix bug with counters in super columns (CASSANDRA-3821)
 * Remove deprecated merge_shard_chance (CASSANDRA-3940)
 * add a convenient way to reset a node's schema (CASSANDRA-2963)
 * fix for intermittent SchemaDisagreementException (CASSANDRA-3884)
 * CLI `list <CF>` to limit number of columns and their order (CASSANDRA-3012)
 * ignore deprecated KsDef/CfDef/ColumnDef fields in native schema (CASSANDRA-3963)
 * CLI to report when unsupported column_metadata pair was given (CASSANDRA-3959)
 * reincarnate removed and deprecated KsDef/CfDef attributes (CASSANDRA-3953)
 * Fix race between writes and read for cache (CASSANDRA-3862)
 * perform static initialization of StorageProxy on start-up (CASSANDRA-3797)
 * support trickling fsync() on writes (CASSANDRA-3950)
 * expose counters for unavailable/timeout exceptions given to thrift clients (CASSANDRA-3671)
 * avoid quadratic startup time in LeveledManifest (CASSANDRA-3952)
 * Add type information to new schema_ columnfamilies and remove thrift
   serialization for schema (CASSANDRA-3792)
 * add missing column validator options to the CLI help (CASSANDRA-3926)
 * skip reading saved key cache if CF's caching strategy is NONE or ROWS_ONLY (CASSANDRA-3954)
 * Unify migration code (CASSANDRA-4017)
Merged from 1.0:
 * cqlsh: guess correct version of Python for Arch Linux (CASSANDRA-4090)
 * (CLI) properly handle quotes in create/update keyspace commands (CASSANDRA-4129)
 * Avoids possible deadlock during bootstrap (CASSANDRA-4159)
 * fix stress tool that hangs forever on timeout or error (CASSANDRA-4128)
 * Fix super columns bug where cache is not updated (CASSANDRA-4190)
 * stress tool to return appropriate exit code on failure (CASSANDRA-4188)


1.0.9
 * improve index sampling performance (CASSANDRA-4023)
 * always compact away deleted hints immediately after handoff (CASSANDRA-3955)
 * delete hints from dropped ColumnFamilies on handoff instead of
   erroring out (CASSANDRA-3975)
 * add CompositeType ref to the CLI doc for create/update column family (CASSANDRA-3980)
 * Pig: support Counter ColumnFamilies (CASSANDRA-3973)
 * Pig: Composite column support (CASSANDRA-3684)
 * Avoid NPE during repair when a keyspace has no CFs (CASSANDRA-3988)
 * Fix division-by-zero error on get_slice (CASSANDRA-4000)
 * don't change manifest level for cleanup, scrub, and upgradesstables
   operations under LeveledCompactionStrategy (CASSANDRA-3989, 4112)
 * fix race leading to super columns assertion failure (CASSANDRA-3957)
 * fix NPE on invalid CQL delete command (CASSANDRA-3755)
 * allow custom types in CLI's assume command (CASSANDRA-4081)
 * fix totalBytes count for parallel compactions (CASSANDRA-3758)
 * fix intermittent NPE in get_slice (CASSANDRA-4095)
 * remove unnecessary asserts in native code interfaces (CASSANDRA-4096)
 * Validate blank keys in CQL to avoid assertion errors (CASSANDRA-3612)
 * cqlsh: fix bad decoding of some column names (CASSANDRA-4003)
 * cqlsh: fix incorrect padding with unicode chars (CASSANDRA-4033)
 * Fix EC2 snitch incorrectly reporting region (CASSANDRA-4026)
 * Shut down thrift during decommission (CASSANDRA-4086)
 * Expose nodetool cfhistograms for 2ndary indexes (CASSANDRA-4063)
Merged from 0.8:
 * Fix ConcurrentModificationException in gossiper (CASSANDRA-4019)


1.1-beta1
 * (cqlsh)
   + add SOURCE and CAPTURE commands, and --file option (CASSANDRA-3479)
   + add ALTER COLUMNFAMILY WITH (CASSANDRA-3523)
   + bundle Python dependencies with Cassandra (CASSANDRA-3507)
   + added to Debian package (CASSANDRA-3458)
   + display byte data instead of erroring out on decode failure 
     (CASSANDRA-3874)
 * add nodetool rebuild_index (CASSANDRA-3583)
 * add nodetool rangekeysample (CASSANDRA-2917)
 * Fix streaming too much data during move operations (CASSANDRA-3639)
 * Nodetool and CLI connect to localhost by default (CASSANDRA-3568)
 * Reduce memory used by primary index sample (CASSANDRA-3743)
 * (Hadoop) separate input/output configurations (CASSANDRA-3197, 3765)
 * avoid returning internal Cassandra classes over JMX (CASSANDRA-2805)
 * add row-level isolation via SnapTree (CASSANDRA-2893)
 * Optimize key count estimation when opening sstable on startup
   (CASSANDRA-2988)
 * multi-dc replication optimization supporting CL > ONE (CASSANDRA-3577)
 * add command to stop compactions (CASSANDRA-1740, 3566, 3582)
 * multithreaded streaming (CASSANDRA-3494)
 * removed in-tree redhat spec (CASSANDRA-3567)
 * "defragment" rows for name-based queries under STCS, again (CASSANDRA-2503)
 * Recycle commitlog segments for improved performance 
   (CASSANDRA-3411, 3543, 3557, 3615)
 * update size-tiered compaction to prioritize small tiers (CASSANDRA-2407)
 * add message expiration logic to OutboundTcpConnection (CASSANDRA-3005)
 * off-heap cache to use sun.misc.Unsafe instead of JNA (CASSANDRA-3271)
 * EACH_QUORUM is only supported for writes (CASSANDRA-3272)
 * replace compactionlock use in schema migration by checking CFS.isValid
   (CASSANDRA-3116)
 * recognize that "SELECT first ... *" isn't really "SELECT *" (CASSANDRA-3445)
 * Use faster bytes comparison (CASSANDRA-3434)
 * Bulk loader is no longer a fat client, (HADOOP) bulk load output format
   (CASSANDRA-3045)
 * (Hadoop) add support for KeyRange.filter
 * remove assumption that keys and token are in bijection
   (CASSANDRA-1034, 3574, 3604)
 * always remove endpoints from delevery queue in HH (CASSANDRA-3546)
 * fix race between cf flush and its 2ndary indexes flush (CASSANDRA-3547)
 * fix potential race in AES when a repair fails (CASSANDRA-3548)
 * Remove columns shadowed by a deleted container even when we cannot purge
   (CASSANDRA-3538)
 * Improve memtable slice iteration performance (CASSANDRA-3545)
 * more efficient allocation of small bloom filters (CASSANDRA-3618)
 * Use separate writer thread in SSTableSimpleUnsortedWriter (CASSANDRA-3619)
 * fsync the directory after new sstable or commitlog segment are created (CASSANDRA-3250)
 * fix minor issues reported by FindBugs (CASSANDRA-3658)
 * global key/row caches (CASSANDRA-3143, 3849)
 * optimize memtable iteration during range scan (CASSANDRA-3638)
 * introduce 'crc_check_chance' in CompressionParameters to support
   a checksum percentage checking chance similarly to read-repair (CASSANDRA-3611)
 * a way to deactivate global key/row cache on per-CF basis (CASSANDRA-3667)
 * fix LeveledCompactionStrategy broken because of generation pre-allocation
   in LeveledManifest (CASSANDRA-3691)
 * finer-grained control over data directories (CASSANDRA-2749)
 * Fix ClassCastException during hinted handoff (CASSANDRA-3694)
 * Upgrade Thrift to 0.7 (CASSANDRA-3213)
 * Make stress.java insert operation to use microseconds (CASSANDRA-3725)
 * Allows (internally) doing a range query with a limit of columns instead of
   rows (CASSANDRA-3742)
 * Allow rangeSlice queries to be start/end inclusive/exclusive (CASSANDRA-3749)
 * Fix BulkLoader to support new SSTable layout and add stream
   throttling to prevent an NPE when there is no yaml config (CASSANDRA-3752)
 * Allow concurrent schema migrations (CASSANDRA-1391, 3832)
 * Add SnapshotCommand to trigger snapshot on remote node (CASSANDRA-3721)
 * Make CFMetaData conversions to/from thrift/native schema inverses
   (CASSANDRA_3559)
 * Add initial code for CQL 3.0-beta (CASSANDRA-2474, 3781, 3753)
 * Add wide row support for ColumnFamilyInputFormat (CASSANDRA-3264)
 * Allow extending CompositeType comparator (CASSANDRA-3657)
 * Avoids over-paging during get_count (CASSANDRA-3798)
 * Add new command to rebuild a node without (repair) merkle tree calculations
   (CASSANDRA-3483, 3922)
 * respect not only row cache capacity but caching mode when
   trying to read data (CASSANDRA-3812)
 * fix system tests (CASSANDRA-3827)
 * CQL support for altering row key type in ALTER TABLE (CASSANDRA-3781)
 * turn compression on by default (CASSANDRA-3871)
 * make hexToBytes refuse invalid input (CASSANDRA-2851)
 * Make secondary indexes CF inherit compression and compaction from their
   parent CF (CASSANDRA-3877)
 * Finish cleanup up tombstone purge code (CASSANDRA-3872)
 * Avoid NPE on aboarted stream-out sessions (CASSANDRA-3904)
 * BulkRecordWriter throws NPE for counter columns (CASSANDRA-3906)
 * Support compression using BulkWriter (CASSANDRA-3907)


1.0.8
 * fix race between cleanup and flush on secondary index CFSes (CASSANDRA-3712)
 * avoid including non-queried nodes in rangeslice read repair
   (CASSANDRA-3843)
 * Only snapshot CF being compacted for snapshot_before_compaction 
   (CASSANDRA-3803)
 * Log active compactions in StatusLogger (CASSANDRA-3703)
 * Compute more accurate compaction score per level (CASSANDRA-3790)
 * Return InvalidRequest when using a keyspace that doesn't exist
   (CASSANDRA-3764)
 * disallow user modification of System keyspace (CASSANDRA-3738)
 * allow using sstable2json on secondary index data (CASSANDRA-3738)
 * (cqlsh) add DESCRIBE COLUMNFAMILIES (CASSANDRA-3586)
 * (cqlsh) format blobs correctly and use colors to improve output
   readability (CASSANDRA-3726)
 * synchronize BiMap of bootstrapping tokens (CASSANDRA-3417)
 * show index options in CLI (CASSANDRA-3809)
 * add optional socket timeout for streaming (CASSANDRA-3838)
 * fix truncate not to leave behind non-CFS backed secondary indexes
   (CASSANDRA-3844)
 * make CLI `show schema` to use output stream directly instead
   of StringBuilder (CASSANDRA-3842)
 * remove the wait on hint future during write (CASSANDRA-3870)
 * (cqlsh) ignore missing CfDef opts (CASSANDRA-3933)
 * (cqlsh) look for cqlshlib relative to realpath (CASSANDRA-3767)
 * Fix short read protection (CASSANDRA-3934)
 * Make sure infered and actual schema match (CASSANDRA-3371)
 * Fix NPE during HH delivery (CASSANDRA-3677)
 * Don't put boostrapping node in 'hibernate' status (CASSANDRA-3737)
 * Fix double quotes in windows bat files (CASSANDRA-3744)
 * Fix bad validator lookup (CASSANDRA-3789)
 * Fix soft reset in EC2MultiRegionSnitch (CASSANDRA-3835)
 * Don't leave zombie connections with THSHA thrift server (CASSANDRA-3867)
 * (cqlsh) fix deserialization of data (CASSANDRA-3874)
 * Fix removetoken force causing an inconsistent state (CASSANDRA-3876)
 * Fix ahndling of some types with Pig (CASSANDRA-3886)
 * Don't allow to drop the system keyspace (CASSANDRA-3759)
 * Make Pig deletes disabled by default and configurable (CASSANDRA-3628)
Merged from 0.8:
 * (Pig) fix CassandraStorage to use correct comparator in Super ColumnFamily
   case (CASSANDRA-3251)
 * fix thread safety issues in commitlog replay, primarily affecting
   systems with many (100s) of CF definitions (CASSANDRA-3751)
 * Fix relevant tombstone ignored with super columns (CASSANDRA-3875)


1.0.7
 * fix regression in HH page size calculation (CASSANDRA-3624)
 * retry failed stream on IOException (CASSANDRA-3686)
 * allow configuring bloom_filter_fp_chance (CASSANDRA-3497)
 * attempt hint delivery every ten minutes, or when failure detector
   notifies us that a node is back up, whichever comes first.  hint
   handoff throttle delay default changed to 1ms, from 50 (CASSANDRA-3554)
 * add nodetool setstreamthroughput (CASSANDRA-3571)
 * fix assertion when dropping a columnfamily with no sstables (CASSANDRA-3614)
 * more efficient allocation of small bloom filters (CASSANDRA-3618)
 * CLibrary.createHardLinkWithExec() to check for errors (CASSANDRA-3101)
 * Avoid creating empty and non cleaned writer during compaction (CASSANDRA-3616)
 * stop thrift service in shutdown hook so we can quiesce MessagingService
   (CASSANDRA-3335)
 * (CQL) compaction_strategy_options and compression_parameters for
   CREATE COLUMNFAMILY statement (CASSANDRA-3374)
 * Reset min/max compaction threshold when creating size tiered compaction
   strategy (CASSANDRA-3666)
 * Don't ignore IOException during compaction (CASSANDRA-3655)
 * Fix assertion error for CF with gc_grace=0 (CASSANDRA-3579)
 * Shutdown ParallelCompaction reducer executor after use (CASSANDRA-3711)
 * Avoid < 0 value for pending tasks in leveled compaction (CASSANDRA-3693)
 * (Hadoop) Support TimeUUID in Pig CassandraStorage (CASSANDRA-3327)
 * Check schema is ready before continuing boostrapping (CASSANDRA-3629)
 * Catch overflows during parsing of chunk_length_kb (CASSANDRA-3644)
 * Improve stream protocol mismatch errors (CASSANDRA-3652)
 * Avoid multiple thread doing HH to the same target (CASSANDRA-3681)
 * Add JMX property for rp_timeout_in_ms (CASSANDRA-2940)
 * Allow DynamicCompositeType to compare component of different types
   (CASSANDRA-3625)
 * Flush non-cfs backed secondary indexes (CASSANDRA-3659)
 * Secondary Indexes should report memory consumption (CASSANDRA-3155)
 * fix for SelectStatement start/end key are not set correctly
   when a key alias is involved (CASSANDRA-3700)
 * fix CLI `show schema` command insert of an extra comma in
   column_metadata (CASSANDRA-3714)
Merged from 0.8:
 * avoid logging (harmless) exception when GC takes < 1ms (CASSANDRA-3656)
 * prevent new nodes from thinking down nodes are up forever (CASSANDRA-3626)
 * use correct list of replicas for LOCAL_QUORUM reads when read repair
   is disabled (CASSANDRA-3696)
 * block on flush before compacting hints (may prevent OOM) (CASSANDRA-3733)


1.0.6
 * (CQL) fix cqlsh support for replicate_on_write (CASSANDRA-3596)
 * fix adding to leveled manifest after streaming (CASSANDRA-3536)
 * filter out unavailable cipher suites when using encryption (CASSANDRA-3178)
 * (HADOOP) add old-style api support for CFIF and CFRR (CASSANDRA-2799)
 * Support TimeUUIDType column names in Stress.java tool (CASSANDRA-3541)
 * (CQL) INSERT/UPDATE/DELETE/TRUNCATE commands should allow CF names to
   be qualified by keyspace (CASSANDRA-3419)
 * always remove endpoints from delevery queue in HH (CASSANDRA-3546)
 * fix race between cf flush and its 2ndary indexes flush (CASSANDRA-3547)
 * fix potential race in AES when a repair fails (CASSANDRA-3548)
 * fix default value validation usage in CLI SET command (CASSANDRA-3553)
 * Optimize componentsFor method for compaction and startup time
   (CASSANDRA-3532)
 * (CQL) Proper ColumnFamily metadata validation on CREATE COLUMNFAMILY 
   (CASSANDRA-3565)
 * fix compression "chunk_length_kb" option to set correct kb value for 
   thrift/avro (CASSANDRA-3558)
 * fix missing response during range slice repair (CASSANDRA-3551)
 * 'describe ring' moved from CLI to nodetool and available through JMX (CASSANDRA-3220)
 * add back partitioner to sstable metadata (CASSANDRA-3540)
 * fix NPE in get_count for counters (CASSANDRA-3601)
Merged from 0.8:
 * remove invalid assertion that table was opened before dropping it
   (CASSANDRA-3580)
 * range and index scans now only send requests to enough replicas to
   satisfy requested CL + RR (CASSANDRA-3598)
 * use cannonical host for local node in nodetool info (CASSANDRA-3556)
 * remove nonlocal DC write optimization since it only worked with
   CL.ONE or CL.LOCAL_QUORUM (CASSANDRA-3577, 3585)
 * detect misuses of CounterColumnType (CASSANDRA-3422)
 * turn off string interning in json2sstable, take 2 (CASSANDRA-2189)
 * validate compression parameters on add/update of the ColumnFamily 
   (CASSANDRA-3573)
 * Check for 0.0.0.0 is incorrect in CFIF (CASSANDRA-3584)
 * Increase vm.max_map_count in debian packaging (CASSANDRA-3563)
 * gossiper will never add itself to saved endpoints (CASSANDRA-3485)


1.0.5
 * revert CASSANDRA-3407 (see CASSANDRA-3540)
 * fix assertion error while forwarding writes to local nodes (CASSANDRA-3539)


1.0.4
 * fix self-hinting of timed out read repair updates and make hinted handoff
   less prone to OOMing a coordinator (CASSANDRA-3440)
 * expose bloom filter sizes via JMX (CASSANDRA-3495)
 * enforce RP tokens 0..2**127 (CASSANDRA-3501)
 * canonicalize paths exposed through JMX (CASSANDRA-3504)
 * fix "liveSize" stat when sstables are removed (CASSANDRA-3496)
 * add bloom filter FP rates to nodetool cfstats (CASSANDRA-3347)
 * record partitioner in sstable metadata component (CASSANDRA-3407)
 * add new upgradesstables nodetool command (CASSANDRA-3406)
 * skip --debug requirement to see common exceptions in CLI (CASSANDRA-3508)
 * fix incorrect query results due to invalid max timestamp (CASSANDRA-3510)
 * make sstableloader recognize compressed sstables (CASSANDRA-3521)
 * avoids race in OutboundTcpConnection in multi-DC setups (CASSANDRA-3530)
 * use SETLOCAL in cassandra.bat (CASANDRA-3506)
 * fix ConcurrentModificationException in Table.all() (CASSANDRA-3529)
Merged from 0.8:
 * fix concurrence issue in the FailureDetector (CASSANDRA-3519)
 * fix array out of bounds error in counter shard removal (CASSANDRA-3514)
 * avoid dropping tombstones when they might still be needed to shadow
   data in a different sstable (CASSANDRA-2786)


1.0.3
 * revert name-based query defragmentation aka CASSANDRA-2503 (CASSANDRA-3491)
 * fix invalidate-related test failures (CASSANDRA-3437)
 * add next-gen cqlsh to bin/ (CASSANDRA-3188, 3131, 3493)
 * (CQL) fix handling of rows with no columns (CASSANDRA-3424, 3473)
 * fix querying supercolumns by name returning only a subset of
   subcolumns or old subcolumn versions (CASSANDRA-3446)
 * automatically compute sha1 sum for uncompressed data files (CASSANDRA-3456)
 * fix reading metadata/statistics component for version < h (CASSANDRA-3474)
 * add sstable forward-compatibility (CASSANDRA-3478)
 * report compression ratio in CFSMBean (CASSANDRA-3393)
 * fix incorrect size exception during streaming of counters (CASSANDRA-3481)
 * (CQL) fix for counter decrement syntax (CASSANDRA-3418)
 * Fix race introduced by CASSANDRA-2503 (CASSANDRA-3482)
 * Fix incomplete deletion of delivered hints (CASSANDRA-3466)
 * Avoid rescheduling compactions when no compaction was executed 
   (CASSANDRA-3484)
 * fix handling of the chunk_length_kb compression options (CASSANDRA-3492)
Merged from 0.8:
 * fix updating CF row_cache_provider (CASSANDRA-3414)
 * CFMetaData.convertToThrift method to set RowCacheProvider (CASSANDRA-3405)
 * acquire compactionlock during truncate (CASSANDRA-3399)
 * fix displaying cfdef entries for super columnfamilies (CASSANDRA-3415)
 * Make counter shard merging thread safe (CASSANDRA-3178)
 * Revert CASSANDRA-2855
 * Fix bug preventing the use of efficient cross-DC writes (CASSANDRA-3472)
 * `describe ring` command for CLI (CASSANDRA-3220)
 * (Hadoop) skip empty rows when entire row is requested, redux (CASSANDRA-2855)


1.0.2
 * "defragment" rows for name-based queries under STCS (CASSANDRA-2503)
 * Add timing information to cassandra-cli GET/SET/LIST queries (CASSANDRA-3326)
 * Only create one CompressionMetadata object per sstable (CASSANDRA-3427)
 * cleanup usage of StorageService.setMode() (CASANDRA-3388)
 * Avoid large array allocation for compressed chunk offsets (CASSANDRA-3432)
 * fix DecimalType bytebuffer marshalling (CASSANDRA-3421)
 * fix bug that caused first column in per row indexes to be ignored 
   (CASSANDRA-3441)
 * add JMX call to clean (failed) repair sessions (CASSANDRA-3316)
 * fix sstableloader reference acquisition bug (CASSANDRA-3438)
 * fix estimated row size regression (CASSANDRA-3451)
 * make sure we don't return more columns than asked (CASSANDRA-3303, 3395)
Merged from 0.8:
 * acquire compactionlock during truncate (CASSANDRA-3399)
 * fix displaying cfdef entries for super columnfamilies (CASSANDRA-3415)


1.0.1
 * acquire references during index build to prevent delete problems
   on Windows (CASSANDRA-3314)
 * describe_ring should include datacenter/topology information (CASSANDRA-2882)
 * Thrift sockets are not properly buffered (CASSANDRA-3261)
 * performance improvement for bytebufferutil compare function (CASSANDRA-3286)
 * add system.versions ColumnFamily (CASSANDRA-3140)
 * reduce network copies (CASSANDRA-3333, 3373)
 * limit nodetool to 32MB of heap (CASSANDRA-3124)
 * (CQL) update parser to accept "timestamp" instead of "date" (CASSANDRA-3149)
 * Fix CLI `show schema` to include "compression_options" (CASSANDRA-3368)
 * Snapshot to include manifest under LeveledCompactionStrategy (CASSANDRA-3359)
 * (CQL) SELECT query should allow CF name to be qualified by keyspace (CASSANDRA-3130)
 * (CQL) Fix internal application error specifying 'using consistency ...'
   in lower case (CASSANDRA-3366)
 * fix Deflate compression when compression actually makes the data bigger
   (CASSANDRA-3370)
 * optimize UUIDGen to avoid lock contention on InetAddress.getLocalHost 
   (CASSANDRA-3387)
 * tolerate index being dropped mid-mutation (CASSANDRA-3334, 3313)
 * CompactionManager is now responsible for checking for new candidates
   post-task execution, enabling more consistent leveled compaction 
   (CASSANDRA-3391)
 * Cache HSHA threads (CASSANDRA-3372)
 * use CF/KS names as snapshot prefix for drop + truncate operations
   (CASSANDRA-2997)
 * Break bloom filters up to avoid heap fragmentation (CASSANDRA-2466)
 * fix cassandra hanging on jsvc stop (CASSANDRA-3302)
 * Avoid leveled compaction getting blocked on errors (CASSANDRA-3408)
 * Make reloading the compaction strategy safe (CASSANDRA-3409)
 * ignore 0.8 hints even if compaction begins before we try to purge
   them (CASSANDRA-3385)
 * remove procrun (bin\daemon) from Cassandra source tree and 
   artifacts (CASSANDRA-3331)
 * make cassandra compile under JDK7 (CASSANDRA-3275)
 * remove dependency of clientutil.jar to FBUtilities (CASSANDRA-3299)
 * avoid truncation errors by using long math on long values (CASSANDRA-3364)
 * avoid clock drift on some Windows machine (CASSANDRA-3375)
 * display cache provider in cli 'describe keyspace' command (CASSANDRA-3384)
 * fix incomplete topology information in describe_ring (CASSANDRA-3403)
 * expire dead gossip states based on time (CASSANDRA-2961)
 * improve CompactionTask extensibility (CASSANDRA-3330)
 * Allow one leveled compaction task to kick off another (CASSANDRA-3363)
 * allow encryption only between datacenters (CASSANDRA-2802)
Merged from 0.8:
 * fix truncate allowing data to be replayed post-restart (CASSANDRA-3297)
 * make iwriter final in IndexWriter to avoid NPE (CASSANDRA-2863)
 * (CQL) update grammar to require key clause in DELETE statement
   (CASSANDRA-3349)
 * (CQL) allow numeric keyspace names in USE statement (CASSANDRA-3350)
 * (Hadoop) skip empty rows when slicing the entire row (CASSANDRA-2855)
 * Fix handling of tombstone by SSTableExport/Import (CASSANDRA-3357)
 * fix ColumnIndexer to use long offsets (CASSANDRA-3358)
 * Improved CLI exceptions (CASSANDRA-3312)
 * Fix handling of tombstone by SSTableExport/Import (CASSANDRA-3357)
 * Only count compaction as active (for throttling) when they have
   successfully acquired the compaction lock (CASSANDRA-3344)
 * Display CLI version string on startup (CASSANDRA-3196)
 * (Hadoop) make CFIF try rpc_address or fallback to listen_address
   (CASSANDRA-3214)
 * (Hadoop) accept comma delimited lists of initial thrift connections
   (CASSANDRA-3185)
 * ColumnFamily min_compaction_threshold should be >= 2 (CASSANDRA-3342)
 * (Pig) add 0.8+ types and key validation type in schema (CASSANDRA-3280)
 * Fix completely removing column metadata using CLI (CASSANDRA-3126)
 * CLI `describe cluster;` output should be on separate lines for separate versions
   (CASSANDRA-3170)
 * fix changing durable_writes keyspace option during CF creation
   (CASSANDRA-3292)
 * avoid locking on update when no indexes are involved (CASSANDRA-3386)
 * fix assertionError during repair with ordered partitioners (CASSANDRA-3369)
 * correctly serialize key_validation_class for avro (CASSANDRA-3391)
 * don't expire counter tombstone after streaming (CASSANDRA-3394)
 * prevent nodes that failed to join from hanging around forever 
   (CASSANDRA-3351)
 * remove incorrect optimization from slice read path (CASSANDRA-3390)
 * Fix race in AntiEntropyService (CASSANDRA-3400)


1.0.0-final
 * close scrubbed sstable fd before deleting it (CASSANDRA-3318)
 * fix bug preventing obsolete commitlog segments from being removed
   (CASSANDRA-3269)
 * tolerate whitespace in seed CDL (CASSANDRA-3263)
 * Change default heap thresholds to max(min(1/2 ram, 1G), min(1/4 ram, 8GB))
   (CASSANDRA-3295)
 * Fix broken CompressedRandomAccessReaderTest (CASSANDRA-3298)
 * (CQL) fix type information returned for wildcard queries (CASSANDRA-3311)
 * add estimated tasks to LeveledCompactionStrategy (CASSANDRA-3322)
 * avoid including compaction cache-warming in keycache stats (CASSANDRA-3325)
 * run compaction and hinted handoff threads at MIN_PRIORITY (CASSANDRA-3308)
 * default hsha thrift server to cpu core count in rpc pool (CASSANDRA-3329)
 * add bin\daemon to binary tarball for Windows service (CASSANDRA-3331)
 * Fix places where uncompressed size of sstables was use in place of the
   compressed one (CASSANDRA-3338)
 * Fix hsha thrift server (CASSANDRA-3346)
 * Make sure repair only stream needed sstables (CASSANDRA-3345)


1.0.0-rc2
 * Log a meaningful warning when a node receives a message for a repair session
   that doesn't exist anymore (CASSANDRA-3256)
 * test for NUMA policy support as well as numactl presence (CASSANDRA-3245)
 * Fix FD leak when internode encryption is enabled (CASSANDRA-3257)
 * Remove incorrect assertion in mergeIterator (CASSANDRA-3260)
 * FBUtilities.hexToBytes(String) to throw NumberFormatException when string
   contains non-hex characters (CASSANDRA-3231)
 * Keep SimpleSnitch proximity ordering unchanged from what the Strategy
   generates, as intended (CASSANDRA-3262)
 * remove Scrub from compactionstats when finished (CASSANDRA-3255)
 * fix counter entry in jdbc TypesMap (CASSANDRA-3268)
 * fix full queue scenario for ParallelCompactionIterator (CASSANDRA-3270)
 * fix bootstrap process (CASSANDRA-3285)
 * don't try delivering hints if when there isn't any (CASSANDRA-3176)
 * CLI documentation change for ColumnFamily `compression_options` (CASSANDRA-3282)
 * ignore any CF ids sent by client for adding CF/KS (CASSANDRA-3288)
 * remove obsolete hints on first startup (CASSANDRA-3291)
 * use correct ISortedColumns for time-optimized reads (CASSANDRA-3289)
 * Evict gossip state immediately when a token is taken over by a new IP 
   (CASSANDRA-3259)


1.0.0-rc1
 * Update CQL to generate microsecond timestamps by default (CASSANDRA-3227)
 * Fix counting CFMetadata towards Memtable liveRatio (CASSANDRA-3023)
 * Kill server on wrapped OOME such as from FileChannel.map (CASSANDRA-3201)
 * remove unnecessary copy when adding to row cache (CASSANDRA-3223)
 * Log message when a full repair operation completes (CASSANDRA-3207)
 * Fix streamOutSession keeping sstables references forever if the remote end
   dies (CASSANDRA-3216)
 * Remove dynamic_snitch boolean from example configuration (defaulting to 
   true) and set default badness threshold to 0.1 (CASSANDRA-3229)
 * Base choice of random or "balanced" token on bootstrap on whether
   schema definitions were found (CASSANDRA-3219)
 * Fixes for LeveledCompactionStrategy score computation, prioritization,
   scheduling, and performance (CASSANDRA-3224, 3234)
 * parallelize sstable open at server startup (CASSANDRA-2988)
 * fix handling of exceptions writing to OutboundTcpConnection (CASSANDRA-3235)
 * Allow using quotes in "USE <keyspace>;" CLI command (CASSANDRA-3208)
 * Don't allow any cache loading exceptions to halt startup (CASSANDRA-3218)
 * Fix sstableloader --ignores option (CASSANDRA-3247)
 * File descriptor limit increased in packaging (CASSANDRA-3206)
 * Fix deadlock in commit log during flush (CASSANDRA-3253) 


1.0.0-beta1
 * removed binarymemtable (CASSANDRA-2692)
 * add commitlog_total_space_in_mb to prevent fragmented logs (CASSANDRA-2427)
 * removed commitlog_rotation_threshold_in_mb configuration (CASSANDRA-2771)
 * make AbstractBounds.normalize de-overlapp overlapping ranges (CASSANDRA-2641)
 * replace CollatingIterator, ReducingIterator with MergeIterator 
   (CASSANDRA-2062)
 * Fixed the ability to set compaction strategy in cli using create column 
   family command (CASSANDRA-2778)
 * clean up tmp files after failed compaction (CASSANDRA-2468)
 * restrict repair streaming to specific columnfamilies (CASSANDRA-2280)
 * don't bother persisting columns shadowed by a row tombstone (CASSANDRA-2589)
 * reset CF and SC deletion times after gc_grace (CASSANDRA-2317)
 * optimize away seek when compacting wide rows (CASSANDRA-2879)
 * single-pass streaming (CASSANDRA-2677, 2906, 2916, 3003)
 * use reference counting for deleting sstables instead of relying on GC
   (CASSANDRA-2521, 3179)
 * store hints as serialized mutations instead of pointers to data row
   (CASSANDRA-2045)
 * store hints in the coordinator node instead of in the closest replica 
   (CASSANDRA-2914)
 * add row_cache_keys_to_save CF option (CASSANDRA-1966)
 * check column family validity in nodetool repair (CASSANDRA-2933)
 * use lazy initialization instead of class initialization in NodeId
   (CASSANDRA-2953)
 * add paging to get_count (CASSANDRA-2894)
 * fix "short reads" in [multi]get (CASSANDRA-2643, 3157, 3192)
 * add optional compression for sstables (CASSANDRA-47, 2994, 3001, 3128)
 * add scheduler JMX metrics (CASSANDRA-2962)
 * add block level checksum for compressed data (CASSANDRA-1717)
 * make column family backed column map pluggable and introduce unsynchronized
   ArrayList backed one to speedup reads (CASSANDRA-2843, 3165, 3205)
 * refactoring of the secondary index api (CASSANDRA-2982)
 * make CL > ONE reads wait for digest reconciliation before returning
   (CASSANDRA-2494)
 * fix missing logging for some exceptions (CASSANDRA-2061)
 * refactor and optimize ColumnFamilyStore.files(...) and Descriptor.fromFilename(String)
   and few other places responsible for work with SSTable files (CASSANDRA-3040)
 * Stop reading from sstables once we know we have the most recent columns,
   for query-by-name requests (CASSANDRA-2498)
 * Add query-by-column mode to stress.java (CASSANDRA-3064)
 * Add "install" command to cassandra.bat (CASSANDRA-292)
 * clean up KSMetadata, CFMetadata from unnecessary
   Thrift<->Avro conversion methods (CASSANDRA-3032)
 * Add timeouts to client request schedulers (CASSANDRA-3079, 3096)
 * Cli to use hashes rather than array of hashes for strategy options (CASSANDRA-3081)
 * LeveledCompactionStrategy (CASSANDRA-1608, 3085, 3110, 3087, 3145, 3154, 3182)
 * Improvements of the CLI `describe` command (CASSANDRA-2630)
 * reduce window where dropped CF sstables may not be deleted (CASSANDRA-2942)
 * Expose gossip/FD info to JMX (CASSANDRA-2806)
 * Fix streaming over SSL when compressed SSTable involved (CASSANDRA-3051)
 * Add support for pluggable secondary index implementations (CASSANDRA-3078)
 * remove compaction_thread_priority setting (CASSANDRA-3104)
 * generate hints for replicas that timeout, not just replicas that are known
   to be down before starting (CASSANDRA-2034)
 * Add throttling for internode streaming (CASSANDRA-3080)
 * make the repair of a range repair all replica (CASSANDRA-2610, 3194)
 * expose the ability to repair the first range (as returned by the
   partitioner) of a node (CASSANDRA-2606)
 * Streams Compression (CASSANDRA-3015)
 * add ability to use multiple threads during a single compaction
   (CASSANDRA-2901)
 * make AbstractBounds.normalize support overlapping ranges (CASSANDRA-2641)
 * fix of the CQL count() behavior (CASSANDRA-3068)
 * use TreeMap backed column families for the SSTable simple writers
   (CASSANDRA-3148)
 * fix inconsistency of the CLI syntax when {} should be used instead of [{}]
   (CASSANDRA-3119)
 * rename CQL type names to match expected SQL behavior (CASSANDRA-3149, 3031)
 * Arena-based allocation for memtables (CASSANDRA-2252, 3162, 3163, 3168)
 * Default RR chance to 0.1 (CASSANDRA-3169)
 * Add RowLevel support to secondary index API (CASSANDRA-3147)
 * Make SerializingCacheProvider the default if JNA is available (CASSANDRA-3183)
 * Fix backwards compatibilty for CQL memtable properties (CASSANDRA-3190)
 * Add five-minute delay before starting compactions on a restarted server
   (CASSANDRA-3181)
 * Reduce copies done for intra-host messages (CASSANDRA-1788, 3144)
 * support of compaction strategy option for stress.java (CASSANDRA-3204)
 * make memtable throughput and column count thresholds no-ops (CASSANDRA-2449)
 * Return schema information along with the resultSet in CQL (CASSANDRA-2734)
 * Add new DecimalType (CASSANDRA-2883)
 * Fix assertion error in RowRepairResolver (CASSANDRA-3156)
 * Reduce unnecessary high buffer sizes (CASSANDRA-3171)
 * Pluggable compaction strategy (CASSANDRA-1610)
 * Add new broadcast_address config option (CASSANDRA-2491)


0.8.7
 * Kill server on wrapped OOME such as from FileChannel.map (CASSANDRA-3201)
 * Allow using quotes in "USE <keyspace>;" CLI command (CASSANDRA-3208)
 * Log message when a full repair operation completes (CASSANDRA-3207)
 * Don't allow any cache loading exceptions to halt startup (CASSANDRA-3218)
 * Fix sstableloader --ignores option (CASSANDRA-3247)
 * File descriptor limit increased in packaging (CASSANDRA-3206)
 * Log a meaningfull warning when a node receive a message for a repair session
   that doesn't exist anymore (CASSANDRA-3256)
 * Fix FD leak when internode encryption is enabled (CASSANDRA-3257)
 * FBUtilities.hexToBytes(String) to throw NumberFormatException when string
   contains non-hex characters (CASSANDRA-3231)
 * Keep SimpleSnitch proximity ordering unchanged from what the Strategy
   generates, as intended (CASSANDRA-3262)
 * remove Scrub from compactionstats when finished (CASSANDRA-3255)
 * Fix tool .bat files when CASSANDRA_HOME contains spaces (CASSANDRA-3258)
 * Force flush of status table when removing/updating token (CASSANDRA-3243)
 * Evict gossip state immediately when a token is taken over by a new IP (CASSANDRA-3259)
 * Fix bug where the failure detector can take too long to mark a host
   down (CASSANDRA-3273)
 * (Hadoop) allow wrapping ranges in queries (CASSANDRA-3137)
 * (Hadoop) check all interfaces for a match with split location
   before falling back to random replica (CASSANDRA-3211)
 * (Hadoop) Make Pig storage handle implements LoadMetadata (CASSANDRA-2777)
 * (Hadoop) Fix exception during PIG 'dump' (CASSANDRA-2810)
 * Fix stress COUNTER_GET option (CASSANDRA-3301)
 * Fix missing fields in CLI `show schema` output (CASSANDRA-3304)
 * Nodetool no longer leaks threads and closes JMX connections (CASSANDRA-3309)
 * fix truncate allowing data to be replayed post-restart (CASSANDRA-3297)
 * Move SimpleAuthority and SimpleAuthenticator to examples (CASSANDRA-2922)
 * Fix handling of tombstone by SSTableExport/Import (CASSANDRA-3357)
 * Fix transposition in cfHistograms (CASSANDRA-3222)
 * Allow using number as DC name when creating keyspace in CQL (CASSANDRA-3239)
 * Force flush of system table after updating/removing a token (CASSANDRA-3243)


0.8.6
 * revert CASSANDRA-2388
 * change TokenRange.endpoints back to listen/broadcast address to match
   pre-1777 behavior, and add TokenRange.rpc_endpoints instead (CASSANDRA-3187)
 * avoid trying to watch cassandra-topology.properties when loaded from jar
   (CASSANDRA-3138)
 * prevent users from creating keyspaces with LocalStrategy replication
   (CASSANDRA-3139)
 * fix CLI `show schema;` to output correct keyspace definition statement
   (CASSANDRA-3129)
 * CustomTThreadPoolServer to log TTransportException at DEBUG level
   (CASSANDRA-3142)
 * allow topology sort to work with non-unique rack names between 
   datacenters (CASSANDRA-3152)
 * Improve caching of same-version Messages on digest and repair paths
   (CASSANDRA-3158)
 * Randomize choice of first replica for counter increment (CASSANDRA-2890)
 * Fix using read_repair_chance instead of merge_shard_change (CASSANDRA-3202)
 * Avoid streaming data to nodes that already have it, on move as well as
   decommission (CASSANDRA-3041)
 * Fix divide by zero error in GCInspector (CASSANDRA-3164)
 * allow quoting of the ColumnFamily name in CLI `create column family`
   statement (CASSANDRA-3195)
 * Fix rolling upgrade from 0.7 to 0.8 problem (CASANDRA-3166)
 * Accomodate missing encryption_options in IncomingTcpConnection.stream
   (CASSANDRA-3212)


0.8.5
 * fix NPE when encryption_options is unspecified (CASSANDRA-3007)
 * include column name in validation failure exceptions (CASSANDRA-2849)
 * make sure truncate clears out the commitlog so replay won't re-
   populate with truncated data (CASSANDRA-2950)
 * fix NPE when debug logging is enabled and dropped CF is present
   in a commitlog segment (CASSANDRA-3021)
 * fix cassandra.bat when CASSANDRA_HOME contains spaces (CASSANDRA-2952)
 * fix to SSTableSimpleUnsortedWriter bufferSize calculation (CASSANDRA-3027)
 * make cleanup and normal compaction able to skip empty rows
   (rows containing nothing but expired tombstones) (CASSANDRA-3039)
 * work around native memory leak in com.sun.management.GarbageCollectorMXBean
   (CASSANDRA-2868)
 * validate that column names in column_metadata are not equal to key_alias
   on create/update of the ColumnFamily and CQL 'ALTER' statement (CASSANDRA-3036)
 * return an InvalidRequestException if an indexed column is assigned
   a value larger than 64KB (CASSANDRA-3057)
 * fix of numeric-only and string column names handling in CLI "drop index" 
   (CASSANDRA-3054)
 * prune index scan resultset back to original request for lazy
   resultset expansion case (CASSANDRA-2964)
 * (Hadoop) fail jobs when Cassandra node has failed but TaskTracker
   has not (CASSANDRA-2388)
 * fix dynamic snitch ignoring nodes when read_repair_chance is zero
   (CASSANDRA-2662)
 * avoid retaining references to dropped CFS objects in 
   CompactionManager.estimatedCompactions (CASSANDRA-2708)
 * expose rpc timeouts per host in MessagingServiceMBean (CASSANDRA-2941)
 * avoid including cwd in classpath for deb and rpm packages (CASSANDRA-2881)
 * remove gossip state when a new IP takes over a token (CASSANDRA-3071)
 * allow sstable2json to work on index sstable files (CASSANDRA-3059)
 * always hint counters (CASSANDRA-3099)
 * fix log4j initialization in EmbeddedCassandraService (CASSANDRA-2857)
 * remove gossip state when a new IP takes over a token (CASSANDRA-3071)
 * work around native memory leak in com.sun.management.GarbageCollectorMXBean
    (CASSANDRA-2868)
 * fix UnavailableException with writes at CL.EACH_QUORM (CASSANDRA-3084)
 * fix parsing of the Keyspace and ColumnFamily names in numeric
   and string representations in CLI (CASSANDRA-3075)
 * fix corner cases in Range.differenceToFetch (CASSANDRA-3084)
 * fix ip address String representation in the ring cache (CASSANDRA-3044)
 * fix ring cache compatibility when mixing pre-0.8.4 nodes with post-
   in the same cluster (CASSANDRA-3023)
 * make repair report failure when a node participating dies (instead of
   hanging forever) (CASSANDRA-2433)
 * fix handling of the empty byte buffer by ReversedType (CASSANDRA-3111)
 * Add validation that Keyspace names are case-insensitively unique (CASSANDRA-3066)
 * catch invalid key_validation_class before instantiating UpdateColumnFamily (CASSANDRA-3102)
 * make Range and Bounds objects client-safe (CASSANDRA-3108)
 * optionally skip log4j configuration (CASSANDRA-3061)
 * bundle sstableloader with the debian package (CASSANDRA-3113)
 * don't try to build secondary indexes when there is none (CASSANDRA-3123)
 * improve SSTableSimpleUnsortedWriter speed for large rows (CASSANDRA-3122)
 * handle keyspace arguments correctly in nodetool snapshot (CASSANDRA-3038)
 * Fix SSTableImportTest on windows (CASSANDRA-3043)
 * expose compactionThroughputMbPerSec through JMX (CASSANDRA-3117)
 * log keyspace and CF of large rows being compacted


0.8.4
 * change TokenRing.endpoints to be a list of rpc addresses instead of 
   listen/broadcast addresses (CASSANDRA-1777)
 * include files-to-be-streamed in StreamInSession.getSources (CASSANDRA-2972)
 * use JAVA env var in cassandra-env.sh (CASSANDRA-2785, 2992)
 * avoid doing read for no-op replicate-on-write at CL=1 (CASSANDRA-2892)
 * refuse counter write for CL.ANY (CASSANDRA-2990)
 * switch back to only logging recent dropped messages (CASSANDRA-3004)
 * always deserialize RowMutation for counters (CASSANDRA-3006)
 * ignore saved replication_factor strategy_option for NTS (CASSANDRA-3011)
 * make sure pre-truncate CL segments are discarded (CASSANDRA-2950)


0.8.3
 * add ability to drop local reads/writes that are going to timeout
   (CASSANDRA-2943)
 * revamp token removal process, keep gossip states for 3 days (CASSANDRA-2496)
 * don't accept extra args for 0-arg nodetool commands (CASSANDRA-2740)
 * log unavailableexception details at debug level (CASSANDRA-2856)
 * expose data_dir though jmx (CASSANDRA-2770)
 * don't include tmp files as sstable when create cfs (CASSANDRA-2929)
 * log Java classpath on startup (CASSANDRA-2895)
 * keep gossipped version in sync with actual on migration coordinator 
   (CASSANDRA-2946)
 * use lazy initialization instead of class initialization in NodeId
   (CASSANDRA-2953)
 * check column family validity in nodetool repair (CASSANDRA-2933)
 * speedup bytes to hex conversions dramatically (CASSANDRA-2850)
 * Flush memtables on shutdown when durable writes are disabled 
   (CASSANDRA-2958)
 * improved POSIX compatibility of start scripts (CASsANDRA-2965)
 * add counter support to Hadoop InputFormat (CASSANDRA-2981)
 * fix bug where dirty commitlog segments were removed (and avoid keeping 
   segments with no post-flush activity permanently dirty) (CASSANDRA-2829)
 * fix throwing exception with batch mutation of counter super columns
   (CASSANDRA-2949)
 * ignore system tables during repair (CASSANDRA-2979)
 * throw exception when NTS is given replication_factor as an option
   (CASSANDRA-2960)
 * fix assertion error during compaction of counter CFs (CASSANDRA-2968)
 * avoid trying to create index names, when no index exists (CASSANDRA-2867)
 * don't sample the system table when choosing a bootstrap token
   (CASSANDRA-2825)
 * gossiper notifies of local state changes (CASSANDRA-2948)
 * add asynchronous and half-sync/half-async (hsha) thrift servers 
   (CASSANDRA-1405)
 * fix potential use of free'd native memory in SerializingCache 
   (CASSANDRA-2951)
 * prune index scan resultset back to original request for lazy
   resultset expansion case (CASSANDRA-2964)
 * (Hadoop) fail jobs when Cassandra node has failed but TaskTracker
    has not (CASSANDRA-2388)


0.8.2
 * CQL: 
   - include only one row per unique key for IN queries (CASSANDRA-2717)
   - respect client timestamp on full row deletions (CASSANDRA-2912)
 * improve thread-safety in StreamOutSession (CASSANDRA-2792)
 * allow deleting a row and updating indexed columns in it in the
   same mutation (CASSANDRA-2773)
 * Expose number of threads blocked on submitting memtable to flush
   in JMX (CASSANDRA-2817)
 * add ability to return "endpoints" to nodetool (CASSANDRA-2776)
 * Add support for multiple (comma-delimited) coordinator addresses
   to ColumnFamilyInputFormat (CASSANDRA-2807)
 * fix potential NPE while scheduling read repair for range slice
   (CASSANDRA-2823)
 * Fix race in SystemTable.getCurrentLocalNodeId (CASSANDRA-2824)
 * Correctly set default for replicate_on_write (CASSANDRA-2835)
 * improve nodetool compactionstats formatting (CASSANDRA-2844)
 * fix index-building status display (CASSANDRA-2853)
 * fix CLI perpetuating obsolete KsDef.replication_factor (CASSANDRA-2846)
 * improve cli treatment of multiline comments (CASSANDRA-2852)
 * handle row tombstones correctly in EchoedRow (CASSANDRA-2786)
 * add MessagingService.get[Recently]DroppedMessages and
   StorageService.getExceptionCount (CASSANDRA-2804)
 * fix possibility of spurious UnavailableException for LOCAL_QUORUM
   reads with dynamic snitch + read repair disabled (CASSANDRA-2870)
 * add ant-optional as dependence for the debian package (CASSANDRA-2164)
 * add option to specify limit for get_slice in the CLI (CASSANDRA-2646)
 * decrease HH page size (CASSANDRA-2832)
 * reset cli keyspace after dropping the current one (CASSANDRA-2763)
 * add KeyRange option to Hadoop inputformat (CASSANDRA-1125)
 * fix protocol versioning (CASSANDRA-2818, 2860)
 * support spaces in path to log4j configuration (CASSANDRA-2383)
 * avoid including inferred types in CF update (CASSANDRA-2809)
 * fix JMX bulkload call (CASSANDRA-2908)
 * fix updating KS with durable_writes=false (CASSANDRA-2907)
 * add simplified facade to SSTableWriter for bulk loading use
   (CASSANDRA-2911)
 * fix re-using index CF sstable names after drop/recreate (CASSANDRA-2872)
 * prepend CF to default index names (CASSANDRA-2903)
 * fix hint replay (CASSANDRA-2928)
 * Properly synchronize repair's merkle tree computation (CASSANDRA-2816)


0.8.1
 * CQL:
   - support for insert, delete in BATCH (CASSANDRA-2537)
   - support for IN to SELECT, UPDATE (CASSANDRA-2553)
   - timestamp support for INSERT, UPDATE, and BATCH (CASSANDRA-2555)
   - TTL support (CASSANDRA-2476)
   - counter support (CASSANDRA-2473)
   - ALTER COLUMNFAMILY (CASSANDRA-1709)
   - DROP INDEX (CASSANDRA-2617)
   - add SCHEMA/TABLE as aliases for KS/CF (CASSANDRA-2743)
   - server handles wait-for-schema-agreement (CASSANDRA-2756)
   - key alias support (CASSANDRA-2480)
 * add support for comparator parameters and a generic ReverseType
   (CASSANDRA-2355)
 * add CompositeType and DynamicCompositeType (CASSANDRA-2231)
 * optimize batches containing multiple updates to the same row
   (CASSANDRA-2583)
 * adjust hinted handoff page size to avoid OOM with large columns 
   (CASSANDRA-2652)
 * mark BRAF buffer invalid post-flush so we don't re-flush partial
   buffers again, especially on CL writes (CASSANDRA-2660)
 * add DROP INDEX support to CLI (CASSANDRA-2616)
 * don't perform HH to client-mode [storageproxy] nodes (CASSANDRA-2668)
 * Improve forceDeserialize/getCompactedRow encapsulation (CASSANDRA-2659)
 * Don't write CounterUpdateColumn to disk in tests (CASSANDRA-2650)
 * Add sstable bulk loading utility (CASSANDRA-1278)
 * avoid replaying hints to dropped columnfamilies (CASSANDRA-2685)
 * add placeholders for missing rows in range query pseudo-RR (CASSANDRA-2680)
 * remove no-op HHOM.renameHints (CASSANDRA-2693)
 * clone super columns to avoid modifying them during flush (CASSANDRA-2675)
 * allow writes to bypass the commitlog for certain keyspaces (CASSANDRA-2683)
 * avoid NPE when bypassing commitlog during memtable flush (CASSANDRA-2781)
 * Added support for making bootstrap retry if nodes flap (CASSANDRA-2644)
 * Added statusthrift to nodetool to report if thrift server is running (CASSANDRA-2722)
 * Fixed rows being cached if they do not exist (CASSANDRA-2723)
 * Support passing tableName and cfName to RowCacheProviders (CASSANDRA-2702)
 * close scrub file handles (CASSANDRA-2669)
 * throttle migration replay (CASSANDRA-2714)
 * optimize column serializer creation (CASSANDRA-2716)
 * Added support for making bootstrap retry if nodes flap (CASSANDRA-2644)
 * Added statusthrift to nodetool to report if thrift server is running
   (CASSANDRA-2722)
 * Fixed rows being cached if they do not exist (CASSANDRA-2723)
 * fix truncate/compaction race (CASSANDRA-2673)
 * workaround large resultsets causing large allocation retention
   by nio sockets (CASSANDRA-2654)
 * fix nodetool ring use with Ec2Snitch (CASSANDRA-2733)
 * fix removing columns and subcolumns that are supressed by a row or
   supercolumn tombstone during replica resolution (CASSANDRA-2590)
 * support sstable2json against snapshot sstables (CASSANDRA-2386)
 * remove active-pull schema requests (CASSANDRA-2715)
 * avoid marking entire list of sstables as actively being compacted
   in multithreaded compaction (CASSANDRA-2765)
 * seek back after deserializing a row to update cache with (CASSANDRA-2752)
 * avoid skipping rows in scrub for counter column family (CASSANDRA-2759)
 * fix ConcurrentModificationException in repair when dealing with 0.7 node
   (CASSANDRA-2767)
 * use threadsafe collections for StreamInSession (CASSANDRA-2766)
 * avoid infinite loop when creating merkle tree (CASSANDRA-2758)
 * avoids unmarking compacting sstable prematurely in cleanup (CASSANDRA-2769)
 * fix NPE when the commit log is bypassed (CASSANDRA-2718)
 * don't throw an exception in SS.isRPCServerRunning (CASSANDRA-2721)
 * make stress.jar executable (CASSANDRA-2744)
 * add daemon mode to java stress (CASSANDRA-2267)
 * expose the DC and rack of a node through JMX and nodetool ring (CASSANDRA-2531)
 * fix cache mbean getSize (CASSANDRA-2781)
 * Add Date, Float, Double, and Boolean types (CASSANDRA-2530)
 * Add startup flag to renew counter node id (CASSANDRA-2788)
 * add jamm agent to cassandra.bat (CASSANDRA-2787)
 * fix repair hanging if a neighbor has nothing to send (CASSANDRA-2797)
 * purge tombstone even if row is in only one sstable (CASSANDRA-2801)
 * Fix wrong purge of deleted cf during compaction (CASSANDRA-2786)
 * fix race that could result in Hadoop writer failing to throw an
   exception encountered after close() (CASSANDRA-2755)
 * fix scan wrongly throwing assertion error (CASSANDRA-2653)
 * Always use even distribution for merkle tree with RandomPartitionner
   (CASSANDRA-2841)
 * fix describeOwnership for OPP (CASSANDRA-2800)
 * ensure that string tokens do not contain commas (CASSANDRA-2762)


0.8.0-final
 * fix CQL grammar warning and cqlsh regression from CASSANDRA-2622
 * add ant generate-cql-html target (CASSANDRA-2526)
 * update CQL consistency levels (CASSANDRA-2566)
 * debian packaging fixes (CASSANDRA-2481, 2647)
 * fix UUIDType, IntegerType for direct buffers (CASSANDRA-2682, 2684)
 * switch to native Thrift for Hadoop map/reduce (CASSANDRA-2667)
 * fix StackOverflowError when building from eclipse (CASSANDRA-2687)
 * only provide replication_factor to strategy_options "help" for
   SimpleStrategy, OldNetworkTopologyStrategy (CASSANDRA-2678, 2713)
 * fix exception adding validators to non-string columns (CASSANDRA-2696)
 * avoid instantiating DatabaseDescriptor in JDBC (CASSANDRA-2694)
 * fix potential stack overflow during compaction (CASSANDRA-2626)
 * clone super columns to avoid modifying them during flush (CASSANDRA-2675)
 * reset underlying iterator in EchoedRow constructor (CASSANDRA-2653)


0.8.0-rc1
 * faster flushes and compaction from fixing excessively pessimistic 
   rebuffering in BRAF (CASSANDRA-2581)
 * fix returning null column values in the python cql driver (CASSANDRA-2593)
 * fix merkle tree splitting exiting early (CASSANDRA-2605)
 * snapshot_before_compaction directory name fix (CASSANDRA-2598)
 * Disable compaction throttling during bootstrap (CASSANDRA-2612) 
 * fix CQL treatment of > and < operators in range slices (CASSANDRA-2592)
 * fix potential double-application of counter updates on commitlog replay
   by moving replay position from header to sstable metadata (CASSANDRA-2419)
 * JDBC CQL driver exposes getColumn for access to timestamp
 * JDBC ResultSetMetadata properties added to AbstractType
 * r/m clustertool (CASSANDRA-2607)
 * add support for presenting row key as a column in CQL result sets 
   (CASSANDRA-2622)
 * Don't allow {LOCAL|EACH}_QUORUM unless strategy is NTS (CASSANDRA-2627)
 * validate keyspace strategy_options during CQL create (CASSANDRA-2624)
 * fix empty Result with secondary index when limit=1 (CASSANDRA-2628)
 * Fix regression where bootstrapping a node with no schema fails
   (CASSANDRA-2625)
 * Allow removing LocationInfo sstables (CASSANDRA-2632)
 * avoid attempting to replay mutations from dropped keyspaces (CASSANDRA-2631)
 * avoid using cached position of a key when GT is requested (CASSANDRA-2633)
 * fix counting bloom filter true positives (CASSANDRA-2637)
 * initialize local ep state prior to gossip startup if needed (CASSANDRA-2638)
 * fix counter increment lost after restart (CASSANDRA-2642)
 * add quote-escaping via backslash to CLI (CASSANDRA-2623)
 * fix pig example script (CASSANDRA-2487)
 * fix dynamic snitch race in adding latencies (CASSANDRA-2618)
 * Start/stop cassandra after more important services such as mdadm in
   debian packaging (CASSANDRA-2481)


0.8.0-beta2
 * fix NPE compacting index CFs (CASSANDRA-2528)
 * Remove checking all column families on startup for compaction candidates 
   (CASSANDRA-2444)
 * validate CQL create keyspace options (CASSANDRA-2525)
 * fix nodetool setcompactionthroughput (CASSANDRA-2550)
 * move	gossip heartbeat back to its own thread (CASSANDRA-2554)
 * validate cql TRUNCATE columnfamily before truncating (CASSANDRA-2570)
 * fix batch_mutate for mixed standard-counter mutations (CASSANDRA-2457)
 * disallow making schema changes to system keyspace (CASSANDRA-2563)
 * fix sending mutation messages multiple times (CASSANDRA-2557)
 * fix incorrect use of NBHM.size in ReadCallback that could cause
   reads to time out even when responses were received (CASSAMDRA-2552)
 * trigger read repair correctly for LOCAL_QUORUM reads (CASSANDRA-2556)
 * Allow configuring the number of compaction thread (CASSANDRA-2558)
 * forceUserDefinedCompaction will attempt to compact what it is given
   even if the pessimistic estimate is that there is not enough disk space;
   automatic compactions will only compact 2 or more sstables (CASSANDRA-2575)
 * refuse to apply migrations with older timestamps than the current 
   schema (CASSANDRA-2536)
 * remove unframed Thrift transport option
 * include indexes in snapshots (CASSANDRA-2596)
 * improve ignoring of obsolete mutations in index maintenance (CASSANDRA-2401)
 * recognize attempt to drop just the index while leaving the column
   definition alone (CASSANDRA-2619)
  

0.8.0-beta1
 * remove Avro RPC support (CASSANDRA-926)
 * support for columns that act as incr/decr counters 
   (CASSANDRA-1072, 1937, 1944, 1936, 2101, 2093, 2288, 2105, 2384, 2236, 2342,
   2454)
 * CQL (CASSANDRA-1703, 1704, 1705, 1706, 1707, 1708, 1710, 1711, 1940, 
   2124, 2302, 2277, 2493)
 * avoid double RowMutation serialization on write path (CASSANDRA-1800)
 * make NetworkTopologyStrategy the default (CASSANDRA-1960)
 * configurable internode encryption (CASSANDRA-1567, 2152)
 * human readable column names in sstable2json output (CASSANDRA-1933)
 * change default JMX port to 7199 (CASSANDRA-2027)
 * backwards compatible internal messaging (CASSANDRA-1015)
 * atomic switch of memtables and sstables (CASSANDRA-2284)
 * add pluggable SeedProvider (CASSANDRA-1669)
 * Fix clustertool to not throw exception when calling get_endpoints (CASSANDRA-2437)
 * upgrade to thrift 0.6 (CASSANDRA-2412) 
 * repair works on a token range instead of full ring (CASSANDRA-2324)
 * purge tombstones from row cache (CASSANDRA-2305)
 * push replication_factor into strategy_options (CASSANDRA-1263)
 * give snapshots the same name on each node (CASSANDRA-1791)
 * remove "nodetool loadbalance" (CASSANDRA-2448)
 * multithreaded compaction (CASSANDRA-2191)
 * compaction throttling (CASSANDRA-2156)
 * add key type information and alias (CASSANDRA-2311, 2396)
 * cli no longer divides read_repair_chance by 100 (CASSANDRA-2458)
 * made CompactionInfo.getTaskType return an enum (CASSANDRA-2482)
 * add a server-wide cap on measured memtable memory usage and aggressively
   flush to keep under that threshold (CASSANDRA-2006)
 * add unified UUIDType (CASSANDRA-2233)
 * add off-heap row cache support (CASSANDRA-1969)


0.7.5
 * improvements/fixes to PIG driver (CASSANDRA-1618, CASSANDRA-2387,
   CASSANDRA-2465, CASSANDRA-2484)
 * validate index names (CASSANDRA-1761)
 * reduce contention on Table.flusherLock (CASSANDRA-1954)
 * try harder to detect failures during streaming, cleaning up temporary
   files more reliably (CASSANDRA-2088)
 * shut down server for OOM on a Thrift thread (CASSANDRA-2269)
 * fix tombstone handling in repair and sstable2json (CASSANDRA-2279)
 * preserve version when streaming data from old sstables (CASSANDRA-2283)
 * don't start repair if a neighboring node is marked as dead (CASSANDRA-2290)
 * purge tombstones from row cache (CASSANDRA-2305)
 * Avoid seeking when sstable2json exports the entire file (CASSANDRA-2318)
 * clear Built flag in system table when dropping an index (CASSANDRA-2320)
 * don't allow arbitrary argument for stress.java (CASSANDRA-2323)
 * validate values for index predicates in get_indexed_slice (CASSANDRA-2328)
 * queue secondary indexes for flush before the parent (CASSANDRA-2330)
 * allow job configuration to set the CL used in Hadoop jobs (CASSANDRA-2331)
 * add memtable_flush_queue_size defaulting to 4 (CASSANDRA-2333)
 * Allow overriding of initial_token, storage_port and rpc_port from system
   properties (CASSANDRA-2343)
 * fix comparator used for non-indexed secondary expressions in index scan
   (CASSANDRA-2347)
 * ensure size calculation and write phase of large-row compaction use
   the same threshold for TTL expiration (CASSANDRA-2349)
 * fix race when iterating CFs during add/drop (CASSANDRA-2350)
 * add ConsistencyLevel command to CLI (CASSANDRA-2354)
 * allow negative numbers in the cli (CASSANDRA-2358)
 * hard code serialVersionUID for tokens class (CASSANDRA-2361)
 * fix potential infinite loop in ByteBufferUtil.inputStream (CASSANDRA-2365)
 * fix encoding bugs in HintedHandoffManager, SystemTable when default
   charset is not UTF8 (CASSANDRA-2367)
 * avoids having removed node reappearing in Gossip (CASSANDRA-2371)
 * fix incorrect truncation of long to int when reading columns via block
   index (CASSANDRA-2376)
 * fix NPE during stream session (CASSANDRA-2377)
 * fix race condition that could leave orphaned data files when dropping CF or
   KS (CASSANDRA-2381)
 * fsync statistics component on write (CASSANDRA-2382)
 * fix duplicate results from CFS.scan (CASSANDRA-2406)
 * add IntegerType to CLI help (CASSANDRA-2414)
 * avoid caching token-only decoratedkeys (CASSANDRA-2416)
 * convert mmap assertion to if/throw so scrub can catch it (CASSANDRA-2417)
 * don't overwrite gc log (CASSANDR-2418)
 * invalidate row cache for streamed row to avoid inconsitencies
   (CASSANDRA-2420)
 * avoid copies in range/index scans (CASSANDRA-2425)
 * make sure we don't wipe data during cleanup if the node has not join
   the ring (CASSANDRA-2428)
 * Try harder to close files after compaction (CASSANDRA-2431)
 * re-set bootstrapped flag after move finishes (CASSANDRA-2435)
 * display validation_class in CLI 'describe keyspace' (CASSANDRA-2442)
 * make cleanup compactions cleanup the row cache (CASSANDRA-2451)
 * add column fields validation to scrub (CASSANDRA-2460)
 * use 64KB flush buffer instead of in_memory_compaction_limit (CASSANDRA-2463)
 * fix backslash substitutions in CLI (CASSANDRA-2492)
 * disable cache saving for system CFS (CASSANDRA-2502)
 * fixes for verifying destination availability under hinted conditions
   so UE can be thrown intead of timing out (CASSANDRA-2514)
 * fix update of validation class in column metadata (CASSANDRA-2512)
 * support LOCAL_QUORUM, EACH_QUORUM CLs outside of NTS (CASSANDRA-2516)
 * preserve version when streaming data from old sstables (CASSANDRA-2283)
 * fix backslash substitutions in CLI (CASSANDRA-2492)
 * count a row deletion as one operation towards memtable threshold 
   (CASSANDRA-2519)
 * support LOCAL_QUORUM, EACH_QUORUM CLs outside of NTS (CASSANDRA-2516)


0.7.4
 * add nodetool join command (CASSANDRA-2160)
 * fix secondary indexes on pre-existing or streamed data (CASSANDRA-2244)
 * initialize endpoint in gossiper earlier (CASSANDRA-2228)
 * add ability to write to Cassandra from Pig (CASSANDRA-1828)
 * add rpc_[min|max]_threads (CASSANDRA-2176)
 * add CL.TWO, CL.THREE (CASSANDRA-2013)
 * avoid exporting an un-requested row in sstable2json, when exporting 
   a key that does not exist (CASSANDRA-2168)
 * add incremental_backups option (CASSANDRA-1872)
 * add configurable row limit to Pig loadfunc (CASSANDRA-2276)
 * validate column values in batches as well as single-Column inserts
   (CASSANDRA-2259)
 * move sample schema from cassandra.yaml to schema-sample.txt,
   a cli scripts (CASSANDRA-2007)
 * avoid writing empty rows when scrubbing tombstoned rows (CASSANDRA-2296)
 * fix assertion error in range and index scans for CL < ALL
   (CASSANDRA-2282)
 * fix commitlog replay when flush position refers to data that didn't
   get synced before server died (CASSANDRA-2285)
 * fix fd leak in sstable2json with non-mmap'd i/o (CASSANDRA-2304)
 * reduce memory use during streaming of multiple sstables (CASSANDRA-2301)
 * purge tombstoned rows from cache after GCGraceSeconds (CASSANDRA-2305)
 * allow zero replicas in a NTS datacenter (CASSANDRA-1924)
 * make range queries respect snitch for local replicas (CASSANDRA-2286)
 * fix HH delivery when column index is larger than 2GB (CASSANDRA-2297)
 * make 2ary indexes use parent CF flush thresholds during initial build
   (CASSANDRA-2294)
 * update memtable_throughput to be a long (CASSANDRA-2158)


0.7.3
 * Keep endpoint state until aVeryLongTime (CASSANDRA-2115)
 * lower-latency read repair (CASSANDRA-2069)
 * add hinted_handoff_throttle_delay_in_ms option (CASSANDRA-2161)
 * fixes for cache save/load (CASSANDRA-2172, -2174)
 * Handle whole-row deletions in CFOutputFormat (CASSANDRA-2014)
 * Make memtable_flush_writers flush in parallel (CASSANDRA-2178)
 * Add compaction_preheat_key_cache option (CASSANDRA-2175)
 * refactor stress.py to have only one copy of the format string 
   used for creating row keys (CASSANDRA-2108)
 * validate index names for \w+ (CASSANDRA-2196)
 * Fix Cassandra cli to respect timeout if schema does not settle 
   (CASSANDRA-2187)
 * fix for compaction and cleanup writing old-format data into new-version 
   sstable (CASSANDRA-2211, -2216)
 * add nodetool scrub (CASSANDRA-2217, -2240)
 * fix sstable2json large-row pagination (CASSANDRA-2188)
 * fix EOFing on requests for the last bytes in a file (CASSANDRA-2213)
 * fix BufferedRandomAccessFile bugs (CASSANDRA-2218, -2241)
 * check for memtable flush_after_mins exceeded every 10s (CASSANDRA-2183)
 * fix cache saving on Windows (CASSANDRA-2207)
 * add validateSchemaAgreement call + synchronization to schema
   modification operations (CASSANDRA-2222)
 * fix for reversed slice queries on large rows (CASSANDRA-2212)
 * fat clients were writing local data (CASSANDRA-2223)
 * set DEFAULT_MEMTABLE_LIFETIME_IN_MINS to 24h
 * improve detection and cleanup of partially-written sstables 
   (CASSANDRA-2206)
 * fix supercolumn de/serialization when subcolumn comparator is different
   from supercolumn's (CASSANDRA-2104)
 * fix starting up on Windows when CASSANDRA_HOME contains whitespace
   (CASSANDRA-2237)
 * add [get|set][row|key]cacheSavePeriod to JMX (CASSANDRA-2100)
 * fix Hadoop ColumnFamilyOutputFormat dropping of mutations
   when batch fills up (CASSANDRA-2255)
 * move file deletions off of scheduledtasks executor (CASSANDRA-2253)


0.7.2
 * copy DecoratedKey.key when inserting into caches to avoid retaining
   a reference to the underlying buffer (CASSANDRA-2102)
 * format subcolumn names with subcomparator (CASSANDRA-2136)
 * fix column bloom filter deserialization (CASSANDRA-2165)


0.7.1
 * refactor MessageDigest creation code. (CASSANDRA-2107)
 * buffer network stack to avoid inefficient small TCP messages while avoiding
   the nagle/delayed ack problem (CASSANDRA-1896)
 * check log4j configuration for changes every 10s (CASSANDRA-1525, 1907)
 * more-efficient cross-DC replication (CASSANDRA-1530, -2051, -2138)
 * avoid polluting page cache with commitlog or sstable writes
   and seq scan operations (CASSANDRA-1470)
 * add RMI authentication options to nodetool (CASSANDRA-1921)
 * make snitches configurable at runtime (CASSANDRA-1374)
 * retry hadoop split requests on connection failure (CASSANDRA-1927)
 * implement describeOwnership for BOP, COPP (CASSANDRA-1928)
 * make read repair behave as expected for ConsistencyLevel > ONE
   (CASSANDRA-982, 2038)
 * distributed test harness (CASSANDRA-1859, 1964)
 * reduce flush lock contention (CASSANDRA-1930)
 * optimize supercolumn deserialization (CASSANDRA-1891)
 * fix CFMetaData.apply to only compare objects of the same class 
   (CASSANDRA-1962)
 * allow specifying specific SSTables to compact from JMX (CASSANDRA-1963)
 * fix race condition in MessagingService.targets (CASSANDRA-1959, 2094, 2081)
 * refuse to open sstables from a future version (CASSANDRA-1935)
 * zero-copy reads (CASSANDRA-1714)
 * fix copy bounds for word Text in wordcount demo (CASSANDRA-1993)
 * fixes for contrib/javautils (CASSANDRA-1979)
 * check more frequently for memtable expiration (CASSANDRA-2000)
 * fix writing SSTable column count statistics (CASSANDRA-1976)
 * fix streaming of multiple CFs during bootstrap (CASSANDRA-1992)
 * explicitly set JVM GC new generation size with -Xmn (CASSANDRA-1968)
 * add short options for CLI flags (CASSANDRA-1565)
 * make keyspace argument to "describe keyspace" in CLI optional
   when authenticated to keyspace already (CASSANDRA-2029)
 * added option to specify -Dcassandra.join_ring=false on startup
   to allow "warm spare" nodes or performing JMX maintenance before
   joining the ring (CASSANDRA-526)
 * log migrations at INFO (CASSANDRA-2028)
 * add CLI verbose option in file mode (CASSANDRA-2030)
 * add single-line "--" comments to CLI (CASSANDRA-2032)
 * message serialization tests (CASSANDRA-1923)
 * switch from ivy to maven-ant-tasks (CASSANDRA-2017)
 * CLI attempts to block for new schema to propagate (CASSANDRA-2044)
 * fix potential overflow in nodetool cfstats (CASSANDRA-2057)
 * add JVM shutdownhook to sync commitlog (CASSANDRA-1919)
 * allow nodes to be up without being part of  normal traffic (CASSANDRA-1951)
 * fix CLI "show keyspaces" with null options on NTS (CASSANDRA-2049)
 * fix possible ByteBuffer race conditions (CASSANDRA-2066)
 * reduce garbage generated by MessagingService to prevent load spikes
   (CASSANDRA-2058)
 * fix math in RandomPartitioner.describeOwnership (CASSANDRA-2071)
 * fix deletion of sstable non-data components (CASSANDRA-2059)
 * avoid blocking gossip while deleting handoff hints (CASSANDRA-2073)
 * ignore messages from newer versions, keep track of nodes in gossip 
   regardless of version (CASSANDRA-1970)
 * cache writing moved to CompactionManager to reduce i/o contention and
   updated to use non-cache-polluting writes (CASSANDRA-2053)
 * page through large rows when exporting to JSON (CASSANDRA-2041)
 * add flush_largest_memtables_at and reduce_cache_sizes_at options
   (CASSANDRA-2142)
 * add cli 'describe cluster' command (CASSANDRA-2127)
 * add cli support for setting username/password at 'connect' command 
   (CASSANDRA-2111)
 * add -D option to Stress.java to allow reading hosts from a file 
   (CASSANDRA-2149)
 * bound hints CF throughput between 32M and 256M (CASSANDRA-2148)
 * continue starting when invalid saved cache entries are encountered
   (CASSANDRA-2076)
 * add max_hint_window_in_ms option (CASSANDRA-1459)


0.7.0-final
 * fix offsets to ByteBuffer.get (CASSANDRA-1939)


0.7.0-rc4
 * fix cli crash after backgrounding (CASSANDRA-1875)
 * count timeouts in storageproxy latencies, and include latency 
   histograms in StorageProxyMBean (CASSANDRA-1893)
 * fix CLI get recognition of supercolumns (CASSANDRA-1899)
 * enable keepalive on intra-cluster sockets (CASSANDRA-1766)
 * count timeouts towards dynamicsnitch latencies (CASSANDRA-1905)
 * Expose index-building status in JMX + cli schema description
   (CASSANDRA-1871)
 * allow [LOCAL|EACH]_QUORUM to be used with non-NetworkTopology 
   replication Strategies
 * increased amount of index locks for faster commitlog replay
 * collect secondary index tombstones immediately (CASSANDRA-1914)
 * revert commitlog changes from #1780 (CASSANDRA-1917)
 * change RandomPartitioner min token to -1 to avoid collision w/
   tokens on actual nodes (CASSANDRA-1901)
 * examine the right nibble when validating TimeUUID (CASSANDRA-1910)
 * include secondary indexes in cleanup (CASSANDRA-1916)
 * CFS.scrubDataDirectories should also cleanup invalid secondary indexes
   (CASSANDRA-1904)
 * ability to disable/enable gossip on nodes to force them down
   (CASSANDRA-1108)


0.7.0-rc3
 * expose getNaturalEndpoints in StorageServiceMBean taking byte[]
   key; RMI cannot serialize ByteBuffer (CASSANDRA-1833)
 * infer org.apache.cassandra.locator for replication strategy classes
   when not otherwise specified
 * validation that generates less garbage (CASSANDRA-1814)
 * add TTL support to CLI (CASSANDRA-1838)
 * cli defaults to bytestype for subcomparator when creating
   column families (CASSANDRA-1835)
 * unregister index MBeans when index is dropped (CASSANDRA-1843)
 * make ByteBufferUtil.clone thread-safe (CASSANDRA-1847)
 * change exception for read requests during bootstrap from 
   InvalidRequest to Unavailable (CASSANDRA-1862)
 * respect row-level tombstones post-flush in range scans
   (CASSANDRA-1837)
 * ReadResponseResolver check digests against each other (CASSANDRA-1830)
 * return InvalidRequest when remove of subcolumn without supercolumn
   is requested (CASSANDRA-1866)
 * flush before repair (CASSANDRA-1748)
 * SSTableExport validates key order (CASSANDRA-1884)
 * large row support for SSTableExport (CASSANDRA-1867)
 * Re-cache hot keys post-compaction without hitting disk (CASSANDRA-1878)
 * manage read repair in coordinator instead of data source, to
   provide latency information to dynamic snitch (CASSANDRA-1873)


0.7.0-rc2
 * fix live-column-count of slice ranges including tombstoned supercolumn 
   with live subcolumn (CASSANDRA-1591)
 * rename o.a.c.internal.AntientropyStage -> AntiEntropyStage,
   o.a.c.request.Request_responseStage -> RequestResponseStage,
   o.a.c.internal.Internal_responseStage -> InternalResponseStage
 * add AbstractType.fromString (CASSANDRA-1767)
 * require index_type to be present when specifying index_name
   on ColumnDef (CASSANDRA-1759)
 * fix add/remove index bugs in CFMetadata (CASSANDRA-1768)
 * rebuild Strategy during system_update_keyspace (CASSANDRA-1762)
 * cli updates prompt to ... in continuation lines (CASSANDRA-1770)
 * support multiple Mutations per key in hadoop ColumnFamilyOutputFormat
   (CASSANDRA-1774)
 * improvements to Debian init script (CASSANDRA-1772)
 * use local classloader to check for version.properties (CASSANDRA-1778)
 * Validate that column names in column_metadata are valid for the
   defined comparator, and decode properly in cli (CASSANDRA-1773)
 * use cross-platform newlines in cli (CASSANDRA-1786)
 * add ExpiringColumn support to sstable import/export (CASSANDRA-1754)
 * add flush for each append to periodic commitlog mode; added
   periodic_without_flush option to disable this (CASSANDRA-1780)
 * close file handle used for post-flush truncate (CASSANDRA-1790)
 * various code cleanup (CASSANDRA-1793, -1794, -1795)
 * fix range queries against wrapped range (CASSANDRA-1781)
 * fix consistencylevel calculations for NetworkTopologyStrategy
   (CASSANDRA-1804)
 * cli support index type enum names (CASSANDRA-1810)
 * improved validation of column_metadata (CASSANDRA-1813)
 * reads at ConsistencyLevel > 1 throw UnavailableException
   immediately if insufficient live nodes exist (CASSANDRA-1803)
 * copy bytebuffers for local writes to avoid retaining the entire
   Thrift frame (CASSANDRA-1801)
 * fix NPE adding index to column w/o prior metadata (CASSANDRA-1764)
 * reduce fat client timeout (CASSANDRA-1730)
 * fix botched merge of CASSANDRA-1316


0.7.0-rc1
 * fix compaction and flush races with schema updates (CASSANDRA-1715)
 * add clustertool, config-converter, sstablekeys, and schematool 
   Windows .bat files (CASSANDRA-1723)
 * reject range queries received during bootstrap (CASSANDRA-1739)
 * fix wrapping-range queries on non-minimum token (CASSANDRA-1700)
 * add nodetool cfhistogram (CASSANDRA-1698)
 * limit repaired ranges to what the nodes have in common (CASSANDRA-1674)
 * index scan treats missing columns as not matching secondary
   expressions (CASSANDRA-1745)
 * Fix misuse of DataOutputBuffer.getData in AntiEntropyService
   (CASSANDRA-1729)
 * detect and warn when obsolete version of JNA is present (CASSANDRA-1760)
 * reduce fat client timeout (CASSANDRA-1730)
 * cleanup smallest CFs first to increase free temp space for larger ones
   (CASSANDRA-1811)
 * Update windows .bat files to work outside of main Cassandra
   directory (CASSANDRA-1713)
 * fix read repair regression from 0.6.7 (CASSANDRA-1727)
 * more-efficient read repair (CASSANDRA-1719)
 * fix hinted handoff replay (CASSANDRA-1656)
 * log type of dropped messages (CASSANDRA-1677)
 * upgrade to SLF4J 1.6.1
 * fix ByteBuffer bug in ExpiringColumn.updateDigest (CASSANDRA-1679)
 * fix IntegerType.getString (CASSANDRA-1681)
 * make -Djava.net.preferIPv4Stack=true the default (CASSANDRA-628)
 * add INTERNAL_RESPONSE verb to differentiate from responses related
   to client requests (CASSANDRA-1685)
 * log tpstats when dropping messages (CASSANDRA-1660)
 * include unreachable nodes in describeSchemaVersions (CASSANDRA-1678)
 * Avoid dropping messages off the client request path (CASSANDRA-1676)
 * fix jna errno reporting (CASSANDRA-1694)
 * add friendlier error for UnknownHostException on startup (CASSANDRA-1697)
 * include jna dependency in RPM package (CASSANDRA-1690)
 * add --skip-keys option to stress.py (CASSANDRA-1696)
 * improve cli handling of non-string keys and column names 
   (CASSANDRA-1701, -1693)
 * r/m extra subcomparator line in cli keyspaces output (CASSANDRA-1712)
 * add read repair chance to cli "show keyspaces"
 * upgrade to ConcurrentLinkedHashMap 1.1 (CASSANDRA-975)
 * fix index scan routing (CASSANDRA-1722)
 * fix tombstoning of supercolumns in range queries (CASSANDRA-1734)
 * clear endpoint cache after updating keyspace metadata (CASSANDRA-1741)
 * fix wrapping-range queries on non-minimum token (CASSANDRA-1700)
 * truncate includes secondary indexes (CASSANDRA-1747)
 * retain reference to PendingFile sstables (CASSANDRA-1749)
 * fix sstableimport regression (CASSANDRA-1753)
 * fix for bootstrap when no non-system tables are defined (CASSANDRA-1732)
 * handle replica unavailability in index scan (CASSANDRA-1755)
 * fix service initialization order deadlock (CASSANDRA-1756)
 * multi-line cli commands (CASSANDRA-1742)
 * fix race between snapshot and compaction (CASSANDRA-1736)
 * add listEndpointsPendingHints, deleteHintsForEndpoint JMX methods 
   (CASSANDRA-1551)


0.7.0-beta3
 * add strategy options to describe_keyspace output (CASSANDRA-1560)
 * log warning when using randomly generated token (CASSANDRA-1552)
 * re-organize JMX into .db, .net, .internal, .request (CASSANDRA-1217)
 * allow nodes to change IPs between restarts (CASSANDRA-1518)
 * remember ring state between restarts by default (CASSANDRA-1518)
 * flush index built flag so we can read it before log replay (CASSANDRA-1541)
 * lock row cache updates to prevent race condition (CASSANDRA-1293)
 * remove assertion causing rare (and harmless) error messages in
   commitlog (CASSANDRA-1330)
 * fix moving nodes with no keyspaces defined (CASSANDRA-1574)
 * fix unbootstrap when no data is present in a transfer range (CASSANDRA-1573)
 * take advantage of AVRO-495 to simplify our avro IDL (CASSANDRA-1436)
 * extend authorization hierarchy to column family (CASSANDRA-1554)
 * deletion support in secondary indexes (CASSANDRA-1571)
 * meaningful error message for invalid replication strategy class 
   (CASSANDRA-1566)
 * allow keyspace creation with RF > N (CASSANDRA-1428)
 * improve cli error handling (CASSANDRA-1580)
 * add cache save/load ability (CASSANDRA-1417, 1606, 1647)
 * add StorageService.getDrainProgress (CASSANDRA-1588)
 * Disallow bootstrap to an in-use token (CASSANDRA-1561)
 * Allow dynamic secondary index creation and destruction (CASSANDRA-1532)
 * log auto-guessed memtable thresholds (CASSANDRA-1595)
 * add ColumnDef support to cli (CASSANDRA-1583)
 * reduce index sample time by 75% (CASSANDRA-1572)
 * add cli support for column, strategy metadata (CASSANDRA-1578, 1612)
 * add cli support for schema modification (CASSANDRA-1584)
 * delete temp files on failed compactions (CASSANDRA-1596)
 * avoid blocking for dead nodes during removetoken (CASSANDRA-1605)
 * remove ConsistencyLevel.ZERO (CASSANDRA-1607)
 * expose in-progress compaction type in jmx (CASSANDRA-1586)
 * removed IClock & related classes from internals (CASSANDRA-1502)
 * fix removing tokens from SystemTable on decommission and removetoken
   (CASSANDRA-1609)
 * include CF metadata in cli 'show keyspaces' (CASSANDRA-1613)
 * switch from Properties to HashMap in PropertyFileSnitch to
   avoid synchronization bottleneck (CASSANDRA-1481)
 * PropertyFileSnitch configuration file renamed to 
   cassandra-topology.properties
 * add cli support for get_range_slices (CASSANDRA-1088, CASSANDRA-1619)
 * Make memtable flush thresholds per-CF instead of global 
   (CASSANDRA-1007, 1637)
 * add cli support for binary data without CfDef hints (CASSANDRA-1603)
 * fix building SSTable statistics post-stream (CASSANDRA-1620)
 * fix potential infinite loop in 2ary index queries (CASSANDRA-1623)
 * allow creating NTS keyspaces with no replicas configured (CASSANDRA-1626)
 * add jmx histogram of sstables accessed per read (CASSANDRA-1624)
 * remove system_rename_column_family and system_rename_keyspace from the
   client API until races can be fixed (CASSANDRA-1630, CASSANDRA-1585)
 * add cli sanity tests (CASSANDRA-1582)
 * update GC settings in cassandra.bat (CASSANDRA-1636)
 * cli support for index queries (CASSANDRA-1635)
 * cli support for updating schema memtable settings (CASSANDRA-1634)
 * cli --file option (CASSANDRA-1616)
 * reduce automatically chosen memtable sizes by 50% (CASSANDRA-1641)
 * move endpoint cache from snitch to strategy (CASSANDRA-1643)
 * fix commitlog recovery deleting the newly-created segment as well as
   the old ones (CASSANDRA-1644)
 * upgrade to Thrift 0.5 (CASSANDRA-1367)
 * renamed CL.DCQUORUM to LOCAL_QUORUM and DCQUORUMSYNC to EACH_QUORUM
 * cli truncate support (CASSANDRA-1653)
 * update GC settings in cassandra.bat (CASSANDRA-1636)
 * avoid logging when a node's ip/token is gossipped back to it (CASSANDRA-1666)


0.7-beta2
 * always use UTF-8 for hint keys (CASSANDRA-1439)
 * remove cassandra.yaml dependency from Hadoop and Pig (CASSADRA-1322)
 * expose CfDef metadata in describe_keyspaces (CASSANDRA-1363)
 * restore use of mmap_index_only option (CASSANDRA-1241)
 * dropping a keyspace with no column families generated an error 
   (CASSANDRA-1378)
 * rename RackAwareStrategy to OldNetworkTopologyStrategy, RackUnawareStrategy 
   to SimpleStrategy, DatacenterShardStrategy to NetworkTopologyStrategy,
   AbstractRackAwareSnitch to AbstractNetworkTopologySnitch (CASSANDRA-1392)
 * merge StorageProxy.mutate, mutateBlocking (CASSANDRA-1396)
 * faster UUIDType, LongType comparisons (CASSANDRA-1386, 1393)
 * fix setting read_repair_chance from CLI addColumnFamily (CASSANDRA-1399)
 * fix updates to indexed columns (CASSANDRA-1373)
 * fix race condition leaving to FileNotFoundException (CASSANDRA-1382)
 * fix sharded lock hash on index write path (CASSANDRA-1402)
 * add support for GT/E, LT/E in subordinate index clauses (CASSANDRA-1401)
 * cfId counter got out of sync when CFs were added (CASSANDRA-1403)
 * less chatty schema updates (CASSANDRA-1389)
 * rename column family mbeans. 'type' will now include either 
   'IndexColumnFamilies' or 'ColumnFamilies' depending on the CFS type.
   (CASSANDRA-1385)
 * disallow invalid keyspace and column family names. This includes name that
   matches a '^\w+' regex. (CASSANDRA-1377)
 * use JNA, if present, to take snapshots (CASSANDRA-1371)
 * truncate hints if starting 0.7 for the first time (CASSANDRA-1414)
 * fix FD leak in single-row slicepredicate queries (CASSANDRA-1416)
 * allow index expressions against columns that are not part of the 
   SlicePredicate (CASSANDRA-1410)
 * config-converter properly handles snitches and framed support 
   (CASSANDRA-1420)
 * remove keyspace argument from multiget_count (CASSANDRA-1422)
 * allow specifying cassandra.yaml location as (local or remote) URL
   (CASSANDRA-1126)
 * fix using DynamicEndpointSnitch with NetworkTopologyStrategy
   (CASSANDRA-1429)
 * Add CfDef.default_validation_class (CASSANDRA-891)
 * fix EstimatedHistogram.max (CASSANDRA-1413)
 * quorum read optimization (CASSANDRA-1622)
 * handle zero-length (or missing) rows during HH paging (CASSANDRA-1432)
 * include secondary indexes during schema migrations (CASSANDRA-1406)
 * fix commitlog header race during schema change (CASSANDRA-1435)
 * fix ColumnFamilyStoreMBeanIterator to use new type name (CASSANDRA-1433)
 * correct filename generated by xml->yaml converter (CASSANDRA-1419)
 * add CMSInitiatingOccupancyFraction=75 and UseCMSInitiatingOccupancyOnly
   to default JVM options
 * decrease jvm heap for cassandra-cli (CASSANDRA-1446)
 * ability to modify keyspaces and column family definitions on a live cluster
   (CASSANDRA-1285)
 * support for Hadoop Streaming [non-jvm map/reduce via stdin/out]
   (CASSANDRA-1368)
 * Move persistent sstable stats from the system table to an sstable component
   (CASSANDRA-1430)
 * remove failed bootstrap attempt from pending ranges when gossip times
   it out after 1h (CASSANDRA-1463)
 * eager-create tcp connections to other cluster members (CASSANDRA-1465)
 * enumerate stages and derive stage from message type instead of 
   transmitting separately (CASSANDRA-1465)
 * apply reversed flag during collation from different data sources
   (CASSANDRA-1450)
 * make failure to remove commitlog segment non-fatal (CASSANDRA-1348)
 * correct ordering of drain operations so CL.recover is no longer 
   necessary (CASSANDRA-1408)
 * removed keyspace from describe_splits method (CASSANDRA-1425)
 * rename check_schema_agreement to describe_schema_versions
   (CASSANDRA-1478)
 * fix QUORUM calculation for RF > 3 (CASSANDRA-1487)
 * remove tombstones during non-major compactions when bloom filter
   verifies that row does not exist in other sstables (CASSANDRA-1074)
 * nodes that coordinated a loadbalance in the past could not be seen by
   newly added nodes (CASSANDRA-1467)
 * exposed endpoint states (gossip details) via jmx (CASSANDRA-1467)
 * ensure that compacted sstables are not included when new readers are
   instantiated (CASSANDRA-1477)
 * by default, calculate heap size and memtable thresholds at runtime (CASSANDRA-1469)
 * fix races dealing with adding/dropping keyspaces and column families in
   rapid succession (CASSANDRA-1477)
 * clean up of Streaming system (CASSANDRA-1503, 1504, 1506)
 * add options to configure Thrift socket keepalive and buffer sizes (CASSANDRA-1426)
 * make contrib CassandraServiceDataCleaner recursive (CASSANDRA-1509)
 * min, max compaction threshold are configurable and persistent 
   per-ColumnFamily (CASSANDRA-1468)
 * fix replaying the last mutation in a commitlog unnecessarily 
   (CASSANDRA-1512)
 * invoke getDefaultUncaughtExceptionHandler from DTPE with the original
   exception rather than the ExecutionException wrapper (CASSANDRA-1226)
 * remove Clock from the Thrift (and Avro) API (CASSANDRA-1501)
 * Close intra-node sockets when connection is broken (CASSANDRA-1528)
 * RPM packaging spec file (CASSANDRA-786)
 * weighted request scheduler (CASSANDRA-1485)
 * treat expired columns as deleted (CASSANDRA-1539)
 * make IndexInterval configurable (CASSANDRA-1488)
 * add describe_snitch to Thrift API (CASSANDRA-1490)
 * MD5 authenticator compares plain text submitted password with MD5'd
   saved property, instead of vice versa (CASSANDRA-1447)
 * JMX MessagingService pending and completed counts (CASSANDRA-1533)
 * fix race condition processing repair responses (CASSANDRA-1511)
 * make repair blocking (CASSANDRA-1511)
 * create EndpointSnitchInfo and MBean to expose rack and DC (CASSANDRA-1491)
 * added option to contrib/word_count to output results back to Cassandra
   (CASSANDRA-1342)
 * rewrite Hadoop ColumnFamilyRecordWriter to pool connections, retry to
   multiple Cassandra nodes, and smooth impact on the Cassandra cluster
   by using smaller batch sizes (CASSANDRA-1434)
 * fix setting gc_grace_seconds via CLI (CASSANDRA-1549)
 * support TTL'd index values (CASSANDRA-1536)
 * make removetoken work like decommission (CASSANDRA-1216)
 * make cli comparator-aware and improve quote rules (CASSANDRA-1523,-1524)
 * make nodetool compact and cleanup blocking (CASSANDRA-1449)
 * add memtable, cache information to GCInspector logs (CASSANDRA-1558)
 * enable/disable HintedHandoff via JMX (CASSANDRA-1550)
 * Ignore stray files in the commit log directory (CASSANDRA-1547)
 * Disallow bootstrap to an in-use token (CASSANDRA-1561)


0.7-beta1
 * sstable versioning (CASSANDRA-389)
 * switched to slf4j logging (CASSANDRA-625)
 * add (optional) expiration time for column (CASSANDRA-699)
 * access levels for authentication/authorization (CASSANDRA-900)
 * add ReadRepairChance to CF definition (CASSANDRA-930)
 * fix heisenbug in system tests, especially common on OS X (CASSANDRA-944)
 * convert to byte[] keys internally and all public APIs (CASSANDRA-767)
 * ability to alter schema definitions on a live cluster (CASSANDRA-44)
 * renamed configuration file to cassandra.xml, and log4j.properties to
   log4j-server.properties, which must now be loaded from
   the classpath (which is how our scripts in bin/ have always done it)
   (CASSANDRA-971)
 * change get_count to require a SlicePredicate. create multi_get_count
   (CASSANDRA-744)
 * re-organized endpointsnitch implementations and added SimpleSnitch
   (CASSANDRA-994)
 * Added preload_row_cache option (CASSANDRA-946)
 * add CRC to commitlog header (CASSANDRA-999)
 * removed deprecated batch_insert and get_range_slice methods (CASSANDRA-1065)
 * add truncate thrift method (CASSANDRA-531)
 * http mini-interface using mx4j (CASSANDRA-1068)
 * optimize away copy of sliced row on memtable read path (CASSANDRA-1046)
 * replace constant-size 2GB mmaped segments and special casing for index 
   entries spanning segment boundaries, with SegmentedFile that computes 
   segments that always contain entire entries/rows (CASSANDRA-1117)
 * avoid reading large rows into memory during compaction (CASSANDRA-16)
 * added hadoop OutputFormat (CASSANDRA-1101)
 * efficient Streaming (no more anticompaction) (CASSANDRA-579)
 * split commitlog header into separate file and add size checksum to
   mutations (CASSANDRA-1179)
 * avoid allocating a new byte[] for each mutation on replay (CASSANDRA-1219)
 * revise HH schema to be per-endpoint (CASSANDRA-1142)
 * add joining/leaving status to nodetool ring (CASSANDRA-1115)
 * allow multiple repair sessions per node (CASSANDRA-1190)
 * optimize away MessagingService for local range queries (CASSANDRA-1261)
 * make framed transport the default so malformed requests can't OOM the 
   server (CASSANDRA-475)
 * significantly faster reads from row cache (CASSANDRA-1267)
 * take advantage of row cache during range queries (CASSANDRA-1302)
 * make GCGraceSeconds a per-ColumnFamily value (CASSANDRA-1276)
 * keep persistent row size and column count statistics (CASSANDRA-1155)
 * add IntegerType (CASSANDRA-1282)
 * page within a single row during hinted handoff (CASSANDRA-1327)
 * push DatacenterShardStrategy configuration into keyspace definition,
   eliminating datacenter.properties. (CASSANDRA-1066)
 * optimize forward slices starting with '' and single-index-block name 
   queries by skipping the column index (CASSANDRA-1338)
 * streaming refactor (CASSANDRA-1189)
 * faster comparison for UUID types (CASSANDRA-1043)
 * secondary index support (CASSANDRA-749 and subtasks)
 * make compaction buckets deterministic (CASSANDRA-1265)


0.6.6
 * Allow using DynamicEndpointSnitch with RackAwareStrategy (CASSANDRA-1429)
 * remove the remaining vestiges of the unfinished DatacenterShardStrategy 
   (replaced by NetworkTopologyStrategy in 0.7)
   

0.6.5
 * fix key ordering in range query results with RandomPartitioner
   and ConsistencyLevel > ONE (CASSANDRA-1145)
 * fix for range query starting with the wrong token range (CASSANDRA-1042)
 * page within a single row during hinted handoff (CASSANDRA-1327)
 * fix compilation on non-sun JDKs (CASSANDRA-1061)
 * remove String.trim() call on row keys in batch mutations (CASSANDRA-1235)
 * Log summary of dropped messages instead of spamming log (CASSANDRA-1284)
 * add dynamic endpoint snitch (CASSANDRA-981)
 * fix streaming for keyspaces with hyphens in their name (CASSANDRA-1377)
 * fix errors in hard-coded bloom filter optKPerBucket by computing it
   algorithmically (CASSANDRA-1220
 * remove message deserialization stage, and uncap read/write stages
   so slow reads/writes don't block gossip processing (CASSANDRA-1358)
 * add jmx port configuration to Debian package (CASSANDRA-1202)
 * use mlockall via JNA, if present, to prevent Linux from swapping
   out parts of the JVM (CASSANDRA-1214)


0.6.4
 * avoid queuing multiple hint deliveries for the same endpoint
   (CASSANDRA-1229)
 * better performance for and stricter checking of UTF8 column names
   (CASSANDRA-1232)
 * extend option to lower compaction priority to hinted handoff
   as well (CASSANDRA-1260)
 * log errors in gossip instead of re-throwing (CASSANDRA-1289)
 * avoid aborting commitlog replay prematurely if a flushed-but-
   not-removed commitlog segment is encountered (CASSANDRA-1297)
 * fix duplicate rows being read during mapreduce (CASSANDRA-1142)
 * failure detection wasn't closing command sockets (CASSANDRA-1221)
 * cassandra-cli.bat works on windows (CASSANDRA-1236)
 * pre-emptively drop requests that cannot be processed within RPCTimeout
   (CASSANDRA-685)
 * add ack to Binary write verb and update CassandraBulkLoader
   to wait for acks for each row (CASSANDRA-1093)
 * added describe_partitioner Thrift method (CASSANDRA-1047)
 * Hadoop jobs no longer require the Cassandra storage-conf.xml
   (CASSANDRA-1280, CASSANDRA-1047)
 * log thread pool stats when GC is excessive (CASSANDRA-1275)
 * remove gossip message size limit (CASSANDRA-1138)
 * parallelize local and remote reads during multiget, and respect snitch 
   when determining whether to do local read for CL.ONE (CASSANDRA-1317)
 * fix read repair to use requested consistency level on digest mismatch,
   rather than assuming QUORUM (CASSANDRA-1316)
 * process digest mismatch re-reads in parallel (CASSANDRA-1323)
 * switch hints CF comparator to BytesType (CASSANDRA-1274)


0.6.3
 * retry to make streaming connections up to 8 times. (CASSANDRA-1019)
 * reject describe_ring() calls on invalid keyspaces (CASSANDRA-1111)
 * fix cache size calculation for size of 100% (CASSANDRA-1129)
 * fix cache capacity only being recalculated once (CASSANDRA-1129)
 * remove hourly scan of all hints on the off chance that the gossiper
   missed a status change; instead, expose deliverHintsToEndpoint to JMX
   so it can be done manually, if necessary (CASSANDRA-1141)
 * don't reject reads at CL.ALL (CASSANDRA-1152)
 * reject deletions to supercolumns in CFs containing only standard
   columns (CASSANDRA-1139)
 * avoid preserving login information after client disconnects
   (CASSANDRA-1057)
 * prefer sun jdk to openjdk in debian init script (CASSANDRA-1174)
 * detect partioner config changes between restarts and fail fast 
   (CASSANDRA-1146)
 * use generation time to resolve node token reassignment disagreements
   (CASSANDRA-1118)
 * restructure the startup ordering of Gossiper and MessageService to avoid
   timing anomalies (CASSANDRA-1160)
 * detect incomplete commit log hearders (CASSANDRA-1119)
 * force anti-entropy service to stream files on the stream stage to avoid
   sending streams out of order (CASSANDRA-1169)
 * remove inactive stream managers after AES streams files (CASSANDRA-1169)
 * allow removing entire row through batch_mutate Deletion (CASSANDRA-1027)
 * add JMX metrics for row-level bloom filter false positives (CASSANDRA-1212)
 * added a redhat init script to contrib (CASSANDRA-1201)
 * use midpoint when bootstrapping a new machine into range with not
   much data yet instead of random token (CASSANDRA-1112)
 * kill server on OOM in executor stage as well as Thrift (CASSANDRA-1226)
 * remove opportunistic repairs, when two machines with overlapping replica
   responsibilities happen to finish major compactions of the same CF near
   the same time.  repairs are now fully manual (CASSANDRA-1190)
 * add ability to lower compaction priority (default is no change from 0.6.2)
   (CASSANDRA-1181)


0.6.2
 * fix contrib/word_count build. (CASSANDRA-992)
 * split CommitLogExecutorService into BatchCommitLogExecutorService and 
   PeriodicCommitLogExecutorService (CASSANDRA-1014)
 * add latency histograms to CFSMBean (CASSANDRA-1024)
 * make resolving timestamp ties deterministic by using value bytes
   as a tiebreaker (CASSANDRA-1039)
 * Add option to turn off Hinted Handoff (CASSANDRA-894)
 * fix windows startup (CASSANDRA-948)
 * make concurrent_reads, concurrent_writes configurable at runtime via JMX
   (CASSANDRA-1060)
 * disable GCInspector on non-Sun JVMs (CASSANDRA-1061)
 * fix tombstone handling in sstable rows with no other data (CASSANDRA-1063)
 * fix size of row in spanned index entries (CASSANDRA-1056)
 * install json2sstable, sstable2json, and sstablekeys to Debian package
 * StreamingService.StreamDestinations wouldn't empty itself after streaming
   finished (CASSANDRA-1076)
 * added Collections.shuffle(splits) before returning the splits in 
   ColumnFamilyInputFormat (CASSANDRA-1096)
 * do not recalculate cache capacity post-compaction if it's been manually 
   modified (CASSANDRA-1079)
 * better defaults for flush sorter + writer executor queue sizes
   (CASSANDRA-1100)
 * windows scripts for SSTableImport/Export (CASSANDRA-1051)
 * windows script for nodetool (CASSANDRA-1113)
 * expose PhiConvictThreshold (CASSANDRA-1053)
 * make repair of RF==1 a no-op (CASSANDRA-1090)
 * improve default JVM GC options (CASSANDRA-1014)
 * fix SlicePredicate serialization inside Hadoop jobs (CASSANDRA-1049)
 * close Thrift sockets in Hadoop ColumnFamilyRecordReader (CASSANDRA-1081)


0.6.1
 * fix NPE in sstable2json when no excluded keys are given (CASSANDRA-934)
 * keep the replica set constant throughout the read repair process
   (CASSANDRA-937)
 * allow querying getAllRanges with empty token list (CASSANDRA-933)
 * fix command line arguments inversion in clustertool (CASSANDRA-942)
 * fix race condition that could trigger a false-positive assertion
   during post-flush discard of old commitlog segments (CASSANDRA-936)
 * fix neighbor calculation for anti-entropy repair (CASSANDRA-924)
 * perform repair even for small entropy differences (CASSANDRA-924)
 * Use hostnames in CFInputFormat to allow Hadoop's naive string-based
   locality comparisons to work (CASSANDRA-955)
 * cache read-only BufferedRandomAccessFile length to avoid
   3 system calls per invocation (CASSANDRA-950)
 * nodes with IPv6 (and no IPv4) addresses could not join cluster
   (CASSANDRA-969)
 * Retrieve the correct number of undeleted columns, if any, from
   a supercolumn in a row that had been deleted previously (CASSANDRA-920)
 * fix index scans that cross the 2GB mmap boundaries for both mmap
   and standard i/o modes (CASSANDRA-866)
 * expose drain via nodetool (CASSANDRA-978)


0.6.0-RC1
 * JMX drain to flush memtables and run through commit log (CASSANDRA-880)
 * Bootstrapping can skip ranges under the right conditions (CASSANDRA-902)
 * fix merging row versions in range_slice for CL > ONE (CASSANDRA-884)
 * default write ConsistencyLeven chaned from ZERO to ONE
 * fix for index entries spanning mmap buffer boundaries (CASSANDRA-857)
 * use lexical comparison if time part of TimeUUIDs are the same 
   (CASSANDRA-907)
 * bound read, mutation, and response stages to fix possible OOM
   during log replay (CASSANDRA-885)
 * Use microseconds-since-epoch (UTC) in cli, instead of milliseconds
 * Treat batch_mutate Deletion with null supercolumn as "apply this predicate 
   to top level supercolumns" (CASSANDRA-834)
 * Streaming destination nodes do not update their JMX status (CASSANDRA-916)
 * Fix internal RPC timeout calculation (CASSANDRA-911)
 * Added Pig loadfunc to contrib/pig (CASSANDRA-910)


0.6.0-beta3
 * fix compaction bucketing bug (CASSANDRA-814)
 * update windows batch file (CASSANDRA-824)
 * deprecate KeysCachedFraction configuration directive in favor
   of KeysCached; move to unified-per-CF key cache (CASSANDRA-801)
 * add invalidateRowCache to ColumnFamilyStoreMBean (CASSANDRA-761)
 * send Handoff hints to natural locations to reduce load on
   remaining nodes in a failure scenario (CASSANDRA-822)
 * Add RowWarningThresholdInMB configuration option to warn before very 
   large rows get big enough to threaten node stability, and -x option to
   be able to remove them with sstable2json if the warning is unheeded
   until it's too late (CASSANDRA-843)
 * Add logging of GC activity (CASSANDRA-813)
 * fix ConcurrentModificationException in commitlog discard (CASSANDRA-853)
 * Fix hardcoded row count in Hadoop RecordReader (CASSANDRA-837)
 * Add a jmx status to the streaming service and change several DEBUG
   messages to INFO (CASSANDRA-845)
 * fix classpath in cassandra-cli.bat for Windows (CASSANDRA-858)
 * allow re-specifying host, port to cassandra-cli if invalid ones
   are first tried (CASSANDRA-867)
 * fix race condition handling rpc timeout in the coordinator
   (CASSANDRA-864)
 * Remove CalloutLocation and StagingFileDirectory from storage-conf files 
   since those settings are no longer used (CASSANDRA-878)
 * Parse a long from RowWarningThresholdInMB instead of an int (CASSANDRA-882)
 * Remove obsolete ControlPort code from DatabaseDescriptor (CASSANDRA-886)
 * move skipBytes side effect out of assert (CASSANDRA-899)
 * add "double getLoad" to StorageServiceMBean (CASSANDRA-898)
 * track row stats per CF at compaction time (CASSANDRA-870)
 * disallow CommitLogDirectory matching a DataFileDirectory (CASSANDRA-888)
 * default key cache size is 200k entries, changed from 10% (CASSANDRA-863)
 * add -Dcassandra-foreground=yes to cassandra.bat
 * exit if cluster name is changed unexpectedly (CASSANDRA-769)


0.6.0-beta1/beta2
 * add batch_mutate thrift command, deprecating batch_insert (CASSANDRA-336)
 * remove get_key_range Thrift API, deprecated in 0.5 (CASSANDRA-710)
 * add optional login() Thrift call for authentication (CASSANDRA-547)
 * support fat clients using gossiper and StorageProxy to perform
   replication in-process [jvm-only] (CASSANDRA-535)
 * support mmapped I/O for reads, on by default on 64bit JVMs 
   (CASSANDRA-408, CASSANDRA-669)
 * improve insert concurrency, particularly during Hinted Handoff
   (CASSANDRA-658)
 * faster network code (CASSANDRA-675)
 * stress.py moved to contrib (CASSANDRA-635)
 * row caching [must be explicitly enabled per-CF in config] (CASSANDRA-678)
 * present a useful measure of compaction progress in JMX (CASSANDRA-599)
 * add bin/sstablekeys (CASSNADRA-679)
 * add ConsistencyLevel.ANY (CASSANDRA-687)
 * make removetoken remove nodes from gossip entirely (CASSANDRA-644)
 * add ability to set cache sizes at runtime (CASSANDRA-708)
 * report latency and cache hit rate statistics with lifetime totals
   instead of average over the last minute (CASSANDRA-702)
 * support get_range_slice for RandomPartitioner (CASSANDRA-745)
 * per-keyspace replication factory and replication strategy (CASSANDRA-620)
 * track latency in microseconds (CASSANDRA-733)
 * add describe_ Thrift methods, deprecating get_string_property and 
   get_string_list_property
 * jmx interface for tracking operation mode and streams in general.
   (CASSANDRA-709)
 * keep memtables in sorted order to improve range query performance
   (CASSANDRA-799)
 * use while loop instead of recursion when trimming sstables compaction list 
   to avoid blowing stack in pathological cases (CASSANDRA-804)
 * basic Hadoop map/reduce support (CASSANDRA-342)


0.5.1
 * ensure all files for an sstable are streamed to the same directory.
   (CASSANDRA-716)
 * more accurate load estimate for bootstrapping (CASSANDRA-762)
 * tolerate dead or unavailable bootstrap target on write (CASSANDRA-731)
 * allow larger numbers of keys (> 140M) in a sstable bloom filter
   (CASSANDRA-790)
 * include jvm argument improvements from CASSANDRA-504 in debian package
 * change streaming chunk size to 32MB to accomodate Windows XP limitations
   (was 64MB) (CASSANDRA-795)
 * fix get_range_slice returning results in the wrong order (CASSANDRA-781)
 

0.5.0 final
 * avoid attempting to delete temporary bootstrap files twice (CASSANDRA-681)
 * fix bogus NaN in nodeprobe cfstats output (CASSANDRA-646)
 * provide a policy for dealing with single thread executors w/ a full queue
   (CASSANDRA-694)
 * optimize inner read in MessagingService, vastly improving multiple-node
   performance (CASSANDRA-675)
 * wait for table flush before streaming data back to a bootstrapping node.
   (CASSANDRA-696)
 * keep track of bootstrapping sources by table so that bootstrapping doesn't 
   give the indication of finishing early (CASSANDRA-673)


0.5.0 RC3
 * commit the correct version of the patch for CASSANDRA-663


0.5.0 RC2 (unreleased)
 * fix bugs in converting get_range_slice results to Thrift 
   (CASSANDRA-647, CASSANDRA-649)
 * expose java.util.concurrent.TimeoutException in StorageProxy methods
   (CASSANDRA-600)
 * TcpConnectionManager was holding on to disconnected connections, 
   giving the false indication they were being used. (CASSANDRA-651)
 * Remove duplicated write. (CASSANDRA-662)
 * Abort bootstrap if IP is already in the token ring (CASSANDRA-663)
 * increase default commitlog sync period, and wait for last sync to 
   finish before submitting another (CASSANDRA-668)


0.5.0 RC1
 * Fix potential NPE in get_range_slice (CASSANDRA-623)
 * add CRC32 to commitlog entries (CASSANDRA-605)
 * fix data streaming on windows (CASSANDRA-630)
 * GC compacted sstables after cleanup and compaction (CASSANDRA-621)
 * Speed up anti-entropy validation (CASSANDRA-629)
 * Fix anti-entropy assertion error (CASSANDRA-639)
 * Fix pending range conflicts when bootstapping or moving
   multiple nodes at once (CASSANDRA-603)
 * Handle obsolete gossip related to node movement in the case where
   one or more nodes is down when the movement occurs (CASSANDRA-572)
 * Include dead nodes in gossip to avoid a variety of problems
   and fix HH to removed nodes (CASSANDRA-634)
 * return an InvalidRequestException for mal-formed SlicePredicates
   (CASSANDRA-643)
 * fix bug determining closest neighbor for use in multiple datacenters
   (CASSANDRA-648)
 * Vast improvements in anticompaction speed (CASSANDRA-607)
 * Speed up log replay and writes by avoiding redundant serializations
   (CASSANDRA-652)


0.5.0 beta 2
 * Bootstrap improvements (several tickets)
 * add nodeprobe repair anti-entropy feature (CASSANDRA-193, CASSANDRA-520)
 * fix possibility of partition when many nodes restart at once
   in clusters with multiple seeds (CASSANDRA-150)
 * fix NPE in get_range_slice when no data is found (CASSANDRA-578)
 * fix potential NPE in hinted handoff (CASSANDRA-585)
 * fix cleanup of local "system" keyspace (CASSANDRA-576)
 * improve computation of cluster load balance (CASSANDRA-554)
 * added super column read/write, column count, and column/row delete to
   cassandra-cli (CASSANDRA-567, CASSANDRA-594)
 * fix returning live subcolumns of deleted supercolumns (CASSANDRA-583)
 * respect JAVA_HOME in bin/ scripts (several tickets)
 * add StorageService.initClient for fat clients on the JVM (CASSANDRA-535)
   (see contrib/client_only for an example of use)
 * make consistency_level functional in get_range_slice (CASSANDRA-568)
 * optimize key deserialization for RandomPartitioner (CASSANDRA-581)
 * avoid GCing tombstones except on major compaction (CASSANDRA-604)
 * increase failure conviction threshold, resulting in less nodes
   incorrectly (and temporarily) marked as down (CASSANDRA-610)
 * respect memtable thresholds during log replay (CASSANDRA-609)
 * support ConsistencyLevel.ALL on read (CASSANDRA-584)
 * add nodeprobe removetoken command (CASSANDRA-564)


0.5.0 beta
 * Allow multiple simultaneous flushes, improving flush throughput 
   on multicore systems (CASSANDRA-401)
 * Split up locks to improve write and read throughput on multicore systems
   (CASSANDRA-444, CASSANDRA-414)
 * More efficient use of memory during compaction (CASSANDRA-436)
 * autobootstrap option: when enabled, all non-seed nodes will attempt
   to bootstrap when started, until bootstrap successfully
   completes. -b option is removed.  (CASSANDRA-438)
 * Unless a token is manually specified in the configuration xml,
   a bootstraping node will use a token that gives it half the
   keys from the most-heavily-loaded node in the cluster,
   instead of generating a random token. 
   (CASSANDRA-385, CASSANDRA-517)
 * Miscellaneous bootstrap fixes (several tickets)
 * Ability to change a node's token even after it has data on it
   (CASSANDRA-541)
 * Ability to decommission a live node from the ring (CASSANDRA-435)
 * Semi-automatic loadbalancing via nodeprobe (CASSANDRA-192)
 * Add ability to set compaction thresholds at runtime via
   JMX / nodeprobe.  (CASSANDRA-465)
 * Add "comment" field to ColumnFamily definition. (CASSANDRA-481)
 * Additional JMX metrics (CASSANDRA-482)
 * JSON based export and import tools (several tickets)
 * Hinted Handoff fixes (several tickets)
 * Add key cache to improve read performance (CASSANDRA-423)
 * Simplified construction of custom ReplicationStrategy classes
   (CASSANDRA-497)
 * Graphical application (Swing) for ring integrity verification and 
   visualization was added to contrib (CASSANDRA-252)
 * Add DCQUORUM, DCQUORUMSYNC consistency levels and corresponding
   ReplicationStrategy / EndpointSnitch classes.  Experimental.
   (CASSANDRA-492)
 * Web client interface added to contrib (CASSANDRA-457)
 * More-efficient flush for Random, CollatedOPP partitioners 
   for normal writes (CASSANDRA-446) and bulk load (CASSANDRA-420)
 * Add MemtableFlushAfterMinutes, a global replacement for the old 
   per-CF FlushPeriodInMinutes setting (CASSANDRA-463)
 * optimizations to slice reading (CASSANDRA-350) and supercolumn
   queries (CASSANDRA-510)
 * force binding to given listenaddress for nodes with multiple
   interfaces (CASSANDRA-546)
 * stress.py benchmarking tool improvements (several tickets)
 * optimized replica placement code (CASSANDRA-525)
 * faster log replay on restart (CASSANDRA-539, CASSANDRA-540)
 * optimized local-node writes (CASSANDRA-558)
 * added get_range_slice, deprecating get_key_range (CASSANDRA-344)
 * expose TimedOutException to thrift (CASSANDRA-563)
 

0.4.2
 * Add validation disallowing null keys (CASSANDRA-486)
 * Fix race conditions in TCPConnectionManager (CASSANDRA-487)
 * Fix using non-utf8-aware comparison as a sanity check.
   (CASSANDRA-493)
 * Improve default garbage collector options (CASSANDRA-504)
 * Add "nodeprobe flush" (CASSANDRA-505)
 * remove NotFoundException from get_slice throws list (CASSANDRA-518)
 * fix get (not get_slice) of entire supercolumn (CASSANDRA-508)
 * fix null token during bootstrap (CASSANDRA-501)


0.4.1
 * Fix FlushPeriod columnfamily configuration regression
   (CASSANDRA-455)
 * Fix long column name support (CASSANDRA-460)
 * Fix for serializing a row that only contains tombstones
   (CASSANDRA-458)
 * Fix for discarding unneeded commitlog segments (CASSANDRA-459)
 * Add SnapshotBeforeCompaction configuration option (CASSANDRA-426)
 * Fix compaction abort under insufficient disk space (CASSANDRA-473)
 * Fix reading subcolumn slice from tombstoned CF (CASSANDRA-484)
 * Fix race condition in RVH causing occasional NPE (CASSANDRA-478)


0.4.0
 * fix get_key_range problems when a node is down (CASSANDRA-440)
   and add UnavailableException to more Thrift methods
 * Add example EndPointSnitch contrib code (several tickets)


0.4.0 RC2
 * fix SSTable generation clash during compaction (CASSANDRA-418)
 * reject method calls with null parameters (CASSANDRA-308)
 * properly order ranges in nodeprobe output (CASSANDRA-421)
 * fix logging of certain errors on executor threads (CASSANDRA-425)


0.4.0 RC1
 * Bootstrap feature is live; use -b on startup (several tickets)
 * Added multiget api (CASSANDRA-70)
 * fix Deadlock with SelectorManager.doProcess and TcpConnection.write
   (CASSANDRA-392)
 * remove key cache b/c of concurrency bugs in third-party
   CLHM library (CASSANDRA-405)
 * update non-major compaction logic to use two threshold values
   (CASSANDRA-407)
 * add periodic / batch commitlog sync modes (several tickets)
 * inline BatchMutation into batch_insert params (CASSANDRA-403)
 * allow setting the logging level at runtime via mbean (CASSANDRA-402)
 * change default comparator to BytesType (CASSANDRA-400)
 * add forwards-compatible ConsistencyLevel parameter to get_key_range
   (CASSANDRA-322)
 * r/m special case of blocking for local destination when writing with 
   ConsistencyLevel.ZERO (CASSANDRA-399)
 * Fixes to make BinaryMemtable [bulk load interface] useful (CASSANDRA-337);
   see contrib/bmt_example for an example of using it.
 * More JMX properties added (several tickets)
 * Thrift changes (several tickets)
    - Merged _super get methods with the normal ones; return values
      are now of ColumnOrSuperColumn.
    - Similarly, merged batch_insert_super into batch_insert.



0.4.0 beta
 * On-disk data format has changed to allow billions of keys/rows per
   node instead of only millions
 * Multi-keyspace support
 * Scan all sstables for all queries to avoid situations where
   different types of operation on the same ColumnFamily could
   disagree on what data was present
 * Snapshot support via JMX
 * Thrift API has changed a _lot_:
    - removed time-sorted CFs; instead, user-defined comparators
      may be defined on the column names, which are now byte arrays.
      Default comparators are provided for UTF8, Bytes, Ascii, Long (i64),
      and UUID types.
    - removed colon-delimited strings in thrift api in favor of explicit
      structs such as ColumnPath, ColumnParent, etc.  Also normalized
      thrift struct and argument naming.
    - Added columnFamily argument to get_key_range.
    - Change signature of get_slice to accept starting and ending
      columns as well as an offset.  (This allows use of indexes.)
      Added "ascending" flag to allow reasonably-efficient reverse
      scans as well.  Removed get_slice_by_range as redundant.
    - get_key_range operates on one CF at a time
    - changed `block` boolean on insert methods to ConsistencyLevel enum,
      with options of NONE, ONE, QUORUM, and ALL.
    - added similar consistency_level parameter to read methods
    - column-name-set slice with no names given now returns zero columns
      instead of all of them.  ("all" can run your server out of memory.
      use a range-based slice with a high max column count instead.)
 * Removed the web interface. Node information can now be obtained by 
   using the newly introduced nodeprobe utility.
 * More JMX stats
 * Remove magic values from internals (e.g. special key to indicate
   when to flush memtables)
 * Rename configuration "table" to "keyspace"
 * Moved to crash-only design; no more shutdown (just kill the process)
 * Lots of bug fixes

Full list of issues resolved in 0.4 is at https://issues.apache.org/jira/secure/IssueNavigator.jspa?reset=true&&pid=12310865&fixfor=12313862&resolution=1&sorter/field=issuekey&sorter/order=DESC


0.3.0 RC3
 * Fix potential deadlock under load in TCPConnection.
   (CASSANDRA-220)


0.3.0 RC2
 * Fix possible data loss when server is stopped after replaying
   log but before new inserts force memtable flush.
   (CASSANDRA-204)
 * Added BUGS file


0.3.0 RC1
 * Range queries on keys, including user-defined key collation
 * Remove support
 * Workarounds for a weird bug in JDK select/register that seems
   particularly common on VM environments. Cassandra should deploy
   fine on EC2 now
 * Much improved infrastructure: the beginnings of a decent test suite
   ("ant test" for unit tests; "nosetests" for system tests), code
   coverage reporting, etc.
 * Expanded node status reporting via JMX
 * Improved error reporting/logging on both server and client
 * Reduced memory footprint in default configuration
 * Combined blocking and non-blocking versions of insert APIs
 * Added FlushPeriodInMinutes configuration parameter to force
   flushing of infrequently-updated ColumnFamilies<|MERGE_RESOLUTION|>--- conflicted
+++ resolved
@@ -1,4 +1,8 @@
-<<<<<<< HEAD
+2.0.0
+Merged from 1.2:
+ * Fix getBloomFilterDiskSpaceUsed for AlwaysPresentFilter (CASSANDRA-5900)
+
+
 2.0.0-rc2
  * enable vnodes by default (CASSANDRA-5869)
  * fix CAS contention timeout (CASSANDRA-5830)
@@ -25,13 +29,6 @@
  * Use index_interval from cassandra.yaml when upgraded (CASSANDRA-5822)
  * Fix buffer underflow on socket close (CASSANDRA-5792)
 Merged from 1.2:
-=======
-1.2.9
- * Fix getBloomFilterDiskSpaceUsed for AlwaysPresentFilter (CASSANDRA-5900)
- * migrate 1.1 schema_columnfamilies.key_alias column to key_aliases
-   (CASSANDRA-5800)
- * add --migrate option to sstableupgrade and sstablescrub (CASSANDRA-5831)
->>>>>>> bc98886d
  * fix bulk-loading compressed sstables (CASSANDRA-5820)
  * (Hadoop) fix quoting in CqlPagingRecordReader and CqlRecordWriter 
    (CASSANDRA-5824)

3.0
 * Add role based access control (CASSANDRA-7653, 8650)
 * Avoid accessing partitioner through StorageProxy (CASSANDRA-8244, 8268)
 * Upgrade Metrics library and remove depricated metrics (CASSANDRA-5657)
 * Serializing Row cache alternative, fully off heap (CASSANDRA-7438)
 * Duplicate rows returned when in clause has repeated values (CASSANDRA-6707)
 * Make CassandraException unchecked, extend RuntimeException (CASSANDRA-8560)
 * Support direct buffer decompression for reads (CASSANDRA-8464)
 * DirectByteBuffer compatible LZ4 methods (CASSANDRA-7039)
 * Group sstables for anticompaction correctly (CASSANDRA-8578)
 * Add ReadFailureException to native protocol, respond
   immediately when replicas encounter errors while handling
   a read request (CASSANDRA-7886)
 * Switch CommitLogSegment from RandomAccessFile to nio (CASSANDRA-8308)
 * Allow mixing token and partition key restrictions (CASSANDRA-7016)
 * Support index key/value entries on map collections (CASSANDRA-8473)
 * Modernize schema tables (CASSANDRA-8261)
 * Support for user-defined aggregation functions (CASSANDRA-8053)
 * Fix NPE in SelectStatement with empty IN values (CASSANDRA-8419)
 * Refactor SelectStatement, return IN results in natural order instead
   of IN value list order and ignore duplicate values in partition key IN restrictions (CASSANDRA-7981)
 * Support UDTs, tuples, and collections in user-defined
   functions (CASSANDRA-7563)
 * Fix aggregate fn results on empty selection, result column name,
   and cqlsh parsing (CASSANDRA-8229)
 * Mark sstables as repaired after full repair (CASSANDRA-7586)
 * Extend Descriptor to include a format value and refactor reader/writer
   APIs (CASSANDRA-7443)
 * Integrate JMH for microbenchmarks (CASSANDRA-8151)
 * Keep sstable levels when bootstrapping (CASSANDRA-7460)
 * Add Sigar library and perform basic OS settings check on startup (CASSANDRA-7838)
 * Support for aggregation functions (CASSANDRA-4914)
 * Remove cassandra-cli (CASSANDRA-7920)
 * Accept dollar quoted strings in CQL (CASSANDRA-7769)
 * Make assassinate a first class command (CASSANDRA-7935)
 * Support IN clause on any partition key column (CASSANDRA-7855)
 * Support IN clause on any clustering column (CASSANDRA-4762)
 * Improve compaction logging (CASSANDRA-7818)
 * Remove YamlFileNetworkTopologySnitch (CASSANDRA-7917)
 * Do anticompaction in groups (CASSANDRA-6851)
 * Support user-defined functions (CASSANDRA-7395, 7526, 7562, 7740, 7781, 7929,
   7924, 7812, 8063, 7813, 7708)
 * Permit configurable timestamps with cassandra-stress (CASSANDRA-7416)
 * Move sstable RandomAccessReader to nio2, which allows using the
   FILE_SHARE_DELETE flag on Windows (CASSANDRA-4050)
 * Remove CQL2 (CASSANDRA-5918)
 * Add Thrift get_multi_slice call (CASSANDRA-6757)
 * Optimize fetching multiple cells by name (CASSANDRA-6933)
 * Allow compilation in java 8 (CASSANDRA-7028)
 * Make incremental repair default (CASSANDRA-7250)
 * Enable code coverage thru JaCoCo (CASSANDRA-7226)
 * Switch external naming of 'column families' to 'tables' (CASSANDRA-4369) 
 * Shorten SSTable path (CASSANDRA-6962)
 * Use unsafe mutations for most unit tests (CASSANDRA-6969)
 * Fix race condition during calculation of pending ranges (CASSANDRA-7390)
 * Fail on very large batch sizes (CASSANDRA-8011)
 * Improve concurrency of repair (CASSANDRA-6455, 8208)


2.1.3
 * Write partition size estimates into a system table (CASSANDRA-7688)
 * Upgrade libthrift to 0.9.2 (CASSANDRA-8685)
 * Don't use the shared ref in sstableloader (CASSANDRA-8704)
 * Purge internal prepared statements if related tables or
   keyspaces are dropped (CASSANDRA-8693)
 * (cqlsh) Handle unicode BOM at start of files (CASSANDRA-8638)
 * Stop compactions before exiting offline tools (CASSANDRA-8623)
 * Update tools/stress/README.txt to match current behaviour (CASSANDRA-7933)
 * Fix schema from Thrift conversion with empty metadata (CASSANDRA-8695)
 * Safer Resource Management (CASSANDRA-7705)
 * Make sure we compact highly overlapping cold sstables with
   STCS (CASSANDRA-8635)
 * rpc_interface and listen_interface generate NPE on startup when specified
   interface doesn't exist (CASSANDRA-8677)
 * Fix ArrayIndexOutOfBoundsException in nodetool cfhistograms (CASSANDRA-8514)
 * Switch from yammer metrics for nodetool cf/proxy histograms (CASSANDRA-8662)
 * Make sure we don't add tmplink files to the compaction
   strategy (CASSANDRA-8580)
 * (cqlsh) Handle maps with blob keys (CASSANDRA-8372)
 * (cqlsh) Handle DynamicCompositeType schemas correctly (CASSANDRA-8563)
<<<<<<< HEAD
=======
 * Duplicate rows returned when in clause has repeated values (CASSANDRA-6706)
>>>>>>> 6ee71dd5
 * Add tooling to detect hot partitions (CASSANDRA-7974)
 * Fix cassandra-stress user-mode truncation of partition generation (CASSANDRA-8608)
 * Only stream from unrepaired sstables during inc repair (CASSANDRA-8267)
 * Don't allow starting multiple inc repairs on the same sstables (CASSANDRA-8316)
 * Invalidate prepared BATCH statements when related tables
   or keyspaces are dropped (CASSANDRA-8652)
 * Fix missing results in secondary index queries on collections
   with ALLOW FILTERING (CASSANDRA-8421)
 * Expose EstimatedHistogram metrics for range slices (CASSANDRA-8627)
 * (cqlsh) Escape clqshrc passwords properly (CASSANDRA-8618)
 * Fix NPE when passing wrong argument in ALTER TABLE statement (CASSANDRA-8355)
 * Pig: Refactor and deprecate CqlStorage (CASSANDRA-8599)
 * Don't reuse the same cleanup strategy for all sstables (CASSANDRA-8537)
 * Fix case-sensitivity of index name on CREATE and DROP INDEX
   statements (CASSANDRA-8365)
 * Better detection/logging for corruption in compressed sstables (CASSANDRA-8192)
 * Use the correct repairedAt value when closing writer (CASSANDRA-8570)
 * (cqlsh) Handle a schema mismatch being detected on startup (CASSANDRA-8512)
 * Properly calculate expected write size during compaction (CASSANDRA-8532)
 * Invalidate affected prepared statements when a table's columns
   are altered (CASSANDRA-7910)
 * Stress - user defined writes should populate sequentally (CASSANDRA-8524)
 * Fix regression in SSTableRewriter causing some rows to become unreadable 
   during compaction (CASSANDRA-8429)
 * Run major compactions for repaired/unrepaired in parallel (CASSANDRA-8510)
 * (cqlsh) Fix compression options in DESCRIBE TABLE output when compression
   is disabled (CASSANDRA-8288)
 * (cqlsh) Fix DESCRIBE output after keyspaces are altered (CASSANDRA-7623)
 * Make sure we set lastCompactedKey correctly (CASSANDRA-8463)
 * (cqlsh) Fix output of CONSISTENCY command (CASSANDRA-8507)
 * (cqlsh) Fixed the handling of LIST statements (CASSANDRA-8370)
 * Make sstablescrub check leveled manifest again (CASSANDRA-8432)
 * Check first/last keys in sstable when giving out positions (CASSANDRA-8458)
 * Disable mmap on Windows (CASSANDRA-6993)
 * Add missing ConsistencyLevels to cassandra-stress (CASSANDRA-8253)
 * Add auth support to cassandra-stress (CASSANDRA-7985)
 * Fix ArrayIndexOutOfBoundsException when generating error message
   for some CQL syntax errors (CASSANDRA-8455)
 * Scale memtable slab allocation logarithmically (CASSANDRA-7882)
 * cassandra-stress simultaneous inserts over same seed (CASSANDRA-7964)
 * Reduce cassandra-stress sampling memory requirements (CASSANDRA-7926)
 * Ensure memtable flush cannot expire commit log entries from its future (CASSANDRA-8383)
 * Make read "defrag" async to reclaim memtables (CASSANDRA-8459)
 * Remove tmplink files for offline compactions (CASSANDRA-8321)
 * Reduce maxHintsInProgress (CASSANDRA-8415)
 * BTree updates may call provided update function twice (CASSANDRA-8018)
 * Release sstable references after anticompaction (CASSANDRA-8386)
 * Handle abort() in SSTableRewriter properly (CASSANDRA-8320)
 * Centralize shared executors (CASSANDRA-8055)
 * Fix filtering for CONTAINS (KEY) relations on frozen collection
   clustering columns when the query is restricted to a single
   partition (CASSANDRA-8203)
 * Do more aggressive entire-sstable TTL expiry checks (CASSANDRA-8243)
 * Add more log info if readMeter is null (CASSANDRA-8238)
 * add check of the system wall clock time at startup (CASSANDRA-8305)
 * Support for frozen collections (CASSANDRA-7859)
 * Fix overflow on histogram computation (CASSANDRA-8028)
 * Have paxos reuse the timestamp generation of normal queries (CASSANDRA-7801)
 * Fix incremental repair not remove parent session on remote (CASSANDRA-8291)
 * Improve JBOD disk utilization (CASSANDRA-7386)
 * Log failed host when preparing incremental repair (CASSANDRA-8228)
 * Force config client mode in CQLSSTableWriter (CASSANDRA-8281)
 * Fix sstableupgrade throws exception (CASSANDRA-8688)
 * Fix hang when repairing empty keyspace (CASSANDRA-8694)
Merged from 2.0:
 * Fix IllegalArgumentException in dynamic snitch (CASSANDRA-8448)
 * Add support for UPDATE ... IF EXISTS (CASSANDRA-8610)
 * Fix reversal of list prepends (CASSANDRA-8733)
 * Prevent non-zero default_time_to_live on tables with counters
   (CASSANDRA-8678)
 * Fix SSTableSimpleUnsortedWriter ConcurrentModificationException
   (CASSANDRA-8619)
 * Round up time deltas lower than 1ms in BulkLoader (CASSANDRA-8645)
 * Add batch remove iterator to ABSC (CASSANDRA-8414, 8666)
 * Round up time deltas lower than 1ms in BulkLoader (CASSANDRA-8645)
 * Use more efficient slice size for querying internal secondary
   index tables (CASSANDRA-8550)
 * Fix potentially returning deleted rows with range tombstone (CASSANDRA-8558)
 * Check for available disk space before starting a compaction (CASSANDRA-8562)
 * Fix DISTINCT queries with LIMITs or paging when some partitions
   contain only tombstones (CASSANDRA-8490)
 * Introduce background cache refreshing to permissions cache
   (CASSANDRA-8194)
 * Fix race condition in StreamTransferTask that could lead to
   infinite loops and premature sstable deletion (CASSANDRA-7704)
 * Add an extra version check to MigrationTask (CASSANDRA-8462)
 * Ensure SSTableWriter cleans up properly after failure (CASSANDRA-8499)
 * Increase bf true positive count on key cache hit (CASSANDRA-8525)
 * Move MeteredFlusher to its own thread (CASSANDRA-8485)
 * Fix non-distinct results in DISTNCT queries on static columns when
   paging is enabled (CASSANDRA-8087)
 * Move all hints related tasks to hints internal executor (CASSANDRA-8285)
 * Fix paging for multi-partition IN queries (CASSANDRA-8408)
 * Fix MOVED_NODE topology event never being emitted when a node
   moves its token (CASSANDRA-8373)
 * Fix validation of indexes in COMPACT tables (CASSANDRA-8156)
 * Avoid StackOverflowError when a large list of IN values
   is used for a clustering column (CASSANDRA-8410)
 * Fix NPE when writetime() or ttl() calls are wrapped by
   another function call (CASSANDRA-8451)
 * Fix NPE after dropping a keyspace (CASSANDRA-8332)
 * Fix error message on read repair timeouts (CASSANDRA-7947)
 * Default DTCS base_time_seconds changed to 60 (CASSANDRA-8417)
 * Refuse Paxos operation with more than one pending endpoint (CASSANDRA-8346, 8640)
 * Throw correct exception when trying to bind a keyspace or table
   name (CASSANDRA-6952)
 * Make HHOM.compact synchronized (CASSANDRA-8416)
 * cancel latency-sampling task when CF is dropped (CASSANDRA-8401)
 * don't block SocketThread for MessagingService (CASSANDRA-8188)
 * Increase quarantine delay on replacement (CASSANDRA-8260)
 * Expose off-heap memory usage stats (CASSANDRA-7897)
 * Ignore Paxos commits for truncated tables (CASSANDRA-7538)
 * Validate size of indexed column values (CASSANDRA-8280)
 * Make LCS split compaction results over all data directories (CASSANDRA-8329)
 * Fix some failing queries that use multi-column relations
   on COMPACT STORAGE tables (CASSANDRA-8264)
 * Fix InvalidRequestException with ORDER BY (CASSANDRA-8286)
 * Disable SSLv3 for POODLE (CASSANDRA-8265)
 * Fix millisecond timestamps in Tracing (CASSANDRA-8297)
 * Include keyspace name in error message when there are insufficient
   live nodes to stream from (CASSANDRA-8221)
 * Avoid overlap in L1 when L0 contains many nonoverlapping
   sstables (CASSANDRA-8211)
 * Improve PropertyFileSnitch logging (CASSANDRA-8183)
 * Add DC-aware sequential repair (CASSANDRA-8193)
 * Use live sstables in snapshot repair if possible (CASSANDRA-8312)
 * Fix hints serialized size calculation (CASSANDRA-8587)

2.1.2
 * (cqlsh) parse_for_table_meta errors out on queries with undefined
   grammars (CASSANDRA-8262)
 * (cqlsh) Fix SELECT ... TOKEN() function broken in C* 2.1.1 (CASSANDRA-8258)
 * Fix Cassandra crash when running on JDK8 update 40 (CASSANDRA-8209)
 * Optimize partitioner tokens (CASSANDRA-8230)
 * Improve compaction of repaired/unrepaired sstables (CASSANDRA-8004)
 * Make cache serializers pluggable (CASSANDRA-8096)
 * Fix issues with CONTAINS (KEY) queries on secondary indexes
   (CASSANDRA-8147)
 * Fix read-rate tracking of sstables for some queries (CASSANDRA-8239)
 * Fix default timestamp in QueryOptions (CASSANDRA-8246)
 * Set socket timeout when reading remote version (CASSANDRA-8188)
 * Refactor how we track live size (CASSANDRA-7852)
 * Make sure unfinished compaction files are removed (CASSANDRA-8124)
 * Fix shutdown when run as Windows service (CASSANDRA-8136)
 * Fix DESCRIBE TABLE with custom indexes (CASSANDRA-8031)
 * Fix race in RecoveryManagerTest (CASSANDRA-8176)
 * Avoid IllegalArgumentException while sorting sstables in
   IndexSummaryManager (CASSANDRA-8182)
 * Shutdown JVM on file descriptor exhaustion (CASSANDRA-7579)
 * Add 'die' policy for commit log and disk failure (CASSANDRA-7927)
 * Fix installing as service on Windows (CASSANDRA-8115)
 * Fix CREATE TABLE for CQL2 (CASSANDRA-8144)
 * Avoid boxing in ColumnStats min/max trackers (CASSANDRA-8109)
Merged from 2.0:
 * Correctly handle non-text column names in cql3 (CASSANDRA-8178)
 * Fix deletion for indexes on primary key columns (CASSANDRA-8206)
 * Add 'nodetool statusgossip' (CASSANDRA-8125)
 * Improve client notification that nodes are ready for requests (CASSANDRA-7510)
 * Handle negative timestamp in writetime method (CASSANDRA-8139)
 * Pig: Remove errant LIMIT clause in CqlNativeStorage (CASSANDRA-8166)
 * Throw ConfigurationException when hsha is used with the default
   rpc_max_threads setting of 'unlimited' (CASSANDRA-8116)
 * Allow concurrent writing of the same table in the same JVM using
   CQLSSTableWriter (CASSANDRA-7463)
 * Fix totalDiskSpaceUsed calculation (CASSANDRA-8205)


2.1.1
 * Fix spin loop in AtomicSortedColumns (CASSANDRA-7546)
 * Dont notify when replacing tmplink files (CASSANDRA-8157)
 * Fix validation with multiple CONTAINS clause (CASSANDRA-8131)
 * Fix validation of collections in TriggerExecutor (CASSANDRA-8146)
 * Fix IllegalArgumentException when a list of IN values containing tuples
   is passed as a single arg to a prepared statement with the v1 or v2
   protocol (CASSANDRA-8062)
 * Fix ClassCastException in DISTINCT query on static columns with
   query paging (CASSANDRA-8108)
 * Fix NPE on null nested UDT inside a set (CASSANDRA-8105)
 * Fix exception when querying secondary index on set items or map keys
   when some clustering columns are specified (CASSANDRA-8073)
 * Send proper error response when there is an error during native
   protocol message decode (CASSANDRA-8118)
 * Gossip should ignore generation numbers too far in the future (CASSANDRA-8113)
 * Fix NPE when creating a table with frozen sets, lists (CASSANDRA-8104)
 * Fix high memory use due to tracking reads on incrementally opened sstable
   readers (CASSANDRA-8066)
 * Fix EXECUTE request with skipMetadata=false returning no metadata
   (CASSANDRA-8054)
 * Allow concurrent use of CQLBulkOutputFormat (CASSANDRA-7776)
 * Shutdown JVM on OOM (CASSANDRA-7507)
 * Upgrade netty version and enable epoll event loop (CASSANDRA-7761)
 * Don't duplicate sstables smaller than split size when using
   the sstablesplitter tool (CASSANDRA-7616)
 * Avoid re-parsing already prepared statements (CASSANDRA-7923)
 * Fix some Thrift slice deletions and updates of COMPACT STORAGE
   tables with some clustering columns omitted (CASSANDRA-7990)
 * Fix filtering for CONTAINS on sets (CASSANDRA-8033)
 * Properly track added size (CASSANDRA-7239)
 * Allow compilation in java 8 (CASSANDRA-7208)
 * Fix Assertion error on RangeTombstoneList diff (CASSANDRA-8013)
 * Release references to overlapping sstables during compaction (CASSANDRA-7819)
 * Send notification when opening compaction results early (CASSANDRA-8034)
 * Make native server start block until properly bound (CASSANDRA-7885)
 * (cqlsh) Fix IPv6 support (CASSANDRA-7988)
 * Ignore fat clients when checking for endpoint collision (CASSANDRA-7939)
 * Make sstablerepairedset take a list of files (CASSANDRA-7995)
 * (cqlsh) Tab completeion for indexes on map keys (CASSANDRA-7972)
 * (cqlsh) Fix UDT field selection in select clause (CASSANDRA-7891)
 * Fix resource leak in event of corrupt sstable
 * (cqlsh) Add command line option for cqlshrc file path (CASSANDRA-7131)
 * Provide visibility into prepared statements churn (CASSANDRA-7921, CASSANDRA-7930)
 * Invalidate prepared statements when their keyspace or table is
   dropped (CASSANDRA-7566)
 * cassandra-stress: fix support for NetworkTopologyStrategy (CASSANDRA-7945)
 * Fix saving caches when a table is dropped (CASSANDRA-7784)
 * Add better error checking of new stress profile (CASSANDRA-7716)
 * Use ThreadLocalRandom and remove FBUtilities.threadLocalRandom (CASSANDRA-7934)
 * Prevent operator mistakes due to simultaneous bootstrap (CASSANDRA-7069)
 * cassandra-stress supports whitelist mode for node config (CASSANDRA-7658)
 * GCInspector more closely tracks GC; cassandra-stress and nodetool report it (CASSANDRA-7916)
 * nodetool won't output bogus ownership info without a keyspace (CASSANDRA-7173)
 * Add human readable option to nodetool commands (CASSANDRA-5433)
 * Don't try to set repairedAt on old sstables (CASSANDRA-7913)
 * Add metrics for tracking PreparedStatement use (CASSANDRA-7719)
 * (cqlsh) tab-completion for triggers (CASSANDRA-7824)
 * (cqlsh) Support for query paging (CASSANDRA-7514)
 * (cqlsh) Show progress of COPY operations (CASSANDRA-7789)
 * Add syntax to remove multiple elements from a map (CASSANDRA-6599)
 * Support non-equals conditions in lightweight transactions (CASSANDRA-6839)
 * Add IF [NOT] EXISTS to create/drop triggers (CASSANDRA-7606)
 * (cqlsh) Display the current logged-in user (CASSANDRA-7785)
 * (cqlsh) Don't ignore CTRL-C during COPY FROM execution (CASSANDRA-7815)
 * (cqlsh) Order UDTs according to cross-type dependencies in DESCRIBE
   output (CASSANDRA-7659)
 * (cqlsh) Fix handling of CAS statement results (CASSANDRA-7671)
 * (cqlsh) COPY TO/FROM improvements (CASSANDRA-7405)
 * Support list index operations with conditions (CASSANDRA-7499)
 * Add max live/tombstoned cells to nodetool cfstats output (CASSANDRA-7731)
 * Validate IPv6 wildcard addresses properly (CASSANDRA-7680)
 * (cqlsh) Error when tracing query (CASSANDRA-7613)
 * Avoid IOOBE when building SyntaxError message snippet (CASSANDRA-7569)
 * SSTableExport uses correct validator to create string representation of partition
   keys (CASSANDRA-7498)
 * Avoid NPEs when receiving type changes for an unknown keyspace (CASSANDRA-7689)
 * Add support for custom 2i validation (CASSANDRA-7575)
 * Pig support for hadoop CqlInputFormat (CASSANDRA-6454)
 * Add duration mode to cassandra-stress (CASSANDRA-7468)
 * Add listen_interface and rpc_interface options (CASSANDRA-7417)
 * Improve schema merge performance (CASSANDRA-7444)
 * Adjust MT depth based on # of partition validating (CASSANDRA-5263)
 * Optimise NativeCell comparisons (CASSANDRA-6755)
 * Configurable client timeout for cqlsh (CASSANDRA-7516)
 * Include snippet of CQL query near syntax error in messages (CASSANDRA-7111)
 * Make repair -pr work with -local (CASSANDRA-7450)
 * Fix error in sstableloader with -cph > 1 (CASSANDRA-8007)
 * Fix snapshot repair error on indexed tables (CASSANDRA-8020)
 * Do not exit nodetool repair when receiving JMX NOTIF_LOST (CASSANDRA-7909)
 * Stream to private IP when available (CASSANDRA-8084)
Merged from 2.0:
 * Reject conditions on DELETE unless full PK is given (CASSANDRA-6430)
 * Properly reject the token function DELETE (CASSANDRA-7747)
 * Force batchlog replay before decommissioning a node (CASSANDRA-7446)
 * Fix hint replay with many accumulated expired hints (CASSANDRA-6998)
 * Fix duplicate results in DISTINCT queries on static columns with query
   paging (CASSANDRA-8108)
 * Add DateTieredCompactionStrategy (CASSANDRA-6602)
 * Properly validate ascii and utf8 string literals in CQL queries (CASSANDRA-8101)
 * (cqlsh) Fix autocompletion for alter keyspace (CASSANDRA-8021)
 * Create backup directories for commitlog archiving during startup (CASSANDRA-8111)
 * Reduce totalBlockFor() for LOCAL_* consistency levels (CASSANDRA-8058)
 * Fix merging schemas with re-dropped keyspaces (CASSANDRA-7256)
 * Fix counters in supercolumns during live upgrades from 1.2 (CASSANDRA-7188)
 * Notify DT subscribers when a column family is truncated (CASSANDRA-8088)
 * Add sanity check of $JAVA on startup (CASSANDRA-7676)
 * Schedule fat client schema pull on join (CASSANDRA-7993)
 * Don't reset nodes' versions when closing IncomingTcpConnections
   (CASSANDRA-7734)
 * Record the real messaging version in all cases in OutboundTcpConnection
   (CASSANDRA-8057)
 * SSL does not work in cassandra-cli (CASSANDRA-7899)
 * Fix potential exception when using ReversedType in DynamicCompositeType
   (CASSANDRA-7898)
 * Better validation of collection values (CASSANDRA-7833)
 * Track min/max timestamps correctly (CASSANDRA-7969)
 * Fix possible overflow while sorting CL segments for replay (CASSANDRA-7992)
 * Increase nodetool Xmx (CASSANDRA-7956)
 * Archive any commitlog segments present at startup (CASSANDRA-6904)
 * CrcCheckChance should adjust based on live CFMetadata not 
   sstable metadata (CASSANDRA-7978)
 * token() should only accept columns in the partitioning
   key order (CASSANDRA-6075)
 * Add method to invalidate permission cache via JMX (CASSANDRA-7977)
 * Allow propagating multiple gossip states atomically (CASSANDRA-6125)
 * Log exceptions related to unclean native protocol client disconnects
   at DEBUG or INFO (CASSANDRA-7849)
 * Allow permissions cache to be set via JMX (CASSANDRA-7698)
 * Include schema_triggers CF in readable system resources (CASSANDRA-7967)
 * Fix RowIndexEntry to report correct serializedSize (CASSANDRA-7948)
 * Make CQLSSTableWriter sync within partitions (CASSANDRA-7360)
 * Potentially use non-local replicas in CqlConfigHelper (CASSANDRA-7906)
 * Explicitly disallow mixing multi-column and single-column
   relations on clustering columns (CASSANDRA-7711)
 * Better error message when condition is set on PK column (CASSANDRA-7804)
 * Don't send schema change responses and events for no-op DDL
   statements (CASSANDRA-7600)
 * (Hadoop) fix cluster initialisation for a split fetching (CASSANDRA-7774)
 * Throw InvalidRequestException when queries contain relations on entire
   collection columns (CASSANDRA-7506)
 * (cqlsh) enable CTRL-R history search with libedit (CASSANDRA-7577)
 * (Hadoop) allow ACFRW to limit nodes to local DC (CASSANDRA-7252)
 * (cqlsh) cqlsh should automatically disable tracing when selecting
   from system_traces (CASSANDRA-7641)
 * (Hadoop) Add CqlOutputFormat (CASSANDRA-6927)
 * Don't depend on cassandra config for nodetool ring (CASSANDRA-7508)
 * (cqlsh) Fix failing cqlsh formatting tests (CASSANDRA-7703)
 * Fix IncompatibleClassChangeError from hadoop2 (CASSANDRA-7229)
 * Add 'nodetool sethintedhandoffthrottlekb' (CASSANDRA-7635)
 * (cqlsh) Add tab-completion for CREATE/DROP USER IF [NOT] EXISTS (CASSANDRA-7611)
 * Catch errors when the JVM pulls the rug out from GCInspector (CASSANDRA-5345)
 * cqlsh fails when version number parts are not int (CASSANDRA-7524)
 * Fix NPE when table dropped during streaming (CASSANDRA-7946)
 * Fix wrong progress when streaming uncompressed (CASSANDRA-7878)
 * Fix possible infinite loop in creating repair range (CASSANDRA-7983)
 * Fix unit in nodetool for streaming throughput (CASSANDRA-7375)
Merged from 1.2:
 * Don't index tombstones (CASSANDRA-7828)
 * Improve PasswordAuthenticator default super user setup (CASSANDRA-7788)


2.1.0
 * (cqlsh) Removed "ALTER TYPE <name> RENAME TO <name>" from tab-completion
   (CASSANDRA-7895)
 * Fixed IllegalStateException in anticompaction (CASSANDRA-7892)
 * cqlsh: DESCRIBE support for frozen UDTs, tuples (CASSANDRA-7863)
 * Avoid exposing internal classes over JMX (CASSANDRA-7879)
 * Add null check for keys when freezing collection (CASSANDRA-7869)
 * Improve stress workload realism (CASSANDRA-7519)


2.1.0-rc7
 * Add frozen keyword and require UDT to be frozen (CASSANDRA-7857)
 * Track added sstable size correctly (CASSANDRA-7239)
 * (cqlsh) Fix case insensitivity (CASSANDRA-7834)
 * Fix failure to stream ranges when moving (CASSANDRA-7836)
 * Correctly remove tmplink files (CASSANDRA-7803)
 * (cqlsh) Fix column name formatting for functions, CAS operations,
   and UDT field selections (CASSANDRA-7806)
 * (cqlsh) Fix COPY FROM handling of null/empty primary key
   values (CASSANDRA-7792)
 * Fix ordering of static cells (CASSANDRA-7763)
Merged from 2.0:
 * Forbid re-adding dropped counter columns (CASSANDRA-7831)
 * Fix CFMetaData#isThriftCompatible() for PK-only tables (CASSANDRA-7832)
 * Always reject inequality on the partition key without token()
   (CASSANDRA-7722)
 * Always send Paxos commit to all replicas (CASSANDRA-7479)
 * Make disruptor_thrift_server invocation pool configurable (CASSANDRA-7594)
 * Make repair no-op when RF=1 (CASSANDRA-7864)


2.0.10
 * Don't send schema change responses and events for no-op DDL
   statements (CASSANDRA-7600)
 * (Hadoop) fix cluster initialisation for a split fetching (CASSANDRA-7774)
 * Configure system.paxos with LeveledCompactionStrategy (CASSANDRA-7753)
 * Fix ALTER clustering column type from DateType to TimestampType when
   using DESC clustering order (CASSANRDA-7797)
 * Throw EOFException if we run out of chunks in compressed datafile
   (CASSANDRA-7664)
 * Fix PRSI handling of CQL3 row markers for row cleanup (CASSANDRA-7787)
 * Fix dropping collection when it's the last regular column (CASSANDRA-7744)
 * Properly reject operations on list index with conditions (CASSANDRA-7499)
 * Make StreamReceiveTask thread safe and gc friendly (CASSANDRA-7795)
 * Validate empty cell names from counter updates (CASSANDRA-7798)
Merged from 1.2:
 * Don't allow compacted sstables to be marked as compacting (CASSANDRA-7145)
 * Track expired tombstones (CASSANDRA-7810)


2.1.0-rc6
 * Fix OOM issue from netty caching over time (CASSANDRA-7743)
 * json2sstable couldn't import JSON for CQL table (CASSANDRA-7477)
 * Invalidate all caches on table drop (CASSANDRA-7561)
 * Skip strict endpoint selection for ranges if RF == nodes (CASSANRA-7765)
 * Fix Thrift range filtering without 2ary index lookups (CASSANDRA-7741)
 * Add tracing entries about concurrent range requests (CASSANDRA-7599)
 * (cqlsh) Fix DESCRIBE for NTS keyspaces (CASSANDRA-7729)
 * Remove netty buffer ref-counting (CASSANDRA-7735)
 * Pass mutated cf to index updater for use by PRSI (CASSANDRA-7742)
 * Include stress yaml example in release and deb (CASSANDRA-7717)
 * workaround for netty issue causing corrupted data off the wire (CASSANDRA-7695)
 * cqlsh DESC CLUSTER fails retrieving ring information (CASSANDRA-7687)
 * Fix binding null values inside UDT (CASSANDRA-7685)
 * Fix UDT field selection with empty fields (CASSANDRA-7670)
 * Bogus deserialization of static cells from sstable (CASSANDRA-7684)
 * Fix NPE on compaction leftover cleanup for dropped table (CASSANDRA-7770)
Merged from 2.0:
 * Fix race condition in StreamTransferTask that could lead to
   infinite loops and premature sstable deletion (CASSANDRA-7704)
 * (cqlsh) Wait up to 10 sec for a tracing session (CASSANDRA-7222)
 * Fix NPE in FileCacheService.sizeInBytes (CASSANDRA-7756)
 * Remove duplicates from StorageService.getJoiningNodes (CASSANDRA-7478)
 * Clone token map outside of hot gossip loops (CASSANDRA-7758)
 * Fix MS expiring map timeout for Paxos messages (CASSANDRA-7752)
 * Do not flush on truncate if durable_writes is false (CASSANDRA-7750)
 * Give CRR a default input_cql Statement (CASSANDRA-7226)
 * Better error message when adding a collection with the same name
   than a previously dropped one (CASSANDRA-6276)
 * Fix validation when adding static columns (CASSANDRA-7730)
 * (Thrift) fix range deletion of supercolumns (CASSANDRA-7733)
 * Fix potential AssertionError in RangeTombstoneList (CASSANDRA-7700)
 * Validate arguments of blobAs* functions (CASSANDRA-7707)
 * Fix potential AssertionError with 2ndary indexes (CASSANDRA-6612)
 * Avoid logging CompactionInterrupted at ERROR (CASSANDRA-7694)
 * Minor leak in sstable2jon (CASSANDRA-7709)
 * Add cassandra.auto_bootstrap system property (CASSANDRA-7650)
 * Update java driver (for hadoop) (CASSANDRA-7618)
 * Remove CqlPagingRecordReader/CqlPagingInputFormat (CASSANDRA-7570)
 * Support connecting to ipv6 jmx with nodetool (CASSANDRA-7669)


2.1.0-rc5
 * Reject counters inside user types (CASSANDRA-7672)
 * Switch to notification-based GCInspector (CASSANDRA-7638)
 * (cqlsh) Handle nulls in UDTs and tuples correctly (CASSANDRA-7656)
 * Don't use strict consistency when replacing (CASSANDRA-7568)
 * Fix min/max cell name collection on 2.0 SSTables with range
   tombstones (CASSANDRA-7593)
 * Tolerate min/max cell names of different lengths (CASSANDRA-7651)
 * Filter cached results correctly (CASSANDRA-7636)
 * Fix tracing on the new SEPExecutor (CASSANDRA-7644)
 * Remove shuffle and taketoken (CASSANDRA-7601)
 * Clean up Windows batch scripts (CASSANDRA-7619)
 * Fix native protocol drop user type notification (CASSANDRA-7571)
 * Give read access to system.schema_usertypes to all authenticated users
   (CASSANDRA-7578)
 * (cqlsh) Fix cqlsh display when zero rows are returned (CASSANDRA-7580)
 * Get java version correctly when JAVA_TOOL_OPTIONS is set (CASSANDRA-7572)
 * Fix NPE when dropping index from non-existent keyspace, AssertionError when
   dropping non-existent index with IF EXISTS (CASSANDRA-7590)
 * Fix sstablelevelresetter hang (CASSANDRA-7614)
 * (cqlsh) Fix deserialization of blobs (CASSANDRA-7603)
 * Use "keyspace updated" schema change message for UDT changes in v1 and
   v2 protocols (CASSANDRA-7617)
 * Fix tracing of range slices and secondary index lookups that are local
   to the coordinator (CASSANDRA-7599)
 * Set -Dcassandra.storagedir for all tool shell scripts (CASSANDRA-7587)
 * Don't swap max/min col names when mutating sstable metadata (CASSANDRA-7596)
 * (cqlsh) Correctly handle paged result sets (CASSANDRA-7625)
 * (cqlsh) Improve waiting for a trace to complete (CASSANDRA-7626)
 * Fix tracing of concurrent range slices and 2ary index queries (CASSANDRA-7626)
 * Fix scrub against collection type (CASSANDRA-7665)
Merged from 2.0:
 * Set gc_grace_seconds to seven days for system schema tables (CASSANDRA-7668)
 * SimpleSeedProvider no longer caches seeds forever (CASSANDRA-7663)
 * Always flush on truncate (CASSANDRA-7511)
 * Fix ReversedType(DateType) mapping to native protocol (CASSANDRA-7576)
 * Always merge ranges owned by a single node (CASSANDRA-6930)
 * Track max/min timestamps for range tombstones (CASSANDRA-7647)
 * Fix NPE when listing saved caches dir (CASSANDRA-7632)


2.1.0-rc4
 * Fix word count hadoop example (CASSANDRA-7200)
 * Updated memtable_cleanup_threshold and memtable_flush_writers defaults 
   (CASSANDRA-7551)
 * (Windows) fix startup when WMI memory query fails (CASSANDRA-7505)
 * Anti-compaction proceeds if any part of the repair failed (CASSANDRA-7521)
 * Add missing table name to DROP INDEX responses and notifications (CASSANDRA-7539)
 * Bump CQL version to 3.2.0 and update CQL documentation (CASSANDRA-7527)
 * Fix configuration error message when running nodetool ring (CASSANDRA-7508)
 * Support conditional updates, tuple type, and the v3 protocol in cqlsh (CASSANDRA-7509)
 * Handle queries on multiple secondary index types (CASSANDRA-7525)
 * Fix cqlsh authentication with v3 native protocol (CASSANDRA-7564)
 * Fix NPE when unknown prepared statement ID is used (CASSANDRA-7454)
Merged from 2.0:
 * (Windows) force range-based repair to non-sequential mode (CASSANDRA-7541)
 * Fix range merging when DES scores are zero (CASSANDRA-7535)
 * Warn when SSL certificates have expired (CASSANDRA-7528)
 * Fix error when doing reversed queries with static columns (CASSANDRA-7490)
Merged from 1.2:
 * Set correct stream ID on responses when non-Exception Throwables
   are thrown while handling native protocol messages (CASSANDRA-7470)


2.1.0-rc3
 * Consider expiry when reconciling otherwise equal cells (CASSANDRA-7403)
 * Introduce CQL support for stress tool (CASSANDRA-6146)
 * Fix ClassCastException processing expired messages (CASSANDRA-7496)
 * Fix prepared marker for collections inside UDT (CASSANDRA-7472)
 * Remove left-over populate_io_cache_on_flush and replicate_on_write
   uses (CASSANDRA-7493)
 * (Windows) handle spaces in path names (CASSANDRA-7451)
 * Ensure writes have completed after dropping a table, before recycling
   commit log segments (CASSANDRA-7437)
 * Remove left-over rows_per_partition_to_cache (CASSANDRA-7493)
 * Fix error when CONTAINS is used with a bind marker (CASSANDRA-7502)
 * Properly reject unknown UDT field (CASSANDRA-7484)
Merged from 2.0:
 * Fix CC#collectTimeOrderedData() tombstone optimisations (CASSANDRA-7394)
 * Support DISTINCT for static columns and fix behaviour when DISTINC is
   not use (CASSANDRA-7305).
 * Workaround JVM NPE on JMX bind failure (CASSANDRA-7254)
 * Fix race in FileCacheService RemovalListener (CASSANDRA-7278)
 * Fix inconsistent use of consistencyForCommit that allowed LOCAL_QUORUM
   operations to incorrect become full QUORUM (CASSANDRA-7345)
 * Properly handle unrecognized opcodes and flags (CASSANDRA-7440)
 * (Hadoop) close CqlRecordWriter clients when finished (CASSANDRA-7459)
 * Commit disk failure policy (CASSANDRA-7429)
 * Make sure high level sstables get compacted (CASSANDRA-7414)
 * Fix AssertionError when using empty clustering columns and static columns
   (CASSANDRA-7455)
 * Add option to disable STCS in L0 (CASSANDRA-6621)
 * Upgrade to snappy-java 1.0.5.2 (CASSANDRA-7476)


2.1.0-rc2
 * Fix heap size calculation for CompoundSparseCellName and 
   CompoundSparseCellName.WithCollection (CASSANDRA-7421)
 * Allow counter mutations in UNLOGGED batches (CASSANDRA-7351)
 * Modify reconcile logic to always pick a tombstone over a counter cell
   (CASSANDRA-7346)
 * Avoid incremental compaction on Windows (CASSANDRA-7365)
 * Fix exception when querying a composite-keyed table with a collection index
   (CASSANDRA-7372)
 * Use node's host id in place of counter ids (CASSANDRA-7366)
 * Fix error when doing reversed queries with static columns (CASSANDRA-7490)
 * Backport CASSANDRA-6747 (CASSANDRA-7560)
 * Track max/min timestamps for range tombstones (CASSANDRA-7647)
 * Fix NPE when listing saved caches dir (CASSANDRA-7632)
 * Fix sstableloader unable to connect encrypted node (CASSANDRA-7585)
Merged from 1.2:
 * Clone token map outside of hot gossip loops (CASSANDRA-7758)
 * Add stop method to EmbeddedCassandraService (CASSANDRA-7595)
 * Support connecting to ipv6 jmx with nodetool (CASSANDRA-7669)
 * Set gc_grace_seconds to seven days for system schema tables (CASSANDRA-7668)
 * SimpleSeedProvider no longer caches seeds forever (CASSANDRA-7663)
 * Set correct stream ID on responses when non-Exception Throwables
   are thrown while handling native protocol messages (CASSANDRA-7470)
 * Fix row size miscalculation in LazilyCompactedRow (CASSANDRA-7543)
 * Fix race in background compaction check (CASSANDRA-7745)
 * Don't clear out range tombstones during compaction (CASSANDRA-7808)


2.1.0-rc1
 * Revert flush directory (CASSANDRA-6357)
 * More efficient executor service for fast operations (CASSANDRA-4718)
 * Move less common tools into a new cassandra-tools package (CASSANDRA-7160)
 * Support more concurrent requests in native protocol (CASSANDRA-7231)
 * Add tab-completion to debian nodetool packaging (CASSANDRA-6421)
 * Change concurrent_compactors defaults (CASSANDRA-7139)
 * Add PowerShell Windows launch scripts (CASSANDRA-7001)
 * Make commitlog archive+restore more robust (CASSANDRA-6974)
 * Fix marking commitlogsegments clean (CASSANDRA-6959)
 * Add snapshot "manifest" describing files included (CASSANDRA-6326)
 * Parallel streaming for sstableloader (CASSANDRA-3668)
 * Fix bugs in supercolumns handling (CASSANDRA-7138)
 * Fix ClassClassException on composite dense tables (CASSANDRA-7112)
 * Cleanup and optimize collation and slice iterators (CASSANDRA-7107)
 * Upgrade NBHM lib (CASSANDRA-7128)
 * Optimize netty server (CASSANDRA-6861)
 * Fix repair hang when given CF does not exist (CASSANDRA-7189)
 * Allow c* to be shutdown in an embedded mode (CASSANDRA-5635)
 * Add server side batching to native transport (CASSANDRA-5663)
 * Make batchlog replay asynchronous (CASSANDRA-6134)
 * remove unused classes (CASSANDRA-7197)
 * Limit user types to the keyspace they are defined in (CASSANDRA-6643)
 * Add validate method to CollectionType (CASSANDRA-7208)
 * New serialization format for UDT values (CASSANDRA-7209, CASSANDRA-7261)
 * Fix nodetool netstats (CASSANDRA-7270)
 * Fix potential ClassCastException in HintedHandoffManager (CASSANDRA-7284)
 * Use prepared statements internally (CASSANDRA-6975)
 * Fix broken paging state with prepared statement (CASSANDRA-7120)
 * Fix IllegalArgumentException in CqlStorage (CASSANDRA-7287)
 * Allow nulls/non-existant fields in UDT (CASSANDRA-7206)
 * Backport Thrift MultiSliceRequest (CASSANDRA-7027)
 * Handle overlapping MultiSlices (CASSANDRA-7279)
 * Fix DataOutputTest on Windows (CASSANDRA-7265)
 * Embedded sets in user defined data-types are not updating (CASSANDRA-7267)
 * Add tuple type to CQL/native protocol (CASSANDRA-7248)
 * Fix CqlPagingRecordReader on tables with few rows (CASSANDRA-7322)
Merged from 2.0:
 * Copy compaction options to make sure they are reloaded (CASSANDRA-7290)
 * Add option to do more aggressive tombstone compactions (CASSANDRA-6563)
 * Don't try to compact already-compacting files in HHOM (CASSANDRA-7288)
 * Always reallocate buffers in HSHA (CASSANDRA-6285)
 * (Hadoop) support authentication in CqlRecordReader (CASSANDRA-7221)
 * (Hadoop) Close java driver Cluster in CQLRR.close (CASSANDRA-7228)
 * Warn when 'USING TIMESTAMP' is used on a CAS BATCH (CASSANDRA-7067)
 * return all cpu values from BackgroundActivityMonitor.readAndCompute (CASSANDRA-7183)
 * Correctly delete scheduled range xfers (CASSANDRA-7143)
 * return all cpu values from BackgroundActivityMonitor.readAndCompute (CASSANDRA-7183)  
 * reduce garbage creation in calculatePendingRanges (CASSANDRA-7191)
 * fix c* launch issues on Russian os's due to output of linux 'free' cmd (CASSANDRA-6162)
 * Fix disabling autocompaction (CASSANDRA-7187)
 * Fix potential NumberFormatException when deserializing IntegerType (CASSANDRA-7088)
 * cqlsh can't tab-complete disabling compaction (CASSANDRA-7185)
 * cqlsh: Accept and execute CQL statement(s) from command-line parameter (CASSANDRA-7172)
 * Fix IllegalStateException in CqlPagingRecordReader (CASSANDRA-7198)
 * Fix the InvertedIndex trigger example (CASSANDRA-7211)
 * Add --resolve-ip option to 'nodetool ring' (CASSANDRA-7210)
 * reduce garbage on codec flag deserialization (CASSANDRA-7244) 
 * Fix duplicated error messages on directory creation error at startup (CASSANDRA-5818)
 * Proper null handle for IF with map element access (CASSANDRA-7155)
 * Improve compaction visibility (CASSANDRA-7242)
 * Correctly delete scheduled range xfers (CASSANDRA-7143)
 * Make batchlog replica selection rack-aware (CASSANDRA-6551)
 * Fix CFMetaData#getColumnDefinitionFromColumnName() (CASSANDRA-7074)
 * Fix writetime/ttl functions for static columns (CASSANDRA-7081)
 * Suggest CTRL-C or semicolon after three blank lines in cqlsh (CASSANDRA-7142)
 * Fix 2ndary index queries with DESC clustering order (CASSANDRA-6950)
 * Invalid key cache entries on DROP (CASSANDRA-6525)
 * Fix flapping RecoveryManagerTest (CASSANDRA-7084)
 * Add missing iso8601 patterns for date strings (CASSANDRA-6973)
 * Support selecting multiple rows in a partition using IN (CASSANDRA-6875)
 * Add authentication support to shuffle (CASSANDRA-6484)
 * Swap local and global default read repair chances (CASSANDRA-7320)
 * Add conditional CREATE/DROP USER support (CASSANDRA-7264)
 * Cqlsh counts non-empty lines for "Blank lines" warning (CASSANDRA-7325)
Merged from 1.2:
 * Add Cloudstack snitch (CASSANDRA-7147)
 * Update system.peers correctly when relocating tokens (CASSANDRA-7126)
 * Add Google Compute Engine snitch (CASSANDRA-7132)
 * remove duplicate query for local tokens (CASSANDRA-7182)
 * exit CQLSH with error status code if script fails (CASSANDRA-6344)
 * Fix bug with some IN queries missig results (CASSANDRA-7105)
 * Fix availability validation for LOCAL_ONE CL (CASSANDRA-7319)
 * Hint streaming can cause decommission to fail (CASSANDRA-7219)


2.1.0-beta2
 * Increase default CL space to 8GB (CASSANDRA-7031)
 * Add range tombstones to read repair digests (CASSANDRA-6863)
 * Fix BTree.clear for large updates (CASSANDRA-6943)
 * Fail write instead of logging a warning when unable to append to CL
   (CASSANDRA-6764)
 * Eliminate possibility of CL segment appearing twice in active list 
   (CASSANDRA-6557)
 * Apply DONTNEED fadvise to commitlog segments (CASSANDRA-6759)
 * Switch CRC component to Adler and include it for compressed sstables 
   (CASSANDRA-4165)
 * Allow cassandra-stress to set compaction strategy options (CASSANDRA-6451)
 * Add broadcast_rpc_address option to cassandra.yaml (CASSANDRA-5899)
 * Auto reload GossipingPropertyFileSnitch config (CASSANDRA-5897)
 * Fix overflow of memtable_total_space_in_mb (CASSANDRA-6573)
 * Fix ABTC NPE and apply update function correctly (CASSANDRA-6692)
 * Allow nodetool to use a file or prompt for password (CASSANDRA-6660)
 * Fix AIOOBE when concurrently accessing ABSC (CASSANDRA-6742)
 * Fix assertion error in ALTER TYPE RENAME (CASSANDRA-6705)
 * Scrub should not always clear out repaired status (CASSANDRA-5351)
 * Improve handling of range tombstone for wide partitions (CASSANDRA-6446)
 * Fix ClassCastException for compact table with composites (CASSANDRA-6738)
 * Fix potentially repairing with wrong nodes (CASSANDRA-6808)
 * Change caching option syntax (CASSANDRA-6745)
 * Fix stress to do proper counter reads (CASSANDRA-6835)
 * Fix help message for stress counter_write (CASSANDRA-6824)
 * Fix stress smart Thrift client to pick servers correctly (CASSANDRA-6848)
 * Add logging levels (minimal, normal or verbose) to stress tool (CASSANDRA-6849)
 * Fix race condition in Batch CLE (CASSANDRA-6860)
 * Improve cleanup/scrub/upgradesstables failure handling (CASSANDRA-6774)
 * ByteBuffer write() methods for serializing sstables (CASSANDRA-6781)
 * Proper compare function for CollectionType (CASSANDRA-6783)
 * Update native server to Netty 4 (CASSANDRA-6236)
 * Fix off-by-one error in stress (CASSANDRA-6883)
 * Make OpOrder AutoCloseable (CASSANDRA-6901)
 * Remove sync repair JMX interface (CASSANDRA-6900)
 * Add multiple memory allocation options for memtables (CASSANDRA-6689, 6694)
 * Remove adjusted op rate from stress output (CASSANDRA-6921)
 * Add optimized CF.hasColumns() implementations (CASSANDRA-6941)
 * Serialize batchlog mutations with the version of the target node
   (CASSANDRA-6931)
 * Optimize CounterColumn#reconcile() (CASSANDRA-6953)
 * Properly remove 1.2 sstable support in 2.1 (CASSANDRA-6869)
 * Lock counter cells, not partitions (CASSANDRA-6880)
 * Track presence of legacy counter shards in sstables (CASSANDRA-6888)
 * Ensure safe resource cleanup when replacing sstables (CASSANDRA-6912)
 * Add failure handler to async callback (CASSANDRA-6747)
 * Fix AE when closing SSTable without releasing reference (CASSANDRA-7000)
 * Clean up IndexInfo on keyspace/table drops (CASSANDRA-6924)
 * Only snapshot relative SSTables when sequential repair (CASSANDRA-7024)
 * Require nodetool rebuild_index to specify index names (CASSANDRA-7038)
 * fix cassandra stress errors on reads with native protocol (CASSANDRA-7033)
 * Use OpOrder to guard sstable references for reads (CASSANDRA-6919)
 * Preemptive opening of compaction result (CASSANDRA-6916)
 * Multi-threaded scrub/cleanup/upgradesstables (CASSANDRA-5547)
 * Optimize cellname comparison (CASSANDRA-6934)
 * Native protocol v3 (CASSANDRA-6855)
 * Optimize Cell liveness checks and clean up Cell (CASSANDRA-7119)
 * Support consistent range movements (CASSANDRA-2434)
Merged from 2.0:
 * Avoid race-prone second "scrub" of system keyspace (CASSANDRA-6797)
 * Pool CqlRecordWriter clients by inetaddress rather than Range
   (CASSANDRA-6665)
 * Fix compaction_history timestamps (CASSANDRA-6784)
 * Compare scores of full replica ordering in DES (CASSANDRA-6683)
 * fix CME in SessionInfo updateProgress affecting netstats (CASSANDRA-6577)
 * Allow repairing between specific replicas (CASSANDRA-6440)
 * Allow per-dc enabling of hints (CASSANDRA-6157)
 * Add compatibility for Hadoop 0.2.x (CASSANDRA-5201)
 * Fix EstimatedHistogram races (CASSANDRA-6682)
 * Failure detector correctly converts initial value to nanos (CASSANDRA-6658)
 * Add nodetool taketoken to relocate vnodes (CASSANDRA-4445)
 * Expose bulk loading progress over JMX (CASSANDRA-4757)
 * Correctly handle null with IF conditions and TTL (CASSANDRA-6623)
 * Account for range/row tombstones in tombstone drop
   time histogram (CASSANDRA-6522)
 * Stop CommitLogSegment.close() from calling sync() (CASSANDRA-6652)
 * Make commitlog failure handling configurable (CASSANDRA-6364)
 * Avoid overlaps in LCS (CASSANDRA-6688)
 * Improve support for paginating over composites (CASSANDRA-4851)
 * Fix count(*) queries in a mixed cluster (CASSANDRA-6707)
 * Improve repair tasks(snapshot, differencing) concurrency (CASSANDRA-6566)
 * Fix replaying pre-2.0 commit logs (CASSANDRA-6714)
 * Add static columns to CQL3 (CASSANDRA-6561)
 * Optimize single partition batch statements (CASSANDRA-6737)
 * Disallow post-query re-ordering when paging (CASSANDRA-6722)
 * Fix potential paging bug with deleted columns (CASSANDRA-6748)
 * Fix NPE on BulkLoader caused by losing StreamEvent (CASSANDRA-6636)
 * Fix truncating compression metadata (CASSANDRA-6791)
 * Add CMSClassUnloadingEnabled JVM option (CASSANDRA-6541)
 * Catch memtable flush exceptions during shutdown (CASSANDRA-6735)
 * Fix upgradesstables NPE for non-CF-based indexes (CASSANDRA-6645)
 * Fix UPDATE updating PRIMARY KEY columns implicitly (CASSANDRA-6782)
 * Fix IllegalArgumentException when updating from 1.2 with SuperColumns
   (CASSANDRA-6733)
 * FBUtilities.singleton() should use the CF comparator (CASSANDRA-6778)
 * Fix CQLSStableWriter.addRow(Map<String, Object>) (CASSANDRA-6526)
 * Fix HSHA server introducing corrupt data (CASSANDRA-6285)
 * Fix CAS conditions for COMPACT STORAGE tables (CASSANDRA-6813)
 * Starting threads in OutboundTcpConnectionPool constructor causes race conditions (CASSANDRA-7177)
 * Allow overriding cassandra-rackdc.properties file (CASSANDRA-7072)
 * Set JMX RMI port to 7199 (CASSANDRA-7087)
 * Use LOCAL_QUORUM for data reads at LOCAL_SERIAL (CASSANDRA-6939)
 * Log a warning for large batches (CASSANDRA-6487)
 * Put nodes in hibernate when join_ring is false (CASSANDRA-6961)
 * Avoid early loading of non-system keyspaces before compaction-leftovers 
   cleanup at startup (CASSANDRA-6913)
 * Restrict Windows to parallel repairs (CASSANDRA-6907)
 * (Hadoop) Allow manually specifying start/end tokens in CFIF (CASSANDRA-6436)
 * Fix NPE in MeteredFlusher (CASSANDRA-6820)
 * Fix race processing range scan responses (CASSANDRA-6820)
 * Allow deleting snapshots from dropped keyspaces (CASSANDRA-6821)
 * Add uuid() function (CASSANDRA-6473)
 * Omit tombstones from schema digests (CASSANDRA-6862)
 * Include correct consistencyLevel in LWT timeout (CASSANDRA-6884)
 * Lower chances for losing new SSTables during nodetool refresh and
   ColumnFamilyStore.loadNewSSTables (CASSANDRA-6514)
 * Add support for DELETE ... IF EXISTS to CQL3 (CASSANDRA-5708)
 * Update hadoop_cql3_word_count example (CASSANDRA-6793)
 * Fix handling of RejectedExecution in sync Thrift server (CASSANDRA-6788)
 * Log more information when exceeding tombstone_warn_threshold (CASSANDRA-6865)
 * Fix truncate to not abort due to unreachable fat clients (CASSANDRA-6864)
 * Fix schema concurrency exceptions (CASSANDRA-6841)
 * Fix leaking validator FH in StreamWriter (CASSANDRA-6832)
 * Fix saving triggers to schema (CASSANDRA-6789)
 * Fix trigger mutations when base mutation list is immutable (CASSANDRA-6790)
 * Fix accounting in FileCacheService to allow re-using RAR (CASSANDRA-6838)
 * Fix static counter columns (CASSANDRA-6827)
 * Restore expiring->deleted (cell) compaction optimization (CASSANDRA-6844)
 * Fix CompactionManager.needsCleanup (CASSANDRA-6845)
 * Correctly compare BooleanType values other than 0 and 1 (CASSANDRA-6779)
 * Read message id as string from earlier versions (CASSANDRA-6840)
 * Properly use the Paxos consistency for (non-protocol) batch (CASSANDRA-6837)
 * Add paranoid disk failure option (CASSANDRA-6646)
 * Improve PerRowSecondaryIndex performance (CASSANDRA-6876)
 * Extend triggers to support CAS updates (CASSANDRA-6882)
 * Static columns with IF NOT EXISTS don't always work as expected (CASSANDRA-6873)
 * Fix paging with SELECT DISTINCT (CASSANDRA-6857)
 * Fix UnsupportedOperationException on CAS timeout (CASSANDRA-6923)
 * Improve MeteredFlusher handling of MF-unaffected column families
   (CASSANDRA-6867)
 * Add CqlRecordReader using native pagination (CASSANDRA-6311)
 * Add QueryHandler interface (CASSANDRA-6659)
 * Track liveRatio per-memtable, not per-CF (CASSANDRA-6945)
 * Make sure upgradesstables keeps sstable level (CASSANDRA-6958)
 * Fix LIMIT with static columns (CASSANDRA-6956)
 * Fix clash with CQL column name in thrift validation (CASSANDRA-6892)
 * Fix error with super columns in mixed 1.2-2.0 clusters (CASSANDRA-6966)
 * Fix bad skip of sstables on slice query with composite start/finish (CASSANDRA-6825)
 * Fix unintended update with conditional statement (CASSANDRA-6893)
 * Fix map element access in IF (CASSANDRA-6914)
 * Avoid costly range calculations for range queries on system keyspaces
   (CASSANDRA-6906)
 * Fix SSTable not released if stream session fails (CASSANDRA-6818)
 * Avoid build failure due to ANTLR timeout (CASSANDRA-6991)
 * Queries on compact tables can return more rows that requested (CASSANDRA-7052)
 * USING TIMESTAMP for batches does not work (CASSANDRA-7053)
 * Fix performance regression from CASSANDRA-5614 (CASSANDRA-6949)
 * Ensure that batchlog and hint timeouts do not produce hints (CASSANDRA-7058)
 * Merge groupable mutations in TriggerExecutor#execute() (CASSANDRA-7047)
 * Plug holes in resource release when wiring up StreamSession (CASSANDRA-7073)
 * Re-add parameter columns to tracing session (CASSANDRA-6942)
 * Preserves CQL metadata when updating table from thrift (CASSANDRA-6831)
Merged from 1.2:
 * Fix nodetool display with vnodes (CASSANDRA-7082)
 * Add UNLOGGED, COUNTER options to BATCH documentation (CASSANDRA-6816)
 * add extra SSL cipher suites (CASSANDRA-6613)
 * fix nodetool getsstables for blob PK (CASSANDRA-6803)
 * Fix BatchlogManager#deleteBatch() use of millisecond timestamps
   (CASSANDRA-6822)
 * Continue assassinating even if the endpoint vanishes (CASSANDRA-6787)
 * Schedule schema pulls on change (CASSANDRA-6971)
 * Non-droppable verbs shouldn't be dropped from OTC (CASSANDRA-6980)
 * Shutdown batchlog executor in SS#drain() (CASSANDRA-7025)
 * Fix batchlog to account for CF truncation records (CASSANDRA-6999)
 * Fix CQLSH parsing of functions and BLOB literals (CASSANDRA-7018)
 * Properly load trustore in the native protocol (CASSANDRA-6847)
 * Always clean up references in SerializingCache (CASSANDRA-6994)
 * Don't shut MessagingService down when replacing a node (CASSANDRA-6476)
 * fix npe when doing -Dcassandra.fd_initial_value_ms (CASSANDRA-6751)


2.1.0-beta1
 * Add flush directory distinct from compaction directories (CASSANDRA-6357)
 * Require JNA by default (CASSANDRA-6575)
 * add listsnapshots command to nodetool (CASSANDRA-5742)
 * Introduce AtomicBTreeColumns (CASSANDRA-6271, 6692)
 * Multithreaded commitlog (CASSANDRA-3578)
 * allocate fixed index summary memory pool and resample cold index summaries 
   to use less memory (CASSANDRA-5519)
 * Removed multithreaded compaction (CASSANDRA-6142)
 * Parallelize fetching rows for low-cardinality indexes (CASSANDRA-1337)
 * change logging from log4j to logback (CASSANDRA-5883)
 * switch to LZ4 compression for internode communication (CASSANDRA-5887)
 * Stop using Thrift-generated Index* classes internally (CASSANDRA-5971)
 * Remove 1.2 network compatibility code (CASSANDRA-5960)
 * Remove leveled json manifest migration code (CASSANDRA-5996)
 * Remove CFDefinition (CASSANDRA-6253)
 * Use AtomicIntegerFieldUpdater in RefCountedMemory (CASSANDRA-6278)
 * User-defined types for CQL3 (CASSANDRA-5590)
 * Use of o.a.c.metrics in nodetool (CASSANDRA-5871, 6406)
 * Batch read from OTC's queue and cleanup (CASSANDRA-1632)
 * Secondary index support for collections (CASSANDRA-4511, 6383)
 * SSTable metadata(Stats.db) format change (CASSANDRA-6356)
 * Push composites support in the storage engine
   (CASSANDRA-5417, CASSANDRA-6520)
 * Add snapshot space used to cfstats (CASSANDRA-6231)
 * Add cardinality estimator for key count estimation (CASSANDRA-5906)
 * CF id is changed to be non-deterministic. Data dir/key cache are created
   uniquely for CF id (CASSANDRA-5202)
 * New counters implementation (CASSANDRA-6504)
 * Replace UnsortedColumns, EmptyColumns, TreeMapBackedSortedColumns with new
   ArrayBackedSortedColumns (CASSANDRA-6630, CASSANDRA-6662, CASSANDRA-6690)
 * Add option to use row cache with a given amount of rows (CASSANDRA-5357)
 * Avoid repairing already repaired data (CASSANDRA-5351)
 * Reject counter updates with USING TTL/TIMESTAMP (CASSANDRA-6649)
 * Replace index_interval with min/max_index_interval (CASSANDRA-6379)
 * Lift limitation that order by columns must be selected for IN queries (CASSANDRA-4911)


2.0.5
 * Reduce garbage generated by bloom filter lookups (CASSANDRA-6609)
 * Add ks.cf names to tombstone logging (CASSANDRA-6597)
 * Use LOCAL_QUORUM for LWT operations at LOCAL_SERIAL (CASSANDRA-6495)
 * Wait for gossip to settle before accepting client connections (CASSANDRA-4288)
 * Delete unfinished compaction incrementally (CASSANDRA-6086)
 * Allow specifying custom secondary index options in CQL3 (CASSANDRA-6480)
 * Improve replica pinning for cache efficiency in DES (CASSANDRA-6485)
 * Fix LOCAL_SERIAL from thrift (CASSANDRA-6584)
 * Don't special case received counts in CAS timeout exceptions (CASSANDRA-6595)
 * Add support for 2.1 global counter shards (CASSANDRA-6505)
 * Fix NPE when streaming connection is not yet established (CASSANDRA-6210)
 * Avoid rare duplicate read repair triggering (CASSANDRA-6606)
 * Fix paging discardFirst (CASSANDRA-6555)
 * Fix ArrayIndexOutOfBoundsException in 2ndary index query (CASSANDRA-6470)
 * Release sstables upon rebuilding 2i (CASSANDRA-6635)
 * Add AbstractCompactionStrategy.startup() method (CASSANDRA-6637)
 * SSTableScanner may skip rows during cleanup (CASSANDRA-6638)
 * sstables from stalled repair sessions can resurrect deleted data (CASSANDRA-6503)
 * Switch stress to use ITransportFactory (CASSANDRA-6641)
 * Fix IllegalArgumentException during prepare (CASSANDRA-6592)
 * Fix possible loss of 2ndary index entries during compaction (CASSANDRA-6517)
 * Fix direct Memory on architectures that do not support unaligned long access
   (CASSANDRA-6628)
 * Let scrub optionally skip broken counter partitions (CASSANDRA-5930)
Merged from 1.2:
 * fsync compression metadata (CASSANDRA-6531)
 * Validate CF existence on execution for prepared statement (CASSANDRA-6535)
 * Add ability to throttle batchlog replay (CASSANDRA-6550)
 * Fix executing LOCAL_QUORUM with SimpleStrategy (CASSANDRA-6545)
 * Avoid StackOverflow when using large IN queries (CASSANDRA-6567)
 * Nodetool upgradesstables includes secondary indexes (CASSANDRA-6598)
 * Paginate batchlog replay (CASSANDRA-6569)
 * skip blocking on streaming during drain (CASSANDRA-6603)
 * Improve error message when schema doesn't match loaded sstable (CASSANDRA-6262)
 * Add properties to adjust FD initial value and max interval (CASSANDRA-4375)
 * Fix preparing with batch and delete from collection (CASSANDRA-6607)
 * Fix ABSC reverse iterator's remove() method (CASSANDRA-6629)
 * Handle host ID conflicts properly (CASSANDRA-6615)
 * Move handling of migration event source to solve bootstrap race. (CASSANDRA-6648)
 * Make sure compaction throughput value doesn't overflow with int math (CASSANDRA-6647)


2.0.4
 * Allow removing snapshots of no-longer-existing CFs (CASSANDRA-6418)
 * add StorageService.stopDaemon() (CASSANDRA-4268)
 * add IRE for invalid CF supplied to get_count (CASSANDRA-5701)
 * add client encryption support to sstableloader (CASSANDRA-6378)
 * Fix accept() loop for SSL sockets post-shutdown (CASSANDRA-6468)
 * Fix size-tiered compaction in LCS L0 (CASSANDRA-6496)
 * Fix assertion failure in filterColdSSTables (CASSANDRA-6483)
 * Fix row tombstones in larger-than-memory compactions (CASSANDRA-6008)
 * Fix cleanup ClassCastException (CASSANDRA-6462)
 * Reduce gossip memory use by interning VersionedValue strings (CASSANDRA-6410)
 * Allow specifying datacenters to participate in a repair (CASSANDRA-6218)
 * Fix divide-by-zero in PCI (CASSANDRA-6403)
 * Fix setting last compacted key in the wrong level for LCS (CASSANDRA-6284)
 * Add millisecond precision formats to the timestamp parser (CASSANDRA-6395)
 * Expose a total memtable size metric for a CF (CASSANDRA-6391)
 * cqlsh: handle symlinks properly (CASSANDRA-6425)
 * Fix potential infinite loop when paging query with IN (CASSANDRA-6464)
 * Fix assertion error in AbstractQueryPager.discardFirst (CASSANDRA-6447)
 * Fix streaming older SSTable yields unnecessary tombstones (CASSANDRA-6527)
Merged from 1.2:
 * Improved error message on bad properties in DDL queries (CASSANDRA-6453)
 * Randomize batchlog candidates selection (CASSANDRA-6481)
 * Fix thundering herd on endpoint cache invalidation (CASSANDRA-6345, 6485)
 * Improve batchlog write performance with vnodes (CASSANDRA-6488)
 * cqlsh: quote single quotes in strings inside collections (CASSANDRA-6172)
 * Improve gossip performance for typical messages (CASSANDRA-6409)
 * Throw IRE if a prepared statement has more markers than supported 
   (CASSANDRA-5598)
 * Expose Thread metrics for the native protocol server (CASSANDRA-6234)
 * Change snapshot response message verb to INTERNAL to avoid dropping it 
   (CASSANDRA-6415)
 * Warn when collection read has > 65K elements (CASSANDRA-5428)
 * Fix cache persistence when both row and key cache are enabled 
   (CASSANDRA-6413)
 * (Hadoop) add describe_local_ring (CASSANDRA-6268)
 * Fix handling of concurrent directory creation failure (CASSANDRA-6459)
 * Allow executing CREATE statements multiple times (CASSANDRA-6471)
 * Don't send confusing info with timeouts (CASSANDRA-6491)
 * Don't resubmit counter mutation runnables internally (CASSANDRA-6427)
 * Don't drop local mutations without a hint (CASSANDRA-6510)
 * Don't allow null max_hint_window_in_ms (CASSANDRA-6419)
 * Validate SliceRange start and finish lengths (CASSANDRA-6521)


2.0.3
 * Fix FD leak on slice read path (CASSANDRA-6275)
 * Cancel read meter task when closing SSTR (CASSANDRA-6358)
 * free off-heap IndexSummary during bulk (CASSANDRA-6359)
 * Recover from IOException in accept() thread (CASSANDRA-6349)
 * Improve Gossip tolerance of abnormally slow tasks (CASSANDRA-6338)
 * Fix trying to hint timed out counter writes (CASSANDRA-6322)
 * Allow restoring specific columnfamilies from archived CL (CASSANDRA-4809)
 * Avoid flushing compaction_history after each operation (CASSANDRA-6287)
 * Fix repair assertion error when tombstones expire (CASSANDRA-6277)
 * Skip loading corrupt key cache (CASSANDRA-6260)
 * Fixes for compacting larger-than-memory rows (CASSANDRA-6274)
 * Compact hottest sstables first and optionally omit coldest from
   compaction entirely (CASSANDRA-6109)
 * Fix modifying column_metadata from thrift (CASSANDRA-6182)
 * cqlsh: fix LIST USERS output (CASSANDRA-6242)
 * Add IRequestSink interface (CASSANDRA-6248)
 * Update memtable size while flushing (CASSANDRA-6249)
 * Provide hooks around CQL2/CQL3 statement execution (CASSANDRA-6252)
 * Require Permission.SELECT for CAS updates (CASSANDRA-6247)
 * New CQL-aware SSTableWriter (CASSANDRA-5894)
 * Reject CAS operation when the protocol v1 is used (CASSANDRA-6270)
 * Correctly throw error when frame too large (CASSANDRA-5981)
 * Fix serialization bug in PagedRange with 2ndary indexes (CASSANDRA-6299)
 * Fix CQL3 table validation in Thrift (CASSANDRA-6140)
 * Fix bug missing results with IN clauses (CASSANDRA-6327)
 * Fix paging with reversed slices (CASSANDRA-6343)
 * Set minTimestamp correctly to be able to drop expired sstables (CASSANDRA-6337)
 * Support NaN and Infinity as float literals (CASSANDRA-6003)
 * Remove RF from nodetool ring output (CASSANDRA-6289)
 * Fix attempting to flush empty rows (CASSANDRA-6374)
 * Fix potential out of bounds exception when paging (CASSANDRA-6333)
Merged from 1.2:
 * Optimize FD phi calculation (CASSANDRA-6386)
 * Improve initial FD phi estimate when starting up (CASSANDRA-6385)
 * Don't list CQL3 table in CLI describe even if named explicitely 
   (CASSANDRA-5750)
 * Invalidate row cache when dropping CF (CASSANDRA-6351)
 * add non-jamm path for cached statements (CASSANDRA-6293)
 * add windows bat files for shell commands (CASSANDRA-6145)
 * Require logging in for Thrift CQL2/3 statement preparation (CASSANDRA-6254)
 * restrict max_num_tokens to 1536 (CASSANDRA-6267)
 * Nodetool gets default JMX port from cassandra-env.sh (CASSANDRA-6273)
 * make calculatePendingRanges asynchronous (CASSANDRA-6244)
 * Remove blocking flushes in gossip thread (CASSANDRA-6297)
 * Fix potential socket leak in connectionpool creation (CASSANDRA-6308)
 * Allow LOCAL_ONE/LOCAL_QUORUM to work with SimpleStrategy (CASSANDRA-6238)
 * cqlsh: handle 'null' as session duration (CASSANDRA-6317)
 * Fix json2sstable handling of range tombstones (CASSANDRA-6316)
 * Fix missing one row in reverse query (CASSANDRA-6330)
 * Fix reading expired row value from row cache (CASSANDRA-6325)
 * Fix AssertionError when doing set element deletion (CASSANDRA-6341)
 * Make CL code for the native protocol match the one in C* 2.0
   (CASSANDRA-6347)
 * Disallow altering CQL3 table from thrift (CASSANDRA-6370)
 * Fix size computation of prepared statement (CASSANDRA-6369)


2.0.2
 * Update FailureDetector to use nanontime (CASSANDRA-4925)
 * Fix FileCacheService regressions (CASSANDRA-6149)
 * Never return WriteTimeout for CL.ANY (CASSANDRA-6132)
 * Fix race conditions in bulk loader (CASSANDRA-6129)
 * Add configurable metrics reporting (CASSANDRA-4430)
 * drop queries exceeding a configurable number of tombstones (CASSANDRA-6117)
 * Track and persist sstable read activity (CASSANDRA-5515)
 * Fixes for speculative retry (CASSANDRA-5932, CASSANDRA-6194)
 * Improve memory usage of metadata min/max column names (CASSANDRA-6077)
 * Fix thrift validation refusing row markers on CQL3 tables (CASSANDRA-6081)
 * Fix insertion of collections with CAS (CASSANDRA-6069)
 * Correctly send metadata on SELECT COUNT (CASSANDRA-6080)
 * Track clients' remote addresses in ClientState (CASSANDRA-6070)
 * Create snapshot dir if it does not exist when migrating
   leveled manifest (CASSANDRA-6093)
 * make sequential nodetool repair the default (CASSANDRA-5950)
 * Add more hooks for compaction strategy implementations (CASSANDRA-6111)
 * Fix potential NPE on composite 2ndary indexes (CASSANDRA-6098)
 * Delete can potentially be skipped in batch (CASSANDRA-6115)
 * Allow alter keyspace on system_traces (CASSANDRA-6016)
 * Disallow empty column names in cql (CASSANDRA-6136)
 * Use Java7 file-handling APIs and fix file moving on Windows (CASSANDRA-5383)
 * Save compaction history to system keyspace (CASSANDRA-5078)
 * Fix NPE if StorageService.getOperationMode() is executed before full startup (CASSANDRA-6166)
 * CQL3: support pre-epoch longs for TimestampType (CASSANDRA-6212)
 * Add reloadtriggers command to nodetool (CASSANDRA-4949)
 * cqlsh: ignore empty 'value alias' in DESCRIBE (CASSANDRA-6139)
 * Fix sstable loader (CASSANDRA-6205)
 * Reject bootstrapping if the node already exists in gossip (CASSANDRA-5571)
 * Fix NPE while loading paxos state (CASSANDRA-6211)
 * cqlsh: add SHOW SESSION <tracing-session> command (CASSANDRA-6228)
Merged from 1.2:
 * (Hadoop) Require CFRR batchSize to be at least 2 (CASSANDRA-6114)
 * Add a warning for small LCS sstable size (CASSANDRA-6191)
 * Add ability to list specific KS/CF combinations in nodetool cfstats (CASSANDRA-4191)
 * Mark CF clean if a mutation raced the drop and got it marked dirty (CASSANDRA-5946)
 * Add a LOCAL_ONE consistency level (CASSANDRA-6202)
 * Limit CQL prepared statement cache by size instead of count (CASSANDRA-6107)
 * Tracing should log write failure rather than raw exceptions (CASSANDRA-6133)
 * lock access to TM.endpointToHostIdMap (CASSANDRA-6103)
 * Allow estimated memtable size to exceed slab allocator size (CASSANDRA-6078)
 * Start MeteredFlusher earlier to prevent OOM during CL replay (CASSANDRA-6087)
 * Avoid sending Truncate command to fat clients (CASSANDRA-6088)
 * Allow where clause conditions to be in parenthesis (CASSANDRA-6037)
 * Do not open non-ssl storage port if encryption option is all (CASSANDRA-3916)
 * Move batchlog replay to its own executor (CASSANDRA-6079)
 * Add tombstone debug threshold and histogram (CASSANDRA-6042, 6057)
 * Enable tcp keepalive on incoming connections (CASSANDRA-4053)
 * Fix fat client schema pull NPE (CASSANDRA-6089)
 * Fix memtable flushing for indexed tables (CASSANDRA-6112)
 * Fix skipping columns with multiple slices (CASSANDRA-6119)
 * Expose connected thrift + native client counts (CASSANDRA-5084)
 * Optimize auth setup (CASSANDRA-6122)
 * Trace index selection (CASSANDRA-6001)
 * Update sstablesPerReadHistogram to use biased sampling (CASSANDRA-6164)
 * Log UnknownColumnfamilyException when closing socket (CASSANDRA-5725)
 * Properly error out on CREATE INDEX for counters table (CASSANDRA-6160)
 * Handle JMX notification failure for repair (CASSANDRA-6097)
 * (Hadoop) Fetch no more than 128 splits in parallel (CASSANDRA-6169)
 * stress: add username/password authentication support (CASSANDRA-6068)
 * Fix indexed queries with row cache enabled on parent table (CASSANDRA-5732)
 * Fix compaction race during columnfamily drop (CASSANDRA-5957)
 * Fix validation of empty column names for compact tables (CASSANDRA-6152)
 * Skip replaying mutations that pass CRC but fail to deserialize (CASSANDRA-6183)
 * Rework token replacement to use replace_address (CASSANDRA-5916)
 * Fix altering column types (CASSANDRA-6185)
 * cqlsh: fix CREATE/ALTER WITH completion (CASSANDRA-6196)
 * add windows bat files for shell commands (CASSANDRA-6145)
 * Fix potential stack overflow during range tombstones insertion (CASSANDRA-6181)
 * (Hadoop) Make LOCAL_ONE the default consistency level (CASSANDRA-6214)


2.0.1
 * Fix bug that could allow reading deleted data temporarily (CASSANDRA-6025)
 * Improve memory use defaults (CASSANDRA-6059)
 * Make ThriftServer more easlly extensible (CASSANDRA-6058)
 * Remove Hadoop dependency from ITransportFactory (CASSANDRA-6062)
 * add file_cache_size_in_mb setting (CASSANDRA-5661)
 * Improve error message when yaml contains invalid properties (CASSANDRA-5958)
 * Improve leveled compaction's ability to find non-overlapping L0 compactions
   to work on concurrently (CASSANDRA-5921)
 * Notify indexer of columns shadowed by range tombstones (CASSANDRA-5614)
 * Log Merkle tree stats (CASSANDRA-2698)
 * Switch from crc32 to adler32 for compressed sstable checksums (CASSANDRA-5862)
 * Improve offheap memcpy performance (CASSANDRA-5884)
 * Use a range aware scanner for cleanup (CASSANDRA-2524)
 * Cleanup doesn't need to inspect sstables that contain only local data
   (CASSANDRA-5722)
 * Add ability for CQL3 to list partition keys (CASSANDRA-4536)
 * Improve native protocol serialization (CASSANDRA-5664)
 * Upgrade Thrift to 0.9.1 (CASSANDRA-5923)
 * Require superuser status for adding triggers (CASSANDRA-5963)
 * Make standalone scrubber handle old and new style leveled manifest
   (CASSANDRA-6005)
 * Fix paxos bugs (CASSANDRA-6012, 6013, 6023)
 * Fix paged ranges with multiple replicas (CASSANDRA-6004)
 * Fix potential AssertionError during tracing (CASSANDRA-6041)
 * Fix NPE in sstablesplit (CASSANDRA-6027)
 * Migrate pre-2.0 key/value/column aliases to system.schema_columns
   (CASSANDRA-6009)
 * Paging filter empty rows too agressively (CASSANDRA-6040)
 * Support variadic parameters for IN clauses (CASSANDRA-4210)
 * cqlsh: return the result of CAS writes (CASSANDRA-5796)
 * Fix validation of IN clauses with 2ndary indexes (CASSANDRA-6050)
 * Support named bind variables in CQL (CASSANDRA-6033)
Merged from 1.2:
 * Allow cache-keys-to-save to be set at runtime (CASSANDRA-5980)
 * Avoid second-guessing out-of-space state (CASSANDRA-5605)
 * Tuning knobs for dealing with large blobs and many CFs (CASSANDRA-5982)
 * (Hadoop) Fix CQLRW for thrift tables (CASSANDRA-6002)
 * Fix possible divide-by-zero in HHOM (CASSANDRA-5990)
 * Allow local batchlog writes for CL.ANY (CASSANDRA-5967)
 * Upgrade metrics-core to version 2.2.0 (CASSANDRA-5947)
 * Fix CqlRecordWriter with composite keys (CASSANDRA-5949)
 * Add snitch, schema version, cluster, partitioner to JMX (CASSANDRA-5881)
 * Allow disabling SlabAllocator (CASSANDRA-5935)
 * Make user-defined compaction JMX blocking (CASSANDRA-4952)
 * Fix streaming does not transfer wrapped range (CASSANDRA-5948)
 * Fix loading index summary containing empty key (CASSANDRA-5965)
 * Correctly handle limits in CompositesSearcher (CASSANDRA-5975)
 * Pig: handle CQL collections (CASSANDRA-5867)
 * Pass the updated cf to the PRSI index() method (CASSANDRA-5999)
 * Allow empty CQL3 batches (as no-op) (CASSANDRA-5994)
 * Support null in CQL3 functions (CASSANDRA-5910)
 * Replace the deprecated MapMaker with CacheLoader (CASSANDRA-6007)
 * Add SSTableDeletingNotification to DataTracker (CASSANDRA-6010)
 * Fix snapshots in use get deleted during snapshot repair (CASSANDRA-6011)
 * Move hints and exception count to o.a.c.metrics (CASSANDRA-6017)
 * Fix memory leak in snapshot repair (CASSANDRA-6047)
 * Fix sstable2sjon for CQL3 tables (CASSANDRA-5852)


2.0.0
 * Fix thrift validation when inserting into CQL3 tables (CASSANDRA-5138)
 * Fix periodic memtable flushing behavior with clean memtables (CASSANDRA-5931)
 * Fix dateOf() function for pre-2.0 timestamp columns (CASSANDRA-5928)
 * Fix SSTable unintentionally loads BF when opened for batch (CASSANDRA-5938)
 * Add stream session progress to JMX (CASSANDRA-4757)
 * Fix NPE during CAS operation (CASSANDRA-5925)
Merged from 1.2:
 * Fix getBloomFilterDiskSpaceUsed for AlwaysPresentFilter (CASSANDRA-5900)
 * Don't announce schema version until we've loaded the changes locally
   (CASSANDRA-5904)
 * Fix to support off heap bloom filters size greater than 2 GB (CASSANDRA-5903)
 * Properly handle parsing huge map and set literals (CASSANDRA-5893)


2.0.0-rc2
 * enable vnodes by default (CASSANDRA-5869)
 * fix CAS contention timeout (CASSANDRA-5830)
 * fix HsHa to respect max frame size (CASSANDRA-4573)
 * Fix (some) 2i on composite components omissions (CASSANDRA-5851)
 * cqlsh: add DESCRIBE FULL SCHEMA variant (CASSANDRA-5880)
Merged from 1.2:
 * Correctly validate sparse composite cells in scrub (CASSANDRA-5855)
 * Add KeyCacheHitRate metric to CF metrics (CASSANDRA-5868)
 * cqlsh: add support for multiline comments (CASSANDRA-5798)
 * Handle CQL3 SELECT duplicate IN restrictions on clustering columns
   (CASSANDRA-5856)


2.0.0-rc1
 * improve DecimalSerializer performance (CASSANDRA-5837)
 * fix potential spurious wakeup in AsyncOneResponse (CASSANDRA-5690)
 * fix schema-related trigger issues (CASSANDRA-5774)
 * Better validation when accessing CQL3 table from thrift (CASSANDRA-5138)
 * Fix assertion error during repair (CASSANDRA-5801)
 * Fix range tombstone bug (CASSANDRA-5805)
 * DC-local CAS (CASSANDRA-5797)
 * Add a native_protocol_version column to the system.local table (CASSANRDA-5819)
 * Use index_interval from cassandra.yaml when upgraded (CASSANDRA-5822)
 * Fix buffer underflow on socket close (CASSANDRA-5792)
Merged from 1.2:
 * Fix reading DeletionTime from 1.1-format sstables (CASSANDRA-5814)
 * cqlsh: add collections support to COPY (CASSANDRA-5698)
 * retry important messages for any IOException (CASSANDRA-5804)
 * Allow empty IN relations in SELECT/UPDATE/DELETE statements (CASSANDRA-5626)
 * cqlsh: fix crashing on Windows due to libedit detection (CASSANDRA-5812)
 * fix bulk-loading compressed sstables (CASSANDRA-5820)
 * (Hadoop) fix quoting in CqlPagingRecordReader and CqlRecordWriter 
   (CASSANDRA-5824)
 * update default LCS sstable size to 160MB (CASSANDRA-5727)
 * Allow compacting 2Is via nodetool (CASSANDRA-5670)
 * Hex-encode non-String keys in OPP (CASSANDRA-5793)
 * nodetool history logging (CASSANDRA-5823)
 * (Hadoop) fix support for Thrift tables in CqlPagingRecordReader 
   (CASSANDRA-5752)
 * add "all time blocked" to StatusLogger output (CASSANDRA-5825)
 * Future-proof inter-major-version schema migrations (CASSANDRA-5845)
 * (Hadoop) add CqlPagingRecordReader support for ReversedType in Thrift table
   (CASSANDRA-5718)
 * Add -no-snapshot option to scrub (CASSANDRA-5891)
 * Fix to support off heap bloom filters size greater than 2 GB (CASSANDRA-5903)
 * Properly handle parsing huge map and set literals (CASSANDRA-5893)
 * Fix LCS L0 compaction may overlap in L1 (CASSANDRA-5907)
 * New sstablesplit tool to split large sstables offline (CASSANDRA-4766)
 * Fix potential deadlock in native protocol server (CASSANDRA-5926)
 * Disallow incompatible type change in CQL3 (CASSANDRA-5882)
Merged from 1.1:
 * Correctly validate sparse composite cells in scrub (CASSANDRA-5855)


2.0.0-beta2
 * Replace countPendingHints with Hints Created metric (CASSANDRA-5746)
 * Allow nodetool with no args, and with help to run without a server (CASSANDRA-5734)
 * Cleanup AbstractType/TypeSerializer classes (CASSANDRA-5744)
 * Remove unimplemented cli option schema-mwt (CASSANDRA-5754)
 * Support range tombstones in thrift (CASSANDRA-5435)
 * Normalize table-manipulating CQL3 statements' class names (CASSANDRA-5759)
 * cqlsh: add missing table options to DESCRIBE output (CASSANDRA-5749)
 * Fix assertion error during repair (CASSANDRA-5757)
 * Fix bulkloader (CASSANDRA-5542)
 * Add LZ4 compression to the native protocol (CASSANDRA-5765)
 * Fix bugs in the native protocol v2 (CASSANDRA-5770)
 * CAS on 'primary key only' table (CASSANDRA-5715)
 * Support streaming SSTables of old versions (CASSANDRA-5772)
 * Always respect protocol version in native protocol (CASSANDRA-5778)
 * Fix ConcurrentModificationException during streaming (CASSANDRA-5782)
 * Update deletion timestamp in Commit#updatesWithPaxosTime (CASSANDRA-5787)
 * Thrift cas() method crashes if input columns are not sorted (CASSANDRA-5786)
 * Order columns names correctly when querying for CAS (CASSANDRA-5788)
 * Fix streaming retry (CASSANDRA-5775)
Merged from 1.2:
 * if no seeds can be a reached a node won't start in a ring by itself (CASSANDRA-5768)
 * add cassandra.unsafesystem property (CASSANDRA-5704)
 * (Hadoop) quote identifiers in CqlPagingRecordReader (CASSANDRA-5763)
 * Add replace_node functionality for vnodes (CASSANDRA-5337)
 * Add timeout events to query traces (CASSANDRA-5520)
 * Fix serialization of the LEFT gossip value (CASSANDRA-5696)
 * Pig: support for cql3 tables (CASSANDRA-5234)
 * Fix skipping range tombstones with reverse queries (CASSANDRA-5712)
 * Expire entries out of ThriftSessionManager (CASSANDRA-5719)
 * Don't keep ancestor information in memory (CASSANDRA-5342)
 * Expose native protocol server status in nodetool info (CASSANDRA-5735)
 * Fix pathetic performance of range tombstones (CASSANDRA-5677)
 * Fix querying with an empty (impossible) range (CASSANDRA-5573)
 * cqlsh: handle CUSTOM 2i in DESCRIBE output (CASSANDRA-5760)
 * Fix minor bug in Range.intersects(Bound) (CASSANDRA-5771)
 * cqlsh: handle disabled compression in DESCRIBE output (CASSANDRA-5766)
 * Ensure all UP events are notified on the native protocol (CASSANDRA-5769)
 * Fix formatting of sstable2json with multiple -k arguments (CASSANDRA-5781)
 * Don't rely on row marker for queries in general to hide lost markers
   after TTL expires (CASSANDRA-5762)
 * Sort nodetool help output (CASSANDRA-5776)
 * Fix column expiring during 2 phases compaction (CASSANDRA-5799)
 * now() is being rejected in INSERTs when inside collections (CASSANDRA-5795)


2.0.0-beta1
 * Add support for indexing clustered columns (CASSANDRA-5125)
 * Removed on-heap row cache (CASSANDRA-5348)
 * use nanotime consistently for node-local timeouts (CASSANDRA-5581)
 * Avoid unnecessary second pass on name-based queries (CASSANDRA-5577)
 * Experimental triggers (CASSANDRA-1311)
 * JEMalloc support for off-heap allocation (CASSANDRA-3997)
 * Single-pass compaction (CASSANDRA-4180)
 * Removed token range bisection (CASSANDRA-5518)
 * Removed compatibility with pre-1.2.5 sstables and network messages
   (CASSANDRA-5511)
 * removed PBSPredictor (CASSANDRA-5455)
 * CAS support (CASSANDRA-5062, 5441, 5442, 5443, 5619, 5667)
 * Leveled compaction performs size-tiered compactions in L0 
   (CASSANDRA-5371, 5439)
 * Add yaml network topology snitch for mixed ec2/other envs (CASSANDRA-5339)
 * Log when a node is down longer than the hint window (CASSANDRA-4554)
 * Optimize tombstone creation for ExpiringColumns (CASSANDRA-4917)
 * Improve LeveledScanner work estimation (CASSANDRA-5250, 5407)
 * Replace compaction lock with runWithCompactionsDisabled (CASSANDRA-3430)
 * Change Message IDs to ints (CASSANDRA-5307)
 * Move sstable level information into the Stats component, removing the
   need for a separate Manifest file (CASSANDRA-4872)
 * avoid serializing to byte[] on commitlog append (CASSANDRA-5199)
 * make index_interval configurable per columnfamily (CASSANDRA-3961, CASSANDRA-5650)
 * add default_time_to_live (CASSANDRA-3974)
 * add memtable_flush_period_in_ms (CASSANDRA-4237)
 * replace supercolumns internally by composites (CASSANDRA-3237, 5123)
 * upgrade thrift to 0.9.0 (CASSANDRA-3719)
 * drop unnecessary keyspace parameter from user-defined compaction API 
   (CASSANDRA-5139)
 * more robust solution to incomplete compactions + counters (CASSANDRA-5151)
 * Change order of directory searching for c*.in.sh (CASSANDRA-3983)
 * Add tool to reset SSTable compaction level for LCS (CASSANDRA-5271)
 * Allow custom configuration loader (CASSANDRA-5045)
 * Remove memory emergency pressure valve logic (CASSANDRA-3534)
 * Reduce request latency with eager retry (CASSANDRA-4705)
 * cqlsh: Remove ASSUME command (CASSANDRA-5331)
 * Rebuild BF when loading sstables if bloom_filter_fp_chance
   has changed since compaction (CASSANDRA-5015)
 * remove row-level bloom filters (CASSANDRA-4885)
 * Change Kernel Page Cache skipping into row preheating (disabled by default)
   (CASSANDRA-4937)
 * Improve repair by deciding on a gcBefore before sending
   out TreeRequests (CASSANDRA-4932)
 * Add an official way to disable compactions (CASSANDRA-5074)
 * Reenable ALTER TABLE DROP with new semantics (CASSANDRA-3919)
 * Add binary protocol versioning (CASSANDRA-5436)
 * Swap THshaServer for TThreadedSelectorServer (CASSANDRA-5530)
 * Add alias support to SELECT statement (CASSANDRA-5075)
 * Don't create empty RowMutations in CommitLogReplayer (CASSANDRA-5541)
 * Use range tombstones when dropping cfs/columns from schema (CASSANDRA-5579)
 * cqlsh: drop CQL2/CQL3-beta support (CASSANDRA-5585)
 * Track max/min column names in sstables to be able to optimize slice
   queries (CASSANDRA-5514, CASSANDRA-5595, CASSANDRA-5600)
 * Binary protocol: allow batching already prepared statements (CASSANDRA-4693)
 * Allow preparing timestamp, ttl and limit in CQL3 queries (CASSANDRA-4450)
 * Support native link w/o JNA in Java7 (CASSANDRA-3734)
 * Use SASL authentication in binary protocol v2 (CASSANDRA-5545)
 * Replace Thrift HsHa with LMAX Disruptor based implementation (CASSANDRA-5582)
 * cqlsh: Add row count to SELECT output (CASSANDRA-5636)
 * Include a timestamp with all read commands to determine column expiration
   (CASSANDRA-5149)
 * Streaming 2.0 (CASSANDRA-5286, 5699)
 * Conditional create/drop ks/table/index statements in CQL3 (CASSANDRA-2737)
 * more pre-table creation property validation (CASSANDRA-5693)
 * Redesign repair messages (CASSANDRA-5426)
 * Fix ALTER RENAME post-5125 (CASSANDRA-5702)
 * Disallow renaming a 2ndary indexed column (CASSANDRA-5705)
 * Rename Table to Keyspace (CASSANDRA-5613)
 * Ensure changing column_index_size_in_kb on different nodes don't corrupt the
   sstable (CASSANDRA-5454)
 * Move resultset type information into prepare, not execute (CASSANDRA-5649)
 * Auto paging in binary protocol (CASSANDRA-4415, 5714)
 * Don't tie client side use of AbstractType to JDBC (CASSANDRA-4495)
 * Adds new TimestampType to replace DateType (CASSANDRA-5723, CASSANDRA-5729)
Merged from 1.2:
 * make starting native protocol server idempotent (CASSANDRA-5728)
 * Fix loading key cache when a saved entry is no longer valid (CASSANDRA-5706)
 * Fix serialization of the LEFT gossip value (CASSANDRA-5696)
 * cqlsh: Don't show 'null' in place of empty values (CASSANDRA-5675)
 * Race condition in detecting version on a mixed 1.1/1.2 cluster
   (CASSANDRA-5692)
 * Fix skipping range tombstones with reverse queries (CASSANDRA-5712)
 * Expire entries out of ThriftSessionManager (CASSANRDA-5719)
 * Don't keep ancestor information in memory (CASSANDRA-5342)
 * cqlsh: fix handling of semicolons inside BATCH queries (CASSANDRA-5697)


1.2.6
 * Fix tracing when operation completes before all responses arrive 
   (CASSANDRA-5668)
 * Fix cross-DC mutation forwarding (CASSANDRA-5632)
 * Reduce SSTableLoader memory usage (CASSANDRA-5555)
 * Scale hinted_handoff_throttle_in_kb to cluster size (CASSANDRA-5272)
 * (Hadoop) Add CQL3 input/output formats (CASSANDRA-4421, 5622)
 * (Hadoop) Fix InputKeyRange in CFIF (CASSANDRA-5536)
 * Fix dealing with ridiculously large max sstable sizes in LCS (CASSANDRA-5589)
 * Ignore pre-truncate hints (CASSANDRA-4655)
 * Move System.exit on OOM into a separate thread (CASSANDRA-5273)
 * Write row markers when serializing schema (CASSANDRA-5572)
 * Check only SSTables for the requested range when streaming (CASSANDRA-5569)
 * Improve batchlog replay behavior and hint ttl handling (CASSANDRA-5314)
 * Exclude localTimestamp from validation for tombstones (CASSANDRA-5398)
 * cqlsh: add custom prompt support (CASSANDRA-5539)
 * Reuse prepared statements in hot auth queries (CASSANDRA-5594)
 * cqlsh: add vertical output option (see EXPAND) (CASSANDRA-5597)
 * Add a rate limit option to stress (CASSANDRA-5004)
 * have BulkLoader ignore snapshots directories (CASSANDRA-5587) 
 * fix SnitchProperties logging context (CASSANDRA-5602)
 * Expose whether jna is enabled and memory is locked via JMX (CASSANDRA-5508)
 * cqlsh: fix COPY FROM with ReversedType (CASSANDRA-5610)
 * Allow creating CUSTOM indexes on collections (CASSANDRA-5615)
 * Evaluate now() function at execution time (CASSANDRA-5616)
 * Expose detailed read repair metrics (CASSANDRA-5618)
 * Correct blob literal + ReversedType parsing (CASSANDRA-5629)
 * Allow GPFS to prefer the internal IP like EC2MRS (CASSANDRA-5630)
 * fix help text for -tspw cassandra-cli (CASSANDRA-5643)
 * don't throw away initial causes exceptions for internode encryption issues 
   (CASSANDRA-5644)
 * Fix message spelling errors for cql select statements (CASSANDRA-5647)
 * Suppress custom exceptions thru jmx (CASSANDRA-5652)
 * Update CREATE CUSTOM INDEX syntax (CASSANDRA-5639)
 * Fix PermissionDetails.equals() method (CASSANDRA-5655)
 * Never allow partition key ranges in CQL3 without token() (CASSANDRA-5666)
 * Gossiper incorrectly drops AppState for an upgrading node (CASSANDRA-5660)
 * Connection thrashing during multi-region ec2 during upgrade, due to 
   messaging version (CASSANDRA-5669)
 * Avoid over reconnecting in EC2MRS (CASSANDRA-5678)
 * Fix ReadResponseSerializer.serializedSize() for digest reads (CASSANDRA-5476)
 * allow sstable2json on 2i CFs (CASSANDRA-5694)
Merged from 1.1:
 * Remove buggy thrift max message length option (CASSANDRA-5529)
 * Fix NPE in Pig's widerow mode (CASSANDRA-5488)
 * Add split size parameter to Pig and disable split combination (CASSANDRA-5544)


1.2.5
 * make BytesToken.toString only return hex bytes (CASSANDRA-5566)
 * Ensure that submitBackground enqueues at least one task (CASSANDRA-5554)
 * fix 2i updates with identical values and timestamps (CASSANDRA-5540)
 * fix compaction throttling bursty-ness (CASSANDRA-4316)
 * reduce memory consumption of IndexSummary (CASSANDRA-5506)
 * remove per-row column name bloom filters (CASSANDRA-5492)
 * Include fatal errors in trace events (CASSANDRA-5447)
 * Ensure that PerRowSecondaryIndex is notified of row-level deletes
   (CASSANDRA-5445)
 * Allow empty blob literals in CQL3 (CASSANDRA-5452)
 * Fix streaming RangeTombstones at column index boundary (CASSANDRA-5418)
 * Fix preparing statements when current keyspace is not set (CASSANDRA-5468)
 * Fix SemanticVersion.isSupportedBy minor/patch handling (CASSANDRA-5496)
 * Don't provide oldCfId for post-1.1 system cfs (CASSANDRA-5490)
 * Fix primary range ignores replication strategy (CASSANDRA-5424)
 * Fix shutdown of binary protocol server (CASSANDRA-5507)
 * Fix repair -snapshot not working (CASSANDRA-5512)
 * Set isRunning flag later in binary protocol server (CASSANDRA-5467)
 * Fix use of CQL3 functions with descending clustering order (CASSANDRA-5472)
 * Disallow renaming columns one at a time for thrift table in CQL3
   (CASSANDRA-5531)
 * cqlsh: add CLUSTERING ORDER BY support to DESCRIBE (CASSANDRA-5528)
 * Add custom secondary index support to CQL3 (CASSANDRA-5484)
 * Fix repair hanging silently on unexpected error (CASSANDRA-5229)
 * Fix Ec2Snitch regression introduced by CASSANDRA-5171 (CASSANDRA-5432)
 * Add nodetool enablebackup/disablebackup (CASSANDRA-5556)
 * cqlsh: fix DESCRIBE after case insensitive USE (CASSANDRA-5567)
Merged from 1.1
 * Add retry mechanism to OTC for non-droppable_verbs (CASSANDRA-5393)
 * Use allocator information to improve memtable memory usage estimate
   (CASSANDRA-5497)
 * Fix trying to load deleted row into row cache on startup (CASSANDRA-4463)
 * fsync leveled manifest to avoid corruption (CASSANDRA-5535)
 * Fix Bound intersection computation (CASSANDRA-5551)
 * sstablescrub now respects max memory size in cassandra.in.sh (CASSANDRA-5562)


1.2.4
 * Ensure that PerRowSecondaryIndex updates see the most recent values
   (CASSANDRA-5397)
 * avoid duplicate index entries ind PrecompactedRow and 
   ParallelCompactionIterable (CASSANDRA-5395)
 * remove the index entry on oldColumn when new column is a tombstone 
   (CASSANDRA-5395)
 * Change default stream throughput from 400 to 200 mbps (CASSANDRA-5036)
 * Gossiper logs DOWN for symmetry with UP (CASSANDRA-5187)
 * Fix mixing prepared statements between keyspaces (CASSANDRA-5352)
 * Fix consistency level during bootstrap - strike 3 (CASSANDRA-5354)
 * Fix transposed arguments in AlreadyExistsException (CASSANDRA-5362)
 * Improve asynchronous hint delivery (CASSANDRA-5179)
 * Fix Guava dependency version (12.0 -> 13.0.1) for Maven (CASSANDRA-5364)
 * Validate that provided CQL3 collection value are < 64K (CASSANDRA-5355)
 * Make upgradeSSTable skip current version sstables by default (CASSANDRA-5366)
 * Optimize min/max timestamp collection (CASSANDRA-5373)
 * Invalid streamId in cql binary protocol when using invalid CL 
   (CASSANDRA-5164)
 * Fix validation for IN where clauses with collections (CASSANDRA-5376)
 * Copy resultSet on count query to avoid ConcurrentModificationException 
   (CASSANDRA-5382)
 * Correctly typecheck in CQL3 even with ReversedType (CASSANDRA-5386)
 * Fix streaming compressed files when using encryption (CASSANDRA-5391)
 * cassandra-all 1.2.0 pom missing netty dependency (CASSANDRA-5392)
 * Fix writetime/ttl functions on null values (CASSANDRA-5341)
 * Fix NPE during cql3 select with token() (CASSANDRA-5404)
 * IndexHelper.skipBloomFilters won't skip non-SHA filters (CASSANDRA-5385)
 * cqlsh: Print maps ordered by key, sort sets (CASSANDRA-5413)
 * Add null syntax support in CQL3 for inserts (CASSANDRA-3783)
 * Allow unauthenticated set_keyspace() calls (CASSANDRA-5423)
 * Fix potential incremental backups race (CASSANDRA-5410)
 * Fix prepared BATCH statements with batch-level timestamps (CASSANDRA-5415)
 * Allow overriding superuser setup delay (CASSANDRA-5430)
 * cassandra-shuffle with JMX usernames and passwords (CASSANDRA-5431)
Merged from 1.1:
 * cli: Quote ks and cf names in schema output when needed (CASSANDRA-5052)
 * Fix bad default for min/max timestamp in SSTableMetadata (CASSANDRA-5372)
 * Fix cf name extraction from manifest in Directories.migrateFile() 
   (CASSANDRA-5242)
 * Support pluggable internode authentication (CASSANDRA-5401)


1.2.3
 * add check for sstable overlap within a level on startup (CASSANDRA-5327)
 * replace ipv6 colons in jmx object names (CASSANDRA-5298, 5328)
 * Avoid allocating SSTableBoundedScanner during repair when the range does 
   not intersect the sstable (CASSANDRA-5249)
 * Don't lowercase property map keys (this breaks NTS) (CASSANDRA-5292)
 * Fix composite comparator with super columns (CASSANDRA-5287)
 * Fix insufficient validation of UPDATE queries against counter cfs
   (CASSANDRA-5300)
 * Fix PropertyFileSnitch default DC/Rack behavior (CASSANDRA-5285)
 * Handle null values when executing prepared statement (CASSANDRA-5081)
 * Add netty to pom dependencies (CASSANDRA-5181)
 * Include type arguments in Thrift CQLPreparedResult (CASSANDRA-5311)
 * Fix compaction not removing columns when bf_fp_ratio is 1 (CASSANDRA-5182)
 * cli: Warn about missing CQL3 tables in schema descriptions (CASSANDRA-5309)
 * Re-enable unknown option in replication/compaction strategies option for
   backward compatibility (CASSANDRA-4795)
 * Add binary protocol support to stress (CASSANDRA-4993)
 * cqlsh: Fix COPY FROM value quoting and null handling (CASSANDRA-5305)
 * Fix repair -pr for vnodes (CASSANDRA-5329)
 * Relax CL for auth queries for non-default users (CASSANDRA-5310)
 * Fix AssertionError during repair (CASSANDRA-5245)
 * Don't announce migrations to pre-1.2 nodes (CASSANDRA-5334)
Merged from 1.1:
 * Update offline scrub for 1.0 -> 1.1 directory structure (CASSANDRA-5195)
 * add tmp flag to Descriptor hashcode (CASSANDRA-4021)
 * fix logging of "Found table data in data directories" when only system tables
   are present (CASSANDRA-5289)
 * cli: Add JMX authentication support (CASSANDRA-5080)
 * nodetool: ability to repair specific range (CASSANDRA-5280)
 * Fix possible assertion triggered in SliceFromReadCommand (CASSANDRA-5284)
 * cqlsh: Add inet type support on Windows (ipv4-only) (CASSANDRA-4801)
 * Fix race when initializing ColumnFamilyStore (CASSANDRA-5350)
 * Add UseTLAB JVM flag (CASSANDRA-5361)


1.2.2
 * fix potential for multiple concurrent compactions of the same sstables
   (CASSANDRA-5256)
 * avoid no-op caching of byte[] on commitlog append (CASSANDRA-5199)
 * fix symlinks under data dir not working (CASSANDRA-5185)
 * fix bug in compact storage metadata handling (CASSANDRA-5189)
 * Validate login for USE queries (CASSANDRA-5207)
 * cli: remove default username and password (CASSANDRA-5208)
 * configure populate_io_cache_on_flush per-CF (CASSANDRA-4694)
 * allow configuration of internode socket buffer (CASSANDRA-3378)
 * Make sstable directory picking blacklist-aware again (CASSANDRA-5193)
 * Correctly expire gossip states for edge cases (CASSANDRA-5216)
 * Improve handling of directory creation failures (CASSANDRA-5196)
 * Expose secondary indicies to the rest of nodetool (CASSANDRA-4464)
 * Binary protocol: avoid sending notification for 0.0.0.0 (CASSANDRA-5227)
 * add UseCondCardMark XX jvm settings on jdk 1.7 (CASSANDRA-4366)
 * CQL3 refactor to allow conversion function (CASSANDRA-5226)
 * Fix drop of sstables in some circumstance (CASSANDRA-5232)
 * Implement caching of authorization results (CASSANDRA-4295)
 * Add support for LZ4 compression (CASSANDRA-5038)
 * Fix missing columns in wide rows queries (CASSANDRA-5225)
 * Simplify auth setup and make system_auth ks alterable (CASSANDRA-5112)
 * Stop compactions from hanging during bootstrap (CASSANDRA-5244)
 * fix compressed streaming sending extra chunk (CASSANDRA-5105)
 * Add CQL3-based implementations of IAuthenticator and IAuthorizer
   (CASSANDRA-4898)
 * Fix timestamp-based tomstone removal logic (CASSANDRA-5248)
 * cli: Add JMX authentication support (CASSANDRA-5080)
 * Fix forceFlush behavior (CASSANDRA-5241)
 * cqlsh: Add username autocompletion (CASSANDRA-5231)
 * Fix CQL3 composite partition key error (CASSANDRA-5240)
 * Allow IN clause on last clustering key (CASSANDRA-5230)
Merged from 1.1:
 * fix start key/end token validation for wide row iteration (CASSANDRA-5168)
 * add ConfigHelper support for Thrift frame and max message sizes (CASSANDRA-5188)
 * fix nodetool repair not fail on node down (CASSANDRA-5203)
 * always collect tombstone hints (CASSANDRA-5068)
 * Fix error when sourcing file in cqlsh (CASSANDRA-5235)


1.2.1
 * stream undelivered hints on decommission (CASSANDRA-5128)
 * GossipingPropertyFileSnitch loads saved dc/rack info if needed (CASSANDRA-5133)
 * drain should flush system CFs too (CASSANDRA-4446)
 * add inter_dc_tcp_nodelay setting (CASSANDRA-5148)
 * re-allow wrapping ranges for start_token/end_token range pairitspwng (CASSANDRA-5106)
 * fix validation compaction of empty rows (CASSANDRA-5136)
 * nodetool methods to enable/disable hint storage/delivery (CASSANDRA-4750)
 * disallow bloom filter false positive chance of 0 (CASSANDRA-5013)
 * add threadpool size adjustment methods to JMXEnabledThreadPoolExecutor and 
   CompactionManagerMBean (CASSANDRA-5044)
 * fix hinting for dropped local writes (CASSANDRA-4753)
 * off-heap cache doesn't need mutable column container (CASSANDRA-5057)
 * apply disk_failure_policy to bad disks on initial directory creation 
   (CASSANDRA-4847)
 * Optimize name-based queries to use ArrayBackedSortedColumns (CASSANDRA-5043)
 * Fall back to old manifest if most recent is unparseable (CASSANDRA-5041)
 * pool [Compressed]RandomAccessReader objects on the partitioned read path
   (CASSANDRA-4942)
 * Add debug logging to list filenames processed by Directories.migrateFile 
   method (CASSANDRA-4939)
 * Expose black-listed directories via JMX (CASSANDRA-4848)
 * Log compaction merge counts (CASSANDRA-4894)
 * Minimize byte array allocation by AbstractData{Input,Output} (CASSANDRA-5090)
 * Add SSL support for the binary protocol (CASSANDRA-5031)
 * Allow non-schema system ks modification for shuffle to work (CASSANDRA-5097)
 * cqlsh: Add default limit to SELECT statements (CASSANDRA-4972)
 * cqlsh: fix DESCRIBE for 1.1 cfs in CQL3 (CASSANDRA-5101)
 * Correctly gossip with nodes >= 1.1.7 (CASSANDRA-5102)
 * Ensure CL guarantees on digest mismatch (CASSANDRA-5113)
 * Validate correctly selects on composite partition key (CASSANDRA-5122)
 * Fix exception when adding collection (CASSANDRA-5117)
 * Handle states for non-vnode clusters correctly (CASSANDRA-5127)
 * Refuse unrecognized replication and compaction strategy options (CASSANDRA-4795)
 * Pick the correct value validator in sstable2json for cql3 tables (CASSANDRA-5134)
 * Validate login for describe_keyspace, describe_keyspaces and set_keyspace
   (CASSANDRA-5144)
 * Fix inserting empty maps (CASSANDRA-5141)
 * Don't remove tokens from System table for node we know (CASSANDRA-5121)
 * fix streaming progress report for compresed files (CASSANDRA-5130)
 * Coverage analysis for low-CL queries (CASSANDRA-4858)
 * Stop interpreting dates as valid timeUUID value (CASSANDRA-4936)
 * Adds E notation for floating point numbers (CASSANDRA-4927)
 * Detect (and warn) unintentional use of the cql2 thrift methods when cql3 was
   intended (CASSANDRA-5172)
 * cli: Quote ks and cf names in schema output when needed (CASSANDRA-5052)
 * Fix cf name extraction from manifest in Directories.migrateFile() (CASSANDRA-5242)
 * Replace mistaken usage of commons-logging with slf4j (CASSANDRA-5464)
 * Ensure Jackson dependency matches lib (CASSANDRA-5126)
 * Expose droppable tombstone ratio stats over JMX (CASSANDRA-5159)
Merged from 1.1:
 * Simplify CompressedRandomAccessReader to work around JDK FD bug (CASSANDRA-5088)
 * Improve handling a changing target throttle rate mid-compaction (CASSANDRA-5087)
 * Pig: correctly decode row keys in widerow mode (CASSANDRA-5098)
 * nodetool repair command now prints progress (CASSANDRA-4767)
 * fix user defined compaction to run against 1.1 data directory (CASSANDRA-5118)
 * Fix CQL3 BATCH authorization caching (CASSANDRA-5145)
 * fix get_count returns incorrect value with TTL (CASSANDRA-5099)
 * better handling for mid-compaction failure (CASSANDRA-5137)
 * convert default marshallers list to map for better readability (CASSANDRA-5109)
 * fix ConcurrentModificationException in getBootstrapSource (CASSANDRA-5170)
 * fix sstable maxtimestamp for row deletes and pre-1.1.1 sstables (CASSANDRA-5153)
 * Fix thread growth on node removal (CASSANDRA-5175)
 * Make Ec2Region's datacenter name configurable (CASSANDRA-5155)


1.2.0
 * Disallow counters in collections (CASSANDRA-5082)
 * cqlsh: add unit tests (CASSANDRA-3920)
 * fix default bloom_filter_fp_chance for LeveledCompactionStrategy (CASSANDRA-5093)
Merged from 1.1:
 * add validation for get_range_slices with start_key and end_token (CASSANDRA-5089)


1.2.0-rc2
 * fix nodetool ownership display with vnodes (CASSANDRA-5065)
 * cqlsh: add DESCRIBE KEYSPACES command (CASSANDRA-5060)
 * Fix potential infinite loop when reloading CFS (CASSANDRA-5064)
 * Fix SimpleAuthorizer example (CASSANDRA-5072)
 * cqlsh: force CL.ONE for tracing and system.schema* queries (CASSANDRA-5070)
 * Includes cassandra-shuffle in the debian package (CASSANDRA-5058)
Merged from 1.1:
 * fix multithreaded compaction deadlock (CASSANDRA-4492)
 * fix temporarily missing schema after upgrade from pre-1.1.5 (CASSANDRA-5061)
 * Fix ALTER TABLE overriding compression options with defaults
   (CASSANDRA-4996, 5066)
 * fix specifying and altering crc_check_chance (CASSANDRA-5053)
 * fix Murmur3Partitioner ownership% calculation (CASSANDRA-5076)
 * Don't expire columns sooner than they should in 2ndary indexes (CASSANDRA-5079)


1.2-rc1
 * rename rpc_timeout settings to request_timeout (CASSANDRA-5027)
 * add BF with 0.1 FP to LCS by default (CASSANDRA-5029)
 * Fix preparing insert queries (CASSANDRA-5016)
 * Fix preparing queries with counter increment (CASSANDRA-5022)
 * Fix preparing updates with collections (CASSANDRA-5017)
 * Don't generate UUID based on other node address (CASSANDRA-5002)
 * Fix message when trying to alter a clustering key type (CASSANDRA-5012)
 * Update IAuthenticator to match the new IAuthorizer (CASSANDRA-5003)
 * Fix inserting only a key in CQL3 (CASSANDRA-5040)
 * Fix CQL3 token() function when used with strings (CASSANDRA-5050)
Merged from 1.1:
 * reduce log spam from invalid counter shards (CASSANDRA-5026)
 * Improve schema propagation performance (CASSANDRA-5025)
 * Fix for IndexHelper.IndexFor throws OOB Exception (CASSANDRA-5030)
 * cqlsh: make it possible to describe thrift CFs (CASSANDRA-4827)
 * cqlsh: fix timestamp formatting on some platforms (CASSANDRA-5046)


1.2-beta3
 * make consistency level configurable in cqlsh (CASSANDRA-4829)
 * fix cqlsh rendering of blob fields (CASSANDRA-4970)
 * fix cqlsh DESCRIBE command (CASSANDRA-4913)
 * save truncation position in system table (CASSANDRA-4906)
 * Move CompressionMetadata off-heap (CASSANDRA-4937)
 * allow CLI to GET cql3 columnfamily data (CASSANDRA-4924)
 * Fix rare race condition in getExpireTimeForEndpoint (CASSANDRA-4402)
 * acquire references to overlapping sstables during compaction so bloom filter
   doesn't get free'd prematurely (CASSANDRA-4934)
 * Don't share slice query filter in CQL3 SelectStatement (CASSANDRA-4928)
 * Separate tracing from Log4J (CASSANDRA-4861)
 * Exclude gcable tombstones from merkle-tree computation (CASSANDRA-4905)
 * Better printing of AbstractBounds for tracing (CASSANDRA-4931)
 * Optimize mostRecentTombstone check in CC.collectAllData (CASSANDRA-4883)
 * Change stream session ID to UUID to avoid collision from same node (CASSANDRA-4813)
 * Use Stats.db when bulk loading if present (CASSANDRA-4957)
 * Skip repair on system_trace and keyspaces with RF=1 (CASSANDRA-4956)
 * (cql3) Remove arbitrary SELECT limit (CASSANDRA-4918)
 * Correctly handle prepared operation on collections (CASSANDRA-4945)
 * Fix CQL3 LIMIT (CASSANDRA-4877)
 * Fix Stress for CQL3 (CASSANDRA-4979)
 * Remove cassandra specific exceptions from JMX interface (CASSANDRA-4893)
 * (CQL3) Force using ALLOW FILTERING on potentially inefficient queries (CASSANDRA-4915)
 * (cql3) Fix adding column when the table has collections (CASSANDRA-4982)
 * (cql3) Fix allowing collections with compact storage (CASSANDRA-4990)
 * (cql3) Refuse ttl/writetime function on collections (CASSANDRA-4992)
 * Replace IAuthority with new IAuthorizer (CASSANDRA-4874)
 * clqsh: fix KEY pseudocolumn escaping when describing Thrift tables
   in CQL3 mode (CASSANDRA-4955)
 * add basic authentication support for Pig CassandraStorage (CASSANDRA-3042)
 * fix CQL2 ALTER TABLE compaction_strategy_class altering (CASSANDRA-4965)
Merged from 1.1:
 * Fall back to old describe_splits if d_s_ex is not available (CASSANDRA-4803)
 * Improve error reporting when streaming ranges fail (CASSANDRA-5009)
 * Fix cqlsh timestamp formatting of timezone info (CASSANDRA-4746)
 * Fix assertion failure with leveled compaction (CASSANDRA-4799)
 * Check for null end_token in get_range_slice (CASSANDRA-4804)
 * Remove all remnants of removed nodes (CASSANDRA-4840)
 * Add aut-reloading of the log4j file in debian package (CASSANDRA-4855)
 * Fix estimated row cache entry size (CASSANDRA-4860)
 * reset getRangeSlice filter after finishing a row for get_paged_slice
   (CASSANDRA-4919)
 * expunge row cache post-truncate (CASSANDRA-4940)
 * Allow static CF definition with compact storage (CASSANDRA-4910)
 * Fix endless loop/compaction of schema_* CFs due to broken timestamps (CASSANDRA-4880)
 * Fix 'wrong class type' assertion in CounterColumn (CASSANDRA-4976)


1.2-beta2
 * fp rate of 1.0 disables BF entirely; LCS defaults to 1.0 (CASSANDRA-4876)
 * off-heap bloom filters for row keys (CASSANDRA_4865)
 * add extension point for sstable components (CASSANDRA-4049)
 * improve tracing output (CASSANDRA-4852, 4862)
 * make TRACE verb droppable (CASSANDRA-4672)
 * fix BulkLoader recognition of CQL3 columnfamilies (CASSANDRA-4755)
 * Sort commitlog segments for replay by id instead of mtime (CASSANDRA-4793)
 * Make hint delivery asynchronous (CASSANDRA-4761)
 * Pluggable Thrift transport factories for CLI and cqlsh (CASSANDRA-4609, 4610)
 * cassandra-cli: allow Double value type to be inserted to a column (CASSANDRA-4661)
 * Add ability to use custom TServerFactory implementations (CASSANDRA-4608)
 * optimize batchlog flushing to skip successful batches (CASSANDRA-4667)
 * include metadata for system keyspace itself in schema tables (CASSANDRA-4416)
 * add check to PropertyFileSnitch to verify presence of location for
   local node (CASSANDRA-4728)
 * add PBSPredictor consistency modeler (CASSANDRA-4261)
 * remove vestiges of Thrift unframed mode (CASSANDRA-4729)
 * optimize single-row PK lookups (CASSANDRA-4710)
 * adjust blockFor calculation to account for pending ranges due to node 
   movement (CASSANDRA-833)
 * Change CQL version to 3.0.0 and stop accepting 3.0.0-beta1 (CASSANDRA-4649)
 * (CQL3) Make prepared statement global instead of per connection 
   (CASSANDRA-4449)
 * Fix scrubbing of CQL3 created tables (CASSANDRA-4685)
 * (CQL3) Fix validation when using counter and regular columns in the same 
   table (CASSANDRA-4706)
 * Fix bug starting Cassandra with simple authentication (CASSANDRA-4648)
 * Add support for batchlog in CQL3 (CASSANDRA-4545, 4738)
 * Add support for multiple column family outputs in CFOF (CASSANDRA-4208)
 * Support repairing only the local DC nodes (CASSANDRA-4747)
 * Use rpc_address for binary protocol and change default port (CASSANDRA-4751)
 * Fix use of collections in prepared statements (CASSANDRA-4739)
 * Store more information into peers table (CASSANDRA-4351, 4814)
 * Configurable bucket size for size tiered compaction (CASSANDRA-4704)
 * Run leveled compaction in parallel (CASSANDRA-4310)
 * Fix potential NPE during CFS reload (CASSANDRA-4786)
 * Composite indexes may miss results (CASSANDRA-4796)
 * Move consistency level to the protocol level (CASSANDRA-4734, 4824)
 * Fix Subcolumn slice ends not respected (CASSANDRA-4826)
 * Fix Assertion error in cql3 select (CASSANDRA-4783)
 * Fix list prepend logic (CQL3) (CASSANDRA-4835)
 * Add booleans as literals in CQL3 (CASSANDRA-4776)
 * Allow renaming PK columns in CQL3 (CASSANDRA-4822)
 * Fix binary protocol NEW_NODE event (CASSANDRA-4679)
 * Fix potential infinite loop in tombstone compaction (CASSANDRA-4781)
 * Remove system tables accounting from schema (CASSANDRA-4850)
 * (cql3) Force provided columns in clustering key order in 
   'CLUSTERING ORDER BY' (CASSANDRA-4881)
 * Fix composite index bug (CASSANDRA-4884)
 * Fix short read protection for CQL3 (CASSANDRA-4882)
 * Add tracing support to the binary protocol (CASSANDRA-4699)
 * (cql3) Don't allow prepared marker inside collections (CASSANDRA-4890)
 * Re-allow order by on non-selected columns (CASSANDRA-4645)
 * Bug when composite index is created in a table having collections (CASSANDRA-4909)
 * log index scan subject in CompositesSearcher (CASSANDRA-4904)
Merged from 1.1:
 * add get[Row|Key]CacheEntries to CacheServiceMBean (CASSANDRA-4859)
 * fix get_paged_slice to wrap to next row correctly (CASSANDRA-4816)
 * fix indexing empty column values (CASSANDRA-4832)
 * allow JdbcDate to compose null Date objects (CASSANDRA-4830)
 * fix possible stackoverflow when compacting 1000s of sstables
   (CASSANDRA-4765)
 * fix wrong leveled compaction progress calculation (CASSANDRA-4807)
 * add a close() method to CRAR to prevent leaking file descriptors (CASSANDRA-4820)
 * fix potential infinite loop in get_count (CASSANDRA-4833)
 * fix compositeType.{get/from}String methods (CASSANDRA-4842)
 * (CQL) fix CREATE COLUMNFAMILY permissions check (CASSANDRA-4864)
 * Fix DynamicCompositeType same type comparison (CASSANDRA-4711)
 * Fix duplicate SSTable reference when stream session failed (CASSANDRA-3306)
 * Allow static CF definition with compact storage (CASSANDRA-4910)
 * Fix endless loop/compaction of schema_* CFs due to broken timestamps (CASSANDRA-4880)
 * Fix 'wrong class type' assertion in CounterColumn (CASSANDRA-4976)


1.2-beta1
 * add atomic_batch_mutate (CASSANDRA-4542, -4635)
 * increase default max_hint_window_in_ms to 3h (CASSANDRA-4632)
 * include message initiation time to replicas so they can more
   accurately drop timed-out requests (CASSANDRA-2858)
 * fix clientutil.jar dependencies (CASSANDRA-4566)
 * optimize WriteResponse (CASSANDRA-4548)
 * new metrics (CASSANDRA-4009)
 * redesign KEYS indexes to avoid read-before-write (CASSANDRA-2897)
 * debug tracing (CASSANDRA-1123)
 * parallelize row cache loading (CASSANDRA-4282)
 * Make compaction, flush JBOD-aware (CASSANDRA-4292)
 * run local range scans on the read stage (CASSANDRA-3687)
 * clean up ioexceptions (CASSANDRA-2116)
 * add disk_failure_policy (CASSANDRA-2118)
 * Introduce new json format with row level deletion (CASSANDRA-4054)
 * remove redundant "name" column from schema_keyspaces (CASSANDRA-4433)
 * improve "nodetool ring" handling of multi-dc clusters (CASSANDRA-3047)
 * update NTS calculateNaturalEndpoints to be O(N log N) (CASSANDRA-3881)
 * split up rpc timeout by operation type (CASSANDRA-2819)
 * rewrite key cache save/load to use only sequential i/o (CASSANDRA-3762)
 * update MS protocol with a version handshake + broadcast address id
   (CASSANDRA-4311)
 * multithreaded hint replay (CASSANDRA-4189)
 * add inter-node message compression (CASSANDRA-3127)
 * remove COPP (CASSANDRA-2479)
 * Track tombstone expiration and compact when tombstone content is
   higher than a configurable threshold, default 20% (CASSANDRA-3442, 4234)
 * update MurmurHash to version 3 (CASSANDRA-2975)
 * (CLI) track elapsed time for `delete' operation (CASSANDRA-4060)
 * (CLI) jline version is bumped to 1.0 to properly  support
   'delete' key function (CASSANDRA-4132)
 * Save IndexSummary into new SSTable 'Summary' component (CASSANDRA-2392, 4289)
 * Add support for range tombstones (CASSANDRA-3708)
 * Improve MessagingService efficiency (CASSANDRA-3617)
 * Avoid ID conflicts from concurrent schema changes (CASSANDRA-3794)
 * Set thrift HSHA server thread limit to unlimited by default (CASSANDRA-4277)
 * Avoids double serialization of CF id in RowMutation messages
   (CASSANDRA-4293)
 * stream compressed sstables directly with java nio (CASSANDRA-4297)
 * Support multiple ranges in SliceQueryFilter (CASSANDRA-3885)
 * Add column metadata to system column families (CASSANDRA-4018)
 * (cql3) Always use composite types by default (CASSANDRA-4329)
 * (cql3) Add support for set, map and list (CASSANDRA-3647)
 * Validate date type correctly (CASSANDRA-4441)
 * (cql3) Allow definitions with only a PK (CASSANDRA-4361)
 * (cql3) Add support for row key composites (CASSANDRA-4179)
 * improve DynamicEndpointSnitch by using reservoir sampling (CASSANDRA-4038)
 * (cql3) Add support for 2ndary indexes (CASSANDRA-3680)
 * (cql3) fix defining more than one PK to be invalid (CASSANDRA-4477)
 * remove schema agreement checking from all external APIs (Thrift, CQL and CQL3) (CASSANDRA-4487)
 * add Murmur3Partitioner and make it default for new installations (CASSANDRA-3772, 4621)
 * (cql3) update pseudo-map syntax to use map syntax (CASSANDRA-4497)
 * Finer grained exceptions hierarchy and provides error code with exceptions (CASSANDRA-3979)
 * Adds events push to binary protocol (CASSANDRA-4480)
 * Rewrite nodetool help (CASSANDRA-2293)
 * Make CQL3 the default for CQL (CASSANDRA-4640)
 * update stress tool to be able to use CQL3 (CASSANDRA-4406)
 * Accept all thrift update on CQL3 cf but don't expose their metadata (CASSANDRA-4377)
 * Replace Throttle with Guava's RateLimiter for HintedHandOff (CASSANDRA-4541)
 * fix counter add/get using CQL2 and CQL3 in stress tool (CASSANDRA-4633)
 * Add sstable count per level to cfstats (CASSANDRA-4537)
 * (cql3) Add ALTER KEYSPACE statement (CASSANDRA-4611)
 * (cql3) Allow defining default consistency levels (CASSANDRA-4448)
 * (cql3) Fix queries using LIMIT missing results (CASSANDRA-4579)
 * fix cross-version gossip messaging (CASSANDRA-4576)
 * added inet data type (CASSANDRA-4627)


1.1.6
 * Wait for writes on synchronous read digest mismatch (CASSANDRA-4792)
 * fix commitlog replay for nanotime-infected sstables (CASSANDRA-4782)
 * preflight check ttl for maximum of 20 years (CASSANDRA-4771)
 * (Pig) fix widerow input with single column rows (CASSANDRA-4789)
 * Fix HH to compact with correct gcBefore, which avoids wiping out
   undelivered hints (CASSANDRA-4772)
 * LCS will merge up to 32 L0 sstables as intended (CASSANDRA-4778)
 * NTS will default unconfigured DC replicas to zero (CASSANDRA-4675)
 * use default consistency level in counter validation if none is
   explicitly provide (CASSANDRA-4700)
 * Improve IAuthority interface by introducing fine-grained
   access permissions and grant/revoke commands (CASSANDRA-4490, 4644)
 * fix assumption error in CLI when updating/describing keyspace 
   (CASSANDRA-4322)
 * Adds offline sstablescrub to debian packaging (CASSANDRA-4642)
 * Automatic fixing of overlapping leveled sstables (CASSANDRA-4644)
 * fix error when using ORDER BY with extended selections (CASSANDRA-4689)
 * (CQL3) Fix validation for IN queries for non-PK cols (CASSANDRA-4709)
 * fix re-created keyspace disappering after 1.1.5 upgrade 
   (CASSANDRA-4698, 4752)
 * (CLI) display elapsed time in 2 fraction digits (CASSANDRA-3460)
 * add authentication support to sstableloader (CASSANDRA-4712)
 * Fix CQL3 'is reversed' logic (CASSANDRA-4716, 4759)
 * (CQL3) Don't return ReversedType in result set metadata (CASSANDRA-4717)
 * Backport adding AlterKeyspace statement (CASSANDRA-4611)
 * (CQL3) Correcty accept upper-case data types (CASSANDRA-4770)
 * Add binary protocol events for schema changes (CASSANDRA-4684)
Merged from 1.0:
 * Switch from NBHM to CHM in MessagingService's callback map, which
   prevents OOM in long-running instances (CASSANDRA-4708)


1.1.5
 * add SecondaryIndex.reload API (CASSANDRA-4581)
 * use millis + atomicint for commitlog segment creation instead of
   nanotime, which has issues under some hypervisors (CASSANDRA-4601)
 * fix FD leak in slice queries (CASSANDRA-4571)
 * avoid recursion in leveled compaction (CASSANDRA-4587)
 * increase stack size under Java7 to 180K
 * Log(info) schema changes (CASSANDRA-4547)
 * Change nodetool setcachecapcity to manipulate global caches (CASSANDRA-4563)
 * (cql3) fix setting compaction strategy (CASSANDRA-4597)
 * fix broken system.schema_* timestamps on system startup (CASSANDRA-4561)
 * fix wrong skip of cache saving (CASSANDRA-4533)
 * Avoid NPE when lost+found is in data dir (CASSANDRA-4572)
 * Respect five-minute flush moratorium after initial CL replay (CASSANDRA-4474)
 * Adds ntp as recommended in debian packaging (CASSANDRA-4606)
 * Configurable transport in CF Record{Reader|Writer} (CASSANDRA-4558)
 * (cql3) fix potential NPE with both equal and unequal restriction (CASSANDRA-4532)
 * (cql3) improves ORDER BY validation (CASSANDRA-4624)
 * Fix potential deadlock during counter writes (CASSANDRA-4578)
 * Fix cql error with ORDER BY when using IN (CASSANDRA-4612)
Merged from 1.0:
 * increase Xss to 160k to accomodate latest 1.6 JVMs (CASSANDRA-4602)
 * fix toString of hint destination tokens (CASSANDRA-4568)
 * Fix multiple values for CurrentLocal NodeID (CASSANDRA-4626)


1.1.4
 * fix offline scrub to catch >= out of order rows (CASSANDRA-4411)
 * fix cassandra-env.sh on RHEL and other non-dash-based systems 
   (CASSANDRA-4494)
Merged from 1.0:
 * (Hadoop) fix setting key length for old-style mapred api (CASSANDRA-4534)
 * (Hadoop) fix iterating through a resultset consisting entirely
   of tombstoned rows (CASSANDRA-4466)


1.1.3
 * (cqlsh) add COPY TO (CASSANDRA-4434)
 * munmap commitlog segments before rename (CASSANDRA-4337)
 * (JMX) rename getRangeKeySample to sampleKeyRange to avoid returning
   multi-MB results as an attribute (CASSANDRA-4452)
 * flush based on data size, not throughput; overwritten columns no 
   longer artificially inflate liveRatio (CASSANDRA-4399)
 * update default commitlog segment size to 32MB and total commitlog
   size to 32/1024 MB for 32/64 bit JVMs, respectively (CASSANDRA-4422)
 * avoid using global partitioner to estimate ranges in index sstables
   (CASSANDRA-4403)
 * restore pre-CASSANDRA-3862 approach to removing expired tombstones
   from row cache during compaction (CASSANDRA-4364)
 * (stress) support for CQL prepared statements (CASSANDRA-3633)
 * Correctly catch exception when Snappy cannot be loaded (CASSANDRA-4400)
 * (cql3) Support ORDER BY when IN condition is given in WHERE clause (CASSANDRA-4327)
 * (cql3) delete "component_index" column on DROP TABLE call (CASSANDRA-4420)
 * change nanoTime() to currentTimeInMillis() in schema related code (CASSANDRA-4432)
 * add a token generation tool (CASSANDRA-3709)
 * Fix LCS bug with sstable containing only 1 row (CASSANDRA-4411)
 * fix "Can't Modify Index Name" problem on CF update (CASSANDRA-4439)
 * Fix assertion error in getOverlappingSSTables during repair (CASSANDRA-4456)
 * fix nodetool's setcompactionthreshold command (CASSANDRA-4455)
 * Ensure compacted files are never used, to avoid counter overcount (CASSANDRA-4436)
Merged from 1.0:
 * Push the validation of secondary index values to the SecondaryIndexManager (CASSANDRA-4240)
 * allow dropping columns shadowed by not-yet-expired supercolumn or row
   tombstones in PrecompactedRow (CASSANDRA-4396)


1.1.2
 * Fix cleanup not deleting index entries (CASSANDRA-4379)
 * Use correct partitioner when saving + loading caches (CASSANDRA-4331)
 * Check schema before trying to export sstable (CASSANDRA-2760)
 * Raise a meaningful exception instead of NPE when PFS encounters
   an unconfigured node + no default (CASSANDRA-4349)
 * fix bug in sstable blacklisting with LCS (CASSANDRA-4343)
 * LCS no longer promotes tiny sstables out of L0 (CASSANDRA-4341)
 * skip tombstones during hint replay (CASSANDRA-4320)
 * fix NPE in compactionstats (CASSANDRA-4318)
 * enforce 1m min keycache for auto (CASSANDRA-4306)
 * Have DeletedColumn.isMFD always return true (CASSANDRA-4307)
 * (cql3) exeption message for ORDER BY constraints said primary filter can be
    an IN clause, which is misleading (CASSANDRA-4319)
 * (cql3) Reject (not yet supported) creation of 2ndardy indexes on tables with
   composite primary keys (CASSANDRA-4328)
 * Set JVM stack size to 160k for java 7 (CASSANDRA-4275)
 * cqlsh: add COPY command to load data from CSV flat files (CASSANDRA-4012)
 * CFMetaData.fromThrift to throw ConfigurationException upon error (CASSANDRA-4353)
 * Use CF comparator to sort indexed columns in SecondaryIndexManager
   (CASSANDRA-4365)
 * add strategy_options to the KSMetaData.toString() output (CASSANDRA-4248)
 * (cql3) fix range queries containing unqueried results (CASSANDRA-4372)
 * (cql3) allow updating column_alias types (CASSANDRA-4041)
 * (cql3) Fix deletion bug (CASSANDRA-4193)
 * Fix computation of overlapping sstable for leveled compaction (CASSANDRA-4321)
 * Improve scrub and allow to run it offline (CASSANDRA-4321)
 * Fix assertionError in StorageService.bulkLoad (CASSANDRA-4368)
 * (cqlsh) add option to authenticate to a keyspace at startup (CASSANDRA-4108)
 * (cqlsh) fix ASSUME functionality (CASSANDRA-4352)
 * Fix ColumnFamilyRecordReader to not return progress > 100% (CASSANDRA-3942)
Merged from 1.0:
 * Set gc_grace on index CF to 0 (CASSANDRA-4314)


1.1.1
 * add populate_io_cache_on_flush option (CASSANDRA-2635)
 * allow larger cache capacities than 2GB (CASSANDRA-4150)
 * add getsstables command to nodetool (CASSANDRA-4199)
 * apply parent CF compaction settings to secondary index CFs (CASSANDRA-4280)
 * preserve commitlog size cap when recycling segments at startup
   (CASSANDRA-4201)
 * (Hadoop) fix split generation regression (CASSANDRA-4259)
 * ignore min/max compactions settings in LCS, while preserving
   behavior that min=max=0 disables autocompaction (CASSANDRA-4233)
 * log number of rows read from saved cache (CASSANDRA-4249)
 * calculate exact size required for cleanup operations (CASSANDRA-1404)
 * avoid blocking additional writes during flush when the commitlog
   gets behind temporarily (CASSANDRA-1991)
 * enable caching on index CFs based on data CF cache setting (CASSANDRA-4197)
 * warn on invalid replication strategy creation options (CASSANDRA-4046)
 * remove [Freeable]Memory finalizers (CASSANDRA-4222)
 * include tombstone size in ColumnFamily.size, which can prevent OOM
   during sudden mass delete operations by yielding a nonzero liveRatio
   (CASSANDRA-3741)
 * Open 1 sstableScanner per level for leveled compaction (CASSANDRA-4142)
 * Optimize reads when row deletion timestamps allow us to restrict
   the set of sstables we check (CASSANDRA-4116)
 * add support for commitlog archiving and point-in-time recovery
   (CASSANDRA-3690)
 * avoid generating redundant compaction tasks during streaming
   (CASSANDRA-4174)
 * add -cf option to nodetool snapshot, and takeColumnFamilySnapshot to
   StorageService mbean (CASSANDRA-556)
 * optimize cleanup to drop entire sstables where possible (CASSANDRA-4079)
 * optimize truncate when autosnapshot is disabled (CASSANDRA-4153)
 * update caches to use byte[] keys to reduce memory overhead (CASSANDRA-3966)
 * add column limit to cli (CASSANDRA-3012, 4098)
 * clean up and optimize DataOutputBuffer, used by CQL compression and
   CompositeType (CASSANDRA-4072)
 * optimize commitlog checksumming (CASSANDRA-3610)
 * identify and blacklist corrupted SSTables from future compactions 
   (CASSANDRA-2261)
 * Move CfDef and KsDef validation out of thrift (CASSANDRA-4037)
 * Expose API to repair a user provided range (CASSANDRA-3912)
 * Add way to force the cassandra-cli to refresh its schema (CASSANDRA-4052)
 * Avoid having replicate on write tasks stacking up at CL.ONE (CASSANDRA-2889)
 * (cql3) Backwards compatibility for composite comparators in non-cql3-aware
   clients (CASSANDRA-4093)
 * (cql3) Fix order by for reversed queries (CASSANDRA-4160)
 * (cql3) Add ReversedType support (CASSANDRA-4004)
 * (cql3) Add timeuuid type (CASSANDRA-4194)
 * (cql3) Minor fixes (CASSANDRA-4185)
 * (cql3) Fix prepared statement in BATCH (CASSANDRA-4202)
 * (cql3) Reduce the list of reserved keywords (CASSANDRA-4186)
 * (cql3) Move max/min compaction thresholds to compaction strategy options
   (CASSANDRA-4187)
 * Fix exception during move when localhost is the only source (CASSANDRA-4200)
 * (cql3) Allow paging through non-ordered partitioner results (CASSANDRA-3771)
 * (cql3) Fix drop index (CASSANDRA-4192)
 * (cql3) Don't return range ghosts anymore (CASSANDRA-3982)
 * fix re-creating Keyspaces/ColumnFamilies with the same name as dropped
   ones (CASSANDRA-4219)
 * fix SecondaryIndex LeveledManifest save upon snapshot (CASSANDRA-4230)
 * fix missing arrayOffset in FBUtilities.hash (CASSANDRA-4250)
 * (cql3) Add name of parameters in CqlResultSet (CASSANDRA-4242)
 * (cql3) Correctly validate order by queries (CASSANDRA-4246)
 * rename stress to cassandra-stress for saner packaging (CASSANDRA-4256)
 * Fix exception on colum metadata with non-string comparator (CASSANDRA-4269)
 * Check for unknown/invalid compression options (CASSANDRA-4266)
 * (cql3) Adds simple access to column timestamp and ttl (CASSANDRA-4217)
 * (cql3) Fix range queries with secondary indexes (CASSANDRA-4257)
 * Better error messages from improper input in cli (CASSANDRA-3865)
 * Try to stop all compaction upon Keyspace or ColumnFamily drop (CASSANDRA-4221)
 * (cql3) Allow keyspace properties to contain hyphens (CASSANDRA-4278)
 * (cql3) Correctly validate keyspace access in create table (CASSANDRA-4296)
 * Avoid deadlock in migration stage (CASSANDRA-3882)
 * Take supercolumn names and deletion info into account in memtable throughput
   (CASSANDRA-4264)
 * Add back backward compatibility for old style replication factor (CASSANDRA-4294)
 * Preserve compatibility with pre-1.1 index queries (CASSANDRA-4262)
Merged from 1.0:
 * Fix super columns bug where cache is not updated (CASSANDRA-4190)
 * fix maxTimestamp to include row tombstones (CASSANDRA-4116)
 * (CLI) properly handle quotes in create/update keyspace commands (CASSANDRA-4129)
 * Avoids possible deadlock during bootstrap (CASSANDRA-4159)
 * fix stress tool that hangs forever on timeout or error (CASSANDRA-4128)
 * stress tool to return appropriate exit code on failure (CASSANDRA-4188)
 * fix compaction NPE when out of disk space and assertions disabled
   (CASSANDRA-3985)
 * synchronize LCS getEstimatedTasks to avoid CME (CASSANDRA-4255)
 * ensure unique streaming session id's (CASSANDRA-4223)
 * kick off background compaction when min/max thresholds change 
   (CASSANDRA-4279)
 * improve ability of STCS.getBuckets to deal with 100s of 1000s of
   sstables, such as when convertinb back from LCS (CASSANDRA-4287)
 * Oversize integer in CQL throws NumberFormatException (CASSANDRA-4291)
 * fix 1.0.x node join to mixed version cluster, other nodes >= 1.1 (CASSANDRA-4195)
 * Fix LCS splitting sstable base on uncompressed size (CASSANDRA-4419)
 * Push the validation of secondary index values to the SecondaryIndexManager (CASSANDRA-4240)
 * Don't purge columns during upgradesstables (CASSANDRA-4462)
 * Make cqlsh work with piping (CASSANDRA-4113)
 * Validate arguments for nodetool decommission (CASSANDRA-4061)
 * Report thrift status in nodetool info (CASSANDRA-4010)


1.1.0-final
 * average a reduced liveRatio estimate with the previous one (CASSANDRA-4065)
 * Allow KS and CF names up to 48 characters (CASSANDRA-4157)
 * fix stress build (CASSANDRA-4140)
 * add time remaining estimate to nodetool compactionstats (CASSANDRA-4167)
 * (cql) fix NPE in cql3 ALTER TABLE (CASSANDRA-4163)
 * (cql) Add support for CL.TWO and CL.THREE in CQL (CASSANDRA-4156)
 * (cql) Fix type in CQL3 ALTER TABLE preventing update (CASSANDRA-4170)
 * (cql) Throw invalid exception from CQL3 on obsolete options (CASSANDRA-4171)
 * (cqlsh) fix recognizing uppercase SELECT keyword (CASSANDRA-4161)
 * Pig: wide row support (CASSANDRA-3909)
Merged from 1.0:
 * avoid streaming empty files with bulk loader if sstablewriter errors out
   (CASSANDRA-3946)


1.1-rc1
 * Include stress tool in binary builds (CASSANDRA-4103)
 * (Hadoop) fix wide row iteration when last row read was deleted
   (CASSANDRA-4154)
 * fix read_repair_chance to really default to 0.1 in the cli (CASSANDRA-4114)
 * Adds caching and bloomFilterFpChange to CQL options (CASSANDRA-4042)
 * Adds posibility to autoconfigure size of the KeyCache (CASSANDRA-4087)
 * fix KEYS index from skipping results (CASSANDRA-3996)
 * Remove sliced_buffer_size_in_kb dead option (CASSANDRA-4076)
 * make loadNewSStable preserve sstable version (CASSANDRA-4077)
 * Respect 1.0 cache settings as much as possible when upgrading 
   (CASSANDRA-4088)
 * relax path length requirement for sstable files when upgrading on 
   non-Windows platforms (CASSANDRA-4110)
 * fix terminination of the stress.java when errors were encountered
   (CASSANDRA-4128)
 * Move CfDef and KsDef validation out of thrift (CASSANDRA-4037)
 * Fix get_paged_slice (CASSANDRA-4136)
 * CQL3: Support slice with exclusive start and stop (CASSANDRA-3785)
Merged from 1.0:
 * support PropertyFileSnitch in bulk loader (CASSANDRA-4145)
 * add auto_snapshot option allowing disabling snapshot before drop/truncate
   (CASSANDRA-3710)
 * allow short snitch names (CASSANDRA-4130)


1.1-beta2
 * rename loaded sstables to avoid conflicts with local snapshots
   (CASSANDRA-3967)
 * start hint replay as soon as FD notifies that the target is back up
   (CASSANDRA-3958)
 * avoid unproductive deserializing of cached rows during compaction
   (CASSANDRA-3921)
 * fix concurrency issues with CQL keyspace creation (CASSANDRA-3903)
 * Show Effective Owership via Nodetool ring <keyspace> (CASSANDRA-3412)
 * Update ORDER BY syntax for CQL3 (CASSANDRA-3925)
 * Fix BulkRecordWriter to not throw NPE if reducer gets no map data from Hadoop (CASSANDRA-3944)
 * Fix bug with counters in super columns (CASSANDRA-3821)
 * Remove deprecated merge_shard_chance (CASSANDRA-3940)
 * add a convenient way to reset a node's schema (CASSANDRA-2963)
 * fix for intermittent SchemaDisagreementException (CASSANDRA-3884)
 * CLI `list <CF>` to limit number of columns and their order (CASSANDRA-3012)
 * ignore deprecated KsDef/CfDef/ColumnDef fields in native schema (CASSANDRA-3963)
 * CLI to report when unsupported column_metadata pair was given (CASSANDRA-3959)
 * reincarnate removed and deprecated KsDef/CfDef attributes (CASSANDRA-3953)
 * Fix race between writes and read for cache (CASSANDRA-3862)
 * perform static initialization of StorageProxy on start-up (CASSANDRA-3797)
 * support trickling fsync() on writes (CASSANDRA-3950)
 * expose counters for unavailable/timeout exceptions given to thrift clients (CASSANDRA-3671)
 * avoid quadratic startup time in LeveledManifest (CASSANDRA-3952)
 * Add type information to new schema_ columnfamilies and remove thrift
   serialization for schema (CASSANDRA-3792)
 * add missing column validator options to the CLI help (CASSANDRA-3926)
 * skip reading saved key cache if CF's caching strategy is NONE or ROWS_ONLY (CASSANDRA-3954)
 * Unify migration code (CASSANDRA-4017)
Merged from 1.0:
 * cqlsh: guess correct version of Python for Arch Linux (CASSANDRA-4090)
 * (CLI) properly handle quotes in create/update keyspace commands (CASSANDRA-4129)
 * Avoids possible deadlock during bootstrap (CASSANDRA-4159)
 * fix stress tool that hangs forever on timeout or error (CASSANDRA-4128)
 * Fix super columns bug where cache is not updated (CASSANDRA-4190)
 * stress tool to return appropriate exit code on failure (CASSANDRA-4188)


1.0.9
 * improve index sampling performance (CASSANDRA-4023)
 * always compact away deleted hints immediately after handoff (CASSANDRA-3955)
 * delete hints from dropped ColumnFamilies on handoff instead of
   erroring out (CASSANDRA-3975)
 * add CompositeType ref to the CLI doc for create/update column family (CASSANDRA-3980)
 * Pig: support Counter ColumnFamilies (CASSANDRA-3973)
 * Pig: Composite column support (CASSANDRA-3684)
 * Avoid NPE during repair when a keyspace has no CFs (CASSANDRA-3988)
 * Fix division-by-zero error on get_slice (CASSANDRA-4000)
 * don't change manifest level for cleanup, scrub, and upgradesstables
   operations under LeveledCompactionStrategy (CASSANDRA-3989, 4112)
 * fix race leading to super columns assertion failure (CASSANDRA-3957)
 * fix NPE on invalid CQL delete command (CASSANDRA-3755)
 * allow custom types in CLI's assume command (CASSANDRA-4081)
 * fix totalBytes count for parallel compactions (CASSANDRA-3758)
 * fix intermittent NPE in get_slice (CASSANDRA-4095)
 * remove unnecessary asserts in native code interfaces (CASSANDRA-4096)
 * Validate blank keys in CQL to avoid assertion errors (CASSANDRA-3612)
 * cqlsh: fix bad decoding of some column names (CASSANDRA-4003)
 * cqlsh: fix incorrect padding with unicode chars (CASSANDRA-4033)
 * Fix EC2 snitch incorrectly reporting region (CASSANDRA-4026)
 * Shut down thrift during decommission (CASSANDRA-4086)
 * Expose nodetool cfhistograms for 2ndary indexes (CASSANDRA-4063)
Merged from 0.8:
 * Fix ConcurrentModificationException in gossiper (CASSANDRA-4019)


1.1-beta1
 * (cqlsh)
   + add SOURCE and CAPTURE commands, and --file option (CASSANDRA-3479)
   + add ALTER COLUMNFAMILY WITH (CASSANDRA-3523)
   + bundle Python dependencies with Cassandra (CASSANDRA-3507)
   + added to Debian package (CASSANDRA-3458)
   + display byte data instead of erroring out on decode failure 
     (CASSANDRA-3874)
 * add nodetool rebuild_index (CASSANDRA-3583)
 * add nodetool rangekeysample (CASSANDRA-2917)
 * Fix streaming too much data during move operations (CASSANDRA-3639)
 * Nodetool and CLI connect to localhost by default (CASSANDRA-3568)
 * Reduce memory used by primary index sample (CASSANDRA-3743)
 * (Hadoop) separate input/output configurations (CASSANDRA-3197, 3765)
 * avoid returning internal Cassandra classes over JMX (CASSANDRA-2805)
 * add row-level isolation via SnapTree (CASSANDRA-2893)
 * Optimize key count estimation when opening sstable on startup
   (CASSANDRA-2988)
 * multi-dc replication optimization supporting CL > ONE (CASSANDRA-3577)
 * add command to stop compactions (CASSANDRA-1740, 3566, 3582)
 * multithreaded streaming (CASSANDRA-3494)
 * removed in-tree redhat spec (CASSANDRA-3567)
 * "defragment" rows for name-based queries under STCS, again (CASSANDRA-2503)
 * Recycle commitlog segments for improved performance 
   (CASSANDRA-3411, 3543, 3557, 3615)
 * update size-tiered compaction to prioritize small tiers (CASSANDRA-2407)
 * add message expiration logic to OutboundTcpConnection (CASSANDRA-3005)
 * off-heap cache to use sun.misc.Unsafe instead of JNA (CASSANDRA-3271)
 * EACH_QUORUM is only supported for writes (CASSANDRA-3272)
 * replace compactionlock use in schema migration by checking CFS.isValid
   (CASSANDRA-3116)
 * recognize that "SELECT first ... *" isn't really "SELECT *" (CASSANDRA-3445)
 * Use faster bytes comparison (CASSANDRA-3434)
 * Bulk loader is no longer a fat client, (HADOOP) bulk load output format
   (CASSANDRA-3045)
 * (Hadoop) add support for KeyRange.filter
 * remove assumption that keys and token are in bijection
   (CASSANDRA-1034, 3574, 3604)
 * always remove endpoints from delevery queue in HH (CASSANDRA-3546)
 * fix race between cf flush and its 2ndary indexes flush (CASSANDRA-3547)
 * fix potential race in AES when a repair fails (CASSANDRA-3548)
 * Remove columns shadowed by a deleted container even when we cannot purge
   (CASSANDRA-3538)
 * Improve memtable slice iteration performance (CASSANDRA-3545)
 * more efficient allocation of small bloom filters (CASSANDRA-3618)
 * Use separate writer thread in SSTableSimpleUnsortedWriter (CASSANDRA-3619)
 * fsync the directory after new sstable or commitlog segment are created (CASSANDRA-3250)
 * fix minor issues reported by FindBugs (CASSANDRA-3658)
 * global key/row caches (CASSANDRA-3143, 3849)
 * optimize memtable iteration during range scan (CASSANDRA-3638)
 * introduce 'crc_check_chance' in CompressionParameters to support
   a checksum percentage checking chance similarly to read-repair (CASSANDRA-3611)
 * a way to deactivate global key/row cache on per-CF basis (CASSANDRA-3667)
 * fix LeveledCompactionStrategy broken because of generation pre-allocation
   in LeveledManifest (CASSANDRA-3691)
 * finer-grained control over data directories (CASSANDRA-2749)
 * Fix ClassCastException during hinted handoff (CASSANDRA-3694)
 * Upgrade Thrift to 0.7 (CASSANDRA-3213)
 * Make stress.java insert operation to use microseconds (CASSANDRA-3725)
 * Allows (internally) doing a range query with a limit of columns instead of
   rows (CASSANDRA-3742)
 * Allow rangeSlice queries to be start/end inclusive/exclusive (CASSANDRA-3749)
 * Fix BulkLoader to support new SSTable layout and add stream
   throttling to prevent an NPE when there is no yaml config (CASSANDRA-3752)
 * Allow concurrent schema migrations (CASSANDRA-1391, 3832)
 * Add SnapshotCommand to trigger snapshot on remote node (CASSANDRA-3721)
 * Make CFMetaData conversions to/from thrift/native schema inverses
   (CASSANDRA_3559)
 * Add initial code for CQL 3.0-beta (CASSANDRA-2474, 3781, 3753)
 * Add wide row support for ColumnFamilyInputFormat (CASSANDRA-3264)
 * Allow extending CompositeType comparator (CASSANDRA-3657)
 * Avoids over-paging during get_count (CASSANDRA-3798)
 * Add new command to rebuild a node without (repair) merkle tree calculations
   (CASSANDRA-3483, 3922)
 * respect not only row cache capacity but caching mode when
   trying to read data (CASSANDRA-3812)
 * fix system tests (CASSANDRA-3827)
 * CQL support for altering row key type in ALTER TABLE (CASSANDRA-3781)
 * turn compression on by default (CASSANDRA-3871)
 * make hexToBytes refuse invalid input (CASSANDRA-2851)
 * Make secondary indexes CF inherit compression and compaction from their
   parent CF (CASSANDRA-3877)
 * Finish cleanup up tombstone purge code (CASSANDRA-3872)
 * Avoid NPE on aboarted stream-out sessions (CASSANDRA-3904)
 * BulkRecordWriter throws NPE for counter columns (CASSANDRA-3906)
 * Support compression using BulkWriter (CASSANDRA-3907)


1.0.8
 * fix race between cleanup and flush on secondary index CFSes (CASSANDRA-3712)
 * avoid including non-queried nodes in rangeslice read repair
   (CASSANDRA-3843)
 * Only snapshot CF being compacted for snapshot_before_compaction 
   (CASSANDRA-3803)
 * Log active compactions in StatusLogger (CASSANDRA-3703)
 * Compute more accurate compaction score per level (CASSANDRA-3790)
 * Return InvalidRequest when using a keyspace that doesn't exist
   (CASSANDRA-3764)
 * disallow user modification of System keyspace (CASSANDRA-3738)
 * allow using sstable2json on secondary index data (CASSANDRA-3738)
 * (cqlsh) add DESCRIBE COLUMNFAMILIES (CASSANDRA-3586)
 * (cqlsh) format blobs correctly and use colors to improve output
   readability (CASSANDRA-3726)
 * synchronize BiMap of bootstrapping tokens (CASSANDRA-3417)
 * show index options in CLI (CASSANDRA-3809)
 * add optional socket timeout for streaming (CASSANDRA-3838)
 * fix truncate not to leave behind non-CFS backed secondary indexes
   (CASSANDRA-3844)
 * make CLI `show schema` to use output stream directly instead
   of StringBuilder (CASSANDRA-3842)
 * remove the wait on hint future during write (CASSANDRA-3870)
 * (cqlsh) ignore missing CfDef opts (CASSANDRA-3933)
 * (cqlsh) look for cqlshlib relative to realpath (CASSANDRA-3767)
 * Fix short read protection (CASSANDRA-3934)
 * Make sure infered and actual schema match (CASSANDRA-3371)
 * Fix NPE during HH delivery (CASSANDRA-3677)
 * Don't put boostrapping node in 'hibernate' status (CASSANDRA-3737)
 * Fix double quotes in windows bat files (CASSANDRA-3744)
 * Fix bad validator lookup (CASSANDRA-3789)
 * Fix soft reset in EC2MultiRegionSnitch (CASSANDRA-3835)
 * Don't leave zombie connections with THSHA thrift server (CASSANDRA-3867)
 * (cqlsh) fix deserialization of data (CASSANDRA-3874)
 * Fix removetoken force causing an inconsistent state (CASSANDRA-3876)
 * Fix ahndling of some types with Pig (CASSANDRA-3886)
 * Don't allow to drop the system keyspace (CASSANDRA-3759)
 * Make Pig deletes disabled by default and configurable (CASSANDRA-3628)
Merged from 0.8:
 * (Pig) fix CassandraStorage to use correct comparator in Super ColumnFamily
   case (CASSANDRA-3251)
 * fix thread safety issues in commitlog replay, primarily affecting
   systems with many (100s) of CF definitions (CASSANDRA-3751)
 * Fix relevant tombstone ignored with super columns (CASSANDRA-3875)


1.0.7
 * fix regression in HH page size calculation (CASSANDRA-3624)
 * retry failed stream on IOException (CASSANDRA-3686)
 * allow configuring bloom_filter_fp_chance (CASSANDRA-3497)
 * attempt hint delivery every ten minutes, or when failure detector
   notifies us that a node is back up, whichever comes first.  hint
   handoff throttle delay default changed to 1ms, from 50 (CASSANDRA-3554)
 * add nodetool setstreamthroughput (CASSANDRA-3571)
 * fix assertion when dropping a columnfamily with no sstables (CASSANDRA-3614)
 * more efficient allocation of small bloom filters (CASSANDRA-3618)
 * CLibrary.createHardLinkWithExec() to check for errors (CASSANDRA-3101)
 * Avoid creating empty and non cleaned writer during compaction (CASSANDRA-3616)
 * stop thrift service in shutdown hook so we can quiesce MessagingService
   (CASSANDRA-3335)
 * (CQL) compaction_strategy_options and compression_parameters for
   CREATE COLUMNFAMILY statement (CASSANDRA-3374)
 * Reset min/max compaction threshold when creating size tiered compaction
   strategy (CASSANDRA-3666)
 * Don't ignore IOException during compaction (CASSANDRA-3655)
 * Fix assertion error for CF with gc_grace=0 (CASSANDRA-3579)
 * Shutdown ParallelCompaction reducer executor after use (CASSANDRA-3711)
 * Avoid < 0 value for pending tasks in leveled compaction (CASSANDRA-3693)
 * (Hadoop) Support TimeUUID in Pig CassandraStorage (CASSANDRA-3327)
 * Check schema is ready before continuing boostrapping (CASSANDRA-3629)
 * Catch overflows during parsing of chunk_length_kb (CASSANDRA-3644)
 * Improve stream protocol mismatch errors (CASSANDRA-3652)
 * Avoid multiple thread doing HH to the same target (CASSANDRA-3681)
 * Add JMX property for rp_timeout_in_ms (CASSANDRA-2940)
 * Allow DynamicCompositeType to compare component of different types
   (CASSANDRA-3625)
 * Flush non-cfs backed secondary indexes (CASSANDRA-3659)
 * Secondary Indexes should report memory consumption (CASSANDRA-3155)
 * fix for SelectStatement start/end key are not set correctly
   when a key alias is involved (CASSANDRA-3700)
 * fix CLI `show schema` command insert of an extra comma in
   column_metadata (CASSANDRA-3714)
Merged from 0.8:
 * avoid logging (harmless) exception when GC takes < 1ms (CASSANDRA-3656)
 * prevent new nodes from thinking down nodes are up forever (CASSANDRA-3626)
 * use correct list of replicas for LOCAL_QUORUM reads when read repair
   is disabled (CASSANDRA-3696)
 * block on flush before compacting hints (may prevent OOM) (CASSANDRA-3733)


1.0.6
 * (CQL) fix cqlsh support for replicate_on_write (CASSANDRA-3596)
 * fix adding to leveled manifest after streaming (CASSANDRA-3536)
 * filter out unavailable cipher suites when using encryption (CASSANDRA-3178)
 * (HADOOP) add old-style api support for CFIF and CFRR (CASSANDRA-2799)
 * Support TimeUUIDType column names in Stress.java tool (CASSANDRA-3541)
 * (CQL) INSERT/UPDATE/DELETE/TRUNCATE commands should allow CF names to
   be qualified by keyspace (CASSANDRA-3419)
 * always remove endpoints from delevery queue in HH (CASSANDRA-3546)
 * fix race between cf flush and its 2ndary indexes flush (CASSANDRA-3547)
 * fix potential race in AES when a repair fails (CASSANDRA-3548)
 * fix default value validation usage in CLI SET command (CASSANDRA-3553)
 * Optimize componentsFor method for compaction and startup time
   (CASSANDRA-3532)
 * (CQL) Proper ColumnFamily metadata validation on CREATE COLUMNFAMILY 
   (CASSANDRA-3565)
 * fix compression "chunk_length_kb" option to set correct kb value for 
   thrift/avro (CASSANDRA-3558)
 * fix missing response during range slice repair (CASSANDRA-3551)
 * 'describe ring' moved from CLI to nodetool and available through JMX (CASSANDRA-3220)
 * add back partitioner to sstable metadata (CASSANDRA-3540)
 * fix NPE in get_count for counters (CASSANDRA-3601)
Merged from 0.8:
 * remove invalid assertion that table was opened before dropping it
   (CASSANDRA-3580)
 * range and index scans now only send requests to enough replicas to
   satisfy requested CL + RR (CASSANDRA-3598)
 * use cannonical host for local node in nodetool info (CASSANDRA-3556)
 * remove nonlocal DC write optimization since it only worked with
   CL.ONE or CL.LOCAL_QUORUM (CASSANDRA-3577, 3585)
 * detect misuses of CounterColumnType (CASSANDRA-3422)
 * turn off string interning in json2sstable, take 2 (CASSANDRA-2189)
 * validate compression parameters on add/update of the ColumnFamily 
   (CASSANDRA-3573)
 * Check for 0.0.0.0 is incorrect in CFIF (CASSANDRA-3584)
 * Increase vm.max_map_count in debian packaging (CASSANDRA-3563)
 * gossiper will never add itself to saved endpoints (CASSANDRA-3485)


1.0.5
 * revert CASSANDRA-3407 (see CASSANDRA-3540)
 * fix assertion error while forwarding writes to local nodes (CASSANDRA-3539)


1.0.4
 * fix self-hinting of timed out read repair updates and make hinted handoff
   less prone to OOMing a coordinator (CASSANDRA-3440)
 * expose bloom filter sizes via JMX (CASSANDRA-3495)
 * enforce RP tokens 0..2**127 (CASSANDRA-3501)
 * canonicalize paths exposed through JMX (CASSANDRA-3504)
 * fix "liveSize" stat when sstables are removed (CASSANDRA-3496)
 * add bloom filter FP rates to nodetool cfstats (CASSANDRA-3347)
 * record partitioner in sstable metadata component (CASSANDRA-3407)
 * add new upgradesstables nodetool command (CASSANDRA-3406)
 * skip --debug requirement to see common exceptions in CLI (CASSANDRA-3508)
 * fix incorrect query results due to invalid max timestamp (CASSANDRA-3510)
 * make sstableloader recognize compressed sstables (CASSANDRA-3521)
 * avoids race in OutboundTcpConnection in multi-DC setups (CASSANDRA-3530)
 * use SETLOCAL in cassandra.bat (CASSANDRA-3506)
 * fix ConcurrentModificationException in Table.all() (CASSANDRA-3529)
Merged from 0.8:
 * fix concurrence issue in the FailureDetector (CASSANDRA-3519)
 * fix array out of bounds error in counter shard removal (CASSANDRA-3514)
 * avoid dropping tombstones when they might still be needed to shadow
   data in a different sstable (CASSANDRA-2786)


1.0.3
 * revert name-based query defragmentation aka CASSANDRA-2503 (CASSANDRA-3491)
 * fix invalidate-related test failures (CASSANDRA-3437)
 * add next-gen cqlsh to bin/ (CASSANDRA-3188, 3131, 3493)
 * (CQL) fix handling of rows with no columns (CASSANDRA-3424, 3473)
 * fix querying supercolumns by name returning only a subset of
   subcolumns or old subcolumn versions (CASSANDRA-3446)
 * automatically compute sha1 sum for uncompressed data files (CASSANDRA-3456)
 * fix reading metadata/statistics component for version < h (CASSANDRA-3474)
 * add sstable forward-compatibility (CASSANDRA-3478)
 * report compression ratio in CFSMBean (CASSANDRA-3393)
 * fix incorrect size exception during streaming of counters (CASSANDRA-3481)
 * (CQL) fix for counter decrement syntax (CASSANDRA-3418)
 * Fix race introduced by CASSANDRA-2503 (CASSANDRA-3482)
 * Fix incomplete deletion of delivered hints (CASSANDRA-3466)
 * Avoid rescheduling compactions when no compaction was executed 
   (CASSANDRA-3484)
 * fix handling of the chunk_length_kb compression options (CASSANDRA-3492)
Merged from 0.8:
 * fix updating CF row_cache_provider (CASSANDRA-3414)
 * CFMetaData.convertToThrift method to set RowCacheProvider (CASSANDRA-3405)
 * acquire compactionlock during truncate (CASSANDRA-3399)
 * fix displaying cfdef entries for super columnfamilies (CASSANDRA-3415)
 * Make counter shard merging thread safe (CASSANDRA-3178)
 * Revert CASSANDRA-2855
 * Fix bug preventing the use of efficient cross-DC writes (CASSANDRA-3472)
 * `describe ring` command for CLI (CASSANDRA-3220)
 * (Hadoop) skip empty rows when entire row is requested, redux (CASSANDRA-2855)


1.0.2
 * "defragment" rows for name-based queries under STCS (CASSANDRA-2503)
 * Add timing information to cassandra-cli GET/SET/LIST queries (CASSANDRA-3326)
 * Only create one CompressionMetadata object per sstable (CASSANDRA-3427)
 * cleanup usage of StorageService.setMode() (CASSANDRA-3388)
 * Avoid large array allocation for compressed chunk offsets (CASSANDRA-3432)
 * fix DecimalType bytebuffer marshalling (CASSANDRA-3421)
 * fix bug that caused first column in per row indexes to be ignored 
   (CASSANDRA-3441)
 * add JMX call to clean (failed) repair sessions (CASSANDRA-3316)
 * fix sstableloader reference acquisition bug (CASSANDRA-3438)
 * fix estimated row size regression (CASSANDRA-3451)
 * make sure we don't return more columns than asked (CASSANDRA-3303, 3395)
Merged from 0.8:
 * acquire compactionlock during truncate (CASSANDRA-3399)
 * fix displaying cfdef entries for super columnfamilies (CASSANDRA-3415)


1.0.1
 * acquire references during index build to prevent delete problems
   on Windows (CASSANDRA-3314)
 * describe_ring should include datacenter/topology information (CASSANDRA-2882)
 * Thrift sockets are not properly buffered (CASSANDRA-3261)
 * performance improvement for bytebufferutil compare function (CASSANDRA-3286)
 * add system.versions ColumnFamily (CASSANDRA-3140)
 * reduce network copies (CASSANDRA-3333, 3373)
 * limit nodetool to 32MB of heap (CASSANDRA-3124)
 * (CQL) update parser to accept "timestamp" instead of "date" (CASSANDRA-3149)
 * Fix CLI `show schema` to include "compression_options" (CASSANDRA-3368)
 * Snapshot to include manifest under LeveledCompactionStrategy (CASSANDRA-3359)
 * (CQL) SELECT query should allow CF name to be qualified by keyspace (CASSANDRA-3130)
 * (CQL) Fix internal application error specifying 'using consistency ...'
   in lower case (CASSANDRA-3366)
 * fix Deflate compression when compression actually makes the data bigger
   (CASSANDRA-3370)
 * optimize UUIDGen to avoid lock contention on InetAddress.getLocalHost 
   (CASSANDRA-3387)
 * tolerate index being dropped mid-mutation (CASSANDRA-3334, 3313)
 * CompactionManager is now responsible for checking for new candidates
   post-task execution, enabling more consistent leveled compaction 
   (CASSANDRA-3391)
 * Cache HSHA threads (CASSANDRA-3372)
 * use CF/KS names as snapshot prefix for drop + truncate operations
   (CASSANDRA-2997)
 * Break bloom filters up to avoid heap fragmentation (CASSANDRA-2466)
 * fix cassandra hanging on jsvc stop (CASSANDRA-3302)
 * Avoid leveled compaction getting blocked on errors (CASSANDRA-3408)
 * Make reloading the compaction strategy safe (CASSANDRA-3409)
 * ignore 0.8 hints even if compaction begins before we try to purge
   them (CASSANDRA-3385)
 * remove procrun (bin\daemon) from Cassandra source tree and 
   artifacts (CASSANDRA-3331)
 * make cassandra compile under JDK7 (CASSANDRA-3275)
 * remove dependency of clientutil.jar to FBUtilities (CASSANDRA-3299)
 * avoid truncation errors by using long math on long values (CASSANDRA-3364)
 * avoid clock drift on some Windows machine (CASSANDRA-3375)
 * display cache provider in cli 'describe keyspace' command (CASSANDRA-3384)
 * fix incomplete topology information in describe_ring (CASSANDRA-3403)
 * expire dead gossip states based on time (CASSANDRA-2961)
 * improve CompactionTask extensibility (CASSANDRA-3330)
 * Allow one leveled compaction task to kick off another (CASSANDRA-3363)
 * allow encryption only between datacenters (CASSANDRA-2802)
Merged from 0.8:
 * fix truncate allowing data to be replayed post-restart (CASSANDRA-3297)
 * make iwriter final in IndexWriter to avoid NPE (CASSANDRA-2863)
 * (CQL) update grammar to require key clause in DELETE statement
   (CASSANDRA-3349)
 * (CQL) allow numeric keyspace names in USE statement (CASSANDRA-3350)
 * (Hadoop) skip empty rows when slicing the entire row (CASSANDRA-2855)
 * Fix handling of tombstone by SSTableExport/Import (CASSANDRA-3357)
 * fix ColumnIndexer to use long offsets (CASSANDRA-3358)
 * Improved CLI exceptions (CASSANDRA-3312)
 * Fix handling of tombstone by SSTableExport/Import (CASSANDRA-3357)
 * Only count compaction as active (for throttling) when they have
   successfully acquired the compaction lock (CASSANDRA-3344)
 * Display CLI version string on startup (CASSANDRA-3196)
 * (Hadoop) make CFIF try rpc_address or fallback to listen_address
   (CASSANDRA-3214)
 * (Hadoop) accept comma delimited lists of initial thrift connections
   (CASSANDRA-3185)
 * ColumnFamily min_compaction_threshold should be >= 2 (CASSANDRA-3342)
 * (Pig) add 0.8+ types and key validation type in schema (CASSANDRA-3280)
 * Fix completely removing column metadata using CLI (CASSANDRA-3126)
 * CLI `describe cluster;` output should be on separate lines for separate versions
   (CASSANDRA-3170)
 * fix changing durable_writes keyspace option during CF creation
   (CASSANDRA-3292)
 * avoid locking on update when no indexes are involved (CASSANDRA-3386)
 * fix assertionError during repair with ordered partitioners (CASSANDRA-3369)
 * correctly serialize key_validation_class for avro (CASSANDRA-3391)
 * don't expire counter tombstone after streaming (CASSANDRA-3394)
 * prevent nodes that failed to join from hanging around forever 
   (CASSANDRA-3351)
 * remove incorrect optimization from slice read path (CASSANDRA-3390)
 * Fix race in AntiEntropyService (CASSANDRA-3400)


1.0.0-final
 * close scrubbed sstable fd before deleting it (CASSANDRA-3318)
 * fix bug preventing obsolete commitlog segments from being removed
   (CASSANDRA-3269)
 * tolerate whitespace in seed CDL (CASSANDRA-3263)
 * Change default heap thresholds to max(min(1/2 ram, 1G), min(1/4 ram, 8GB))
   (CASSANDRA-3295)
 * Fix broken CompressedRandomAccessReaderTest (CASSANDRA-3298)
 * (CQL) fix type information returned for wildcard queries (CASSANDRA-3311)
 * add estimated tasks to LeveledCompactionStrategy (CASSANDRA-3322)
 * avoid including compaction cache-warming in keycache stats (CASSANDRA-3325)
 * run compaction and hinted handoff threads at MIN_PRIORITY (CASSANDRA-3308)
 * default hsha thrift server to cpu core count in rpc pool (CASSANDRA-3329)
 * add bin\daemon to binary tarball for Windows service (CASSANDRA-3331)
 * Fix places where uncompressed size of sstables was use in place of the
   compressed one (CASSANDRA-3338)
 * Fix hsha thrift server (CASSANDRA-3346)
 * Make sure repair only stream needed sstables (CASSANDRA-3345)


1.0.0-rc2
 * Log a meaningful warning when a node receives a message for a repair session
   that doesn't exist anymore (CASSANDRA-3256)
 * test for NUMA policy support as well as numactl presence (CASSANDRA-3245)
 * Fix FD leak when internode encryption is enabled (CASSANDRA-3257)
 * Remove incorrect assertion in mergeIterator (CASSANDRA-3260)
 * FBUtilities.hexToBytes(String) to throw NumberFormatException when string
   contains non-hex characters (CASSANDRA-3231)
 * Keep SimpleSnitch proximity ordering unchanged from what the Strategy
   generates, as intended (CASSANDRA-3262)
 * remove Scrub from compactionstats when finished (CASSANDRA-3255)
 * fix counter entry in jdbc TypesMap (CASSANDRA-3268)
 * fix full queue scenario for ParallelCompactionIterator (CASSANDRA-3270)
 * fix bootstrap process (CASSANDRA-3285)
 * don't try delivering hints if when there isn't any (CASSANDRA-3176)
 * CLI documentation change for ColumnFamily `compression_options` (CASSANDRA-3282)
 * ignore any CF ids sent by client for adding CF/KS (CASSANDRA-3288)
 * remove obsolete hints on first startup (CASSANDRA-3291)
 * use correct ISortedColumns for time-optimized reads (CASSANDRA-3289)
 * Evict gossip state immediately when a token is taken over by a new IP 
   (CASSANDRA-3259)


1.0.0-rc1
 * Update CQL to generate microsecond timestamps by default (CASSANDRA-3227)
 * Fix counting CFMetadata towards Memtable liveRatio (CASSANDRA-3023)
 * Kill server on wrapped OOME such as from FileChannel.map (CASSANDRA-3201)
 * remove unnecessary copy when adding to row cache (CASSANDRA-3223)
 * Log message when a full repair operation completes (CASSANDRA-3207)
 * Fix streamOutSession keeping sstables references forever if the remote end
   dies (CASSANDRA-3216)
 * Remove dynamic_snitch boolean from example configuration (defaulting to 
   true) and set default badness threshold to 0.1 (CASSANDRA-3229)
 * Base choice of random or "balanced" token on bootstrap on whether
   schema definitions were found (CASSANDRA-3219)
 * Fixes for LeveledCompactionStrategy score computation, prioritization,
   scheduling, and performance (CASSANDRA-3224, 3234)
 * parallelize sstable open at server startup (CASSANDRA-2988)
 * fix handling of exceptions writing to OutboundTcpConnection (CASSANDRA-3235)
 * Allow using quotes in "USE <keyspace>;" CLI command (CASSANDRA-3208)
 * Don't allow any cache loading exceptions to halt startup (CASSANDRA-3218)
 * Fix sstableloader --ignores option (CASSANDRA-3247)
 * File descriptor limit increased in packaging (CASSANDRA-3206)
 * Fix deadlock in commit log during flush (CASSANDRA-3253) 


1.0.0-beta1
 * removed binarymemtable (CASSANDRA-2692)
 * add commitlog_total_space_in_mb to prevent fragmented logs (CASSANDRA-2427)
 * removed commitlog_rotation_threshold_in_mb configuration (CASSANDRA-2771)
 * make AbstractBounds.normalize de-overlapp overlapping ranges (CASSANDRA-2641)
 * replace CollatingIterator, ReducingIterator with MergeIterator 
   (CASSANDRA-2062)
 * Fixed the ability to set compaction strategy in cli using create column 
   family command (CASSANDRA-2778)
 * clean up tmp files after failed compaction (CASSANDRA-2468)
 * restrict repair streaming to specific columnfamilies (CASSANDRA-2280)
 * don't bother persisting columns shadowed by a row tombstone (CASSANDRA-2589)
 * reset CF and SC deletion times after gc_grace (CASSANDRA-2317)
 * optimize away seek when compacting wide rows (CASSANDRA-2879)
 * single-pass streaming (CASSANDRA-2677, 2906, 2916, 3003)
 * use reference counting for deleting sstables instead of relying on GC
   (CASSANDRA-2521, 3179)
 * store hints as serialized mutations instead of pointers to data row
   (CASSANDRA-2045)
 * store hints in the coordinator node instead of in the closest replica 
   (CASSANDRA-2914)
 * add row_cache_keys_to_save CF option (CASSANDRA-1966)
 * check column family validity in nodetool repair (CASSANDRA-2933)
 * use lazy initialization instead of class initialization in NodeId
   (CASSANDRA-2953)
 * add paging to get_count (CASSANDRA-2894)
 * fix "short reads" in [multi]get (CASSANDRA-2643, 3157, 3192)
 * add optional compression for sstables (CASSANDRA-47, 2994, 3001, 3128)
 * add scheduler JMX metrics (CASSANDRA-2962)
 * add block level checksum for compressed data (CASSANDRA-1717)
 * make column family backed column map pluggable and introduce unsynchronized
   ArrayList backed one to speedup reads (CASSANDRA-2843, 3165, 3205)
 * refactoring of the secondary index api (CASSANDRA-2982)
 * make CL > ONE reads wait for digest reconciliation before returning
   (CASSANDRA-2494)
 * fix missing logging for some exceptions (CASSANDRA-2061)
 * refactor and optimize ColumnFamilyStore.files(...) and Descriptor.fromFilename(String)
   and few other places responsible for work with SSTable files (CASSANDRA-3040)
 * Stop reading from sstables once we know we have the most recent columns,
   for query-by-name requests (CASSANDRA-2498)
 * Add query-by-column mode to stress.java (CASSANDRA-3064)
 * Add "install" command to cassandra.bat (CASSANDRA-292)
 * clean up KSMetadata, CFMetadata from unnecessary
   Thrift<->Avro conversion methods (CASSANDRA-3032)
 * Add timeouts to client request schedulers (CASSANDRA-3079, 3096)
 * Cli to use hashes rather than array of hashes for strategy options (CASSANDRA-3081)
 * LeveledCompactionStrategy (CASSANDRA-1608, 3085, 3110, 3087, 3145, 3154, 3182)
 * Improvements of the CLI `describe` command (CASSANDRA-2630)
 * reduce window where dropped CF sstables may not be deleted (CASSANDRA-2942)
 * Expose gossip/FD info to JMX (CASSANDRA-2806)
 * Fix streaming over SSL when compressed SSTable involved (CASSANDRA-3051)
 * Add support for pluggable secondary index implementations (CASSANDRA-3078)
 * remove compaction_thread_priority setting (CASSANDRA-3104)
 * generate hints for replicas that timeout, not just replicas that are known
   to be down before starting (CASSANDRA-2034)
 * Add throttling for internode streaming (CASSANDRA-3080)
 * make the repair of a range repair all replica (CASSANDRA-2610, 3194)
 * expose the ability to repair the first range (as returned by the
   partitioner) of a node (CASSANDRA-2606)
 * Streams Compression (CASSANDRA-3015)
 * add ability to use multiple threads during a single compaction
   (CASSANDRA-2901)
 * make AbstractBounds.normalize support overlapping ranges (CASSANDRA-2641)
 * fix of the CQL count() behavior (CASSANDRA-3068)
 * use TreeMap backed column families for the SSTable simple writers
   (CASSANDRA-3148)
 * fix inconsistency of the CLI syntax when {} should be used instead of [{}]
   (CASSANDRA-3119)
 * rename CQL type names to match expected SQL behavior (CASSANDRA-3149, 3031)
 * Arena-based allocation for memtables (CASSANDRA-2252, 3162, 3163, 3168)
 * Default RR chance to 0.1 (CASSANDRA-3169)
 * Add RowLevel support to secondary index API (CASSANDRA-3147)
 * Make SerializingCacheProvider the default if JNA is available (CASSANDRA-3183)
 * Fix backwards compatibilty for CQL memtable properties (CASSANDRA-3190)
 * Add five-minute delay before starting compactions on a restarted server
   (CASSANDRA-3181)
 * Reduce copies done for intra-host messages (CASSANDRA-1788, 3144)
 * support of compaction strategy option for stress.java (CASSANDRA-3204)
 * make memtable throughput and column count thresholds no-ops (CASSANDRA-2449)
 * Return schema information along with the resultSet in CQL (CASSANDRA-2734)
 * Add new DecimalType (CASSANDRA-2883)
 * Fix assertion error in RowRepairResolver (CASSANDRA-3156)
 * Reduce unnecessary high buffer sizes (CASSANDRA-3171)
 * Pluggable compaction strategy (CASSANDRA-1610)
 * Add new broadcast_address config option (CASSANDRA-2491)


0.8.7
 * Kill server on wrapped OOME such as from FileChannel.map (CASSANDRA-3201)
 * Allow using quotes in "USE <keyspace>;" CLI command (CASSANDRA-3208)
 * Log message when a full repair operation completes (CASSANDRA-3207)
 * Don't allow any cache loading exceptions to halt startup (CASSANDRA-3218)
 * Fix sstableloader --ignores option (CASSANDRA-3247)
 * File descriptor limit increased in packaging (CASSANDRA-3206)
 * Log a meaningfull warning when a node receive a message for a repair session
   that doesn't exist anymore (CASSANDRA-3256)
 * Fix FD leak when internode encryption is enabled (CASSANDRA-3257)
 * FBUtilities.hexToBytes(String) to throw NumberFormatException when string
   contains non-hex characters (CASSANDRA-3231)
 * Keep SimpleSnitch proximity ordering unchanged from what the Strategy
   generates, as intended (CASSANDRA-3262)
 * remove Scrub from compactionstats when finished (CASSANDRA-3255)
 * Fix tool .bat files when CASSANDRA_HOME contains spaces (CASSANDRA-3258)
 * Force flush of status table when removing/updating token (CASSANDRA-3243)
 * Evict gossip state immediately when a token is taken over by a new IP (CASSANDRA-3259)
 * Fix bug where the failure detector can take too long to mark a host
   down (CASSANDRA-3273)
 * (Hadoop) allow wrapping ranges in queries (CASSANDRA-3137)
 * (Hadoop) check all interfaces for a match with split location
   before falling back to random replica (CASSANDRA-3211)
 * (Hadoop) Make Pig storage handle implements LoadMetadata (CASSANDRA-2777)
 * (Hadoop) Fix exception during PIG 'dump' (CASSANDRA-2810)
 * Fix stress COUNTER_GET option (CASSANDRA-3301)
 * Fix missing fields in CLI `show schema` output (CASSANDRA-3304)
 * Nodetool no longer leaks threads and closes JMX connections (CASSANDRA-3309)
 * fix truncate allowing data to be replayed post-restart (CASSANDRA-3297)
 * Move SimpleAuthority and SimpleAuthenticator to examples (CASSANDRA-2922)
 * Fix handling of tombstone by SSTableExport/Import (CASSANDRA-3357)
 * Fix transposition in cfHistograms (CASSANDRA-3222)
 * Allow using number as DC name when creating keyspace in CQL (CASSANDRA-3239)
 * Force flush of system table after updating/removing a token (CASSANDRA-3243)


0.8.6
 * revert CASSANDRA-2388
 * change TokenRange.endpoints back to listen/broadcast address to match
   pre-1777 behavior, and add TokenRange.rpc_endpoints instead (CASSANDRA-3187)
 * avoid trying to watch cassandra-topology.properties when loaded from jar
   (CASSANDRA-3138)
 * prevent users from creating keyspaces with LocalStrategy replication
   (CASSANDRA-3139)
 * fix CLI `show schema;` to output correct keyspace definition statement
   (CASSANDRA-3129)
 * CustomTThreadPoolServer to log TTransportException at DEBUG level
   (CASSANDRA-3142)
 * allow topology sort to work with non-unique rack names between 
   datacenters (CASSANDRA-3152)
 * Improve caching of same-version Messages on digest and repair paths
   (CASSANDRA-3158)
 * Randomize choice of first replica for counter increment (CASSANDRA-2890)
 * Fix using read_repair_chance instead of merge_shard_change (CASSANDRA-3202)
 * Avoid streaming data to nodes that already have it, on move as well as
   decommission (CASSANDRA-3041)
 * Fix divide by zero error in GCInspector (CASSANDRA-3164)
 * allow quoting of the ColumnFamily name in CLI `create column family`
   statement (CASSANDRA-3195)
 * Fix rolling upgrade from 0.7 to 0.8 problem (CASSANDRA-3166)
 * Accomodate missing encryption_options in IncomingTcpConnection.stream
   (CASSANDRA-3212)


0.8.5
 * fix NPE when encryption_options is unspecified (CASSANDRA-3007)
 * include column name in validation failure exceptions (CASSANDRA-2849)
 * make sure truncate clears out the commitlog so replay won't re-
   populate with truncated data (CASSANDRA-2950)
 * fix NPE when debug logging is enabled and dropped CF is present
   in a commitlog segment (CASSANDRA-3021)
 * fix cassandra.bat when CASSANDRA_HOME contains spaces (CASSANDRA-2952)
 * fix to SSTableSimpleUnsortedWriter bufferSize calculation (CASSANDRA-3027)
 * make cleanup and normal compaction able to skip empty rows
   (rows containing nothing but expired tombstones) (CASSANDRA-3039)
 * work around native memory leak in com.sun.management.GarbageCollectorMXBean
   (CASSANDRA-2868)
 * validate that column names in column_metadata are not equal to key_alias
   on create/update of the ColumnFamily and CQL 'ALTER' statement (CASSANDRA-3036)
 * return an InvalidRequestException if an indexed column is assigned
   a value larger than 64KB (CASSANDRA-3057)
 * fix of numeric-only and string column names handling in CLI "drop index" 
   (CASSANDRA-3054)
 * prune index scan resultset back to original request for lazy
   resultset expansion case (CASSANDRA-2964)
 * (Hadoop) fail jobs when Cassandra node has failed but TaskTracker
   has not (CASSANDRA-2388)
 * fix dynamic snitch ignoring nodes when read_repair_chance is zero
   (CASSANDRA-2662)
 * avoid retaining references to dropped CFS objects in 
   CompactionManager.estimatedCompactions (CASSANDRA-2708)
 * expose rpc timeouts per host in MessagingServiceMBean (CASSANDRA-2941)
 * avoid including cwd in classpath for deb and rpm packages (CASSANDRA-2881)
 * remove gossip state when a new IP takes over a token (CASSANDRA-3071)
 * allow sstable2json to work on index sstable files (CASSANDRA-3059)
 * always hint counters (CASSANDRA-3099)
 * fix log4j initialization in EmbeddedCassandraService (CASSANDRA-2857)
 * remove gossip state when a new IP takes over a token (CASSANDRA-3071)
 * work around native memory leak in com.sun.management.GarbageCollectorMXBean
    (CASSANDRA-2868)
 * fix UnavailableException with writes at CL.EACH_QUORM (CASSANDRA-3084)
 * fix parsing of the Keyspace and ColumnFamily names in numeric
   and string representations in CLI (CASSANDRA-3075)
 * fix corner cases in Range.differenceToFetch (CASSANDRA-3084)
 * fix ip address String representation in the ring cache (CASSANDRA-3044)
 * fix ring cache compatibility when mixing pre-0.8.4 nodes with post-
   in the same cluster (CASSANDRA-3023)
 * make repair report failure when a node participating dies (instead of
   hanging forever) (CASSANDRA-2433)
 * fix handling of the empty byte buffer by ReversedType (CASSANDRA-3111)
 * Add validation that Keyspace names are case-insensitively unique (CASSANDRA-3066)
 * catch invalid key_validation_class before instantiating UpdateColumnFamily (CASSANDRA-3102)
 * make Range and Bounds objects client-safe (CASSANDRA-3108)
 * optionally skip log4j configuration (CASSANDRA-3061)
 * bundle sstableloader with the debian package (CASSANDRA-3113)
 * don't try to build secondary indexes when there is none (CASSANDRA-3123)
 * improve SSTableSimpleUnsortedWriter speed for large rows (CASSANDRA-3122)
 * handle keyspace arguments correctly in nodetool snapshot (CASSANDRA-3038)
 * Fix SSTableImportTest on windows (CASSANDRA-3043)
 * expose compactionThroughputMbPerSec through JMX (CASSANDRA-3117)
 * log keyspace and CF of large rows being compacted


0.8.4
 * change TokenRing.endpoints to be a list of rpc addresses instead of 
   listen/broadcast addresses (CASSANDRA-1777)
 * include files-to-be-streamed in StreamInSession.getSources (CASSANDRA-2972)
 * use JAVA env var in cassandra-env.sh (CASSANDRA-2785, 2992)
 * avoid doing read for no-op replicate-on-write at CL=1 (CASSANDRA-2892)
 * refuse counter write for CL.ANY (CASSANDRA-2990)
 * switch back to only logging recent dropped messages (CASSANDRA-3004)
 * always deserialize RowMutation for counters (CASSANDRA-3006)
 * ignore saved replication_factor strategy_option for NTS (CASSANDRA-3011)
 * make sure pre-truncate CL segments are discarded (CASSANDRA-2950)


0.8.3
 * add ability to drop local reads/writes that are going to timeout
   (CASSANDRA-2943)
 * revamp token removal process, keep gossip states for 3 days (CASSANDRA-2496)
 * don't accept extra args for 0-arg nodetool commands (CASSANDRA-2740)
 * log unavailableexception details at debug level (CASSANDRA-2856)
 * expose data_dir though jmx (CASSANDRA-2770)
 * don't include tmp files as sstable when create cfs (CASSANDRA-2929)
 * log Java classpath on startup (CASSANDRA-2895)
 * keep gossipped version in sync with actual on migration coordinator 
   (CASSANDRA-2946)
 * use lazy initialization instead of class initialization in NodeId
   (CASSANDRA-2953)
 * check column family validity in nodetool repair (CASSANDRA-2933)
 * speedup bytes to hex conversions dramatically (CASSANDRA-2850)
 * Flush memtables on shutdown when durable writes are disabled 
   (CASSANDRA-2958)
 * improved POSIX compatibility of start scripts (CASsANDRA-2965)
 * add counter support to Hadoop InputFormat (CASSANDRA-2981)
 * fix bug where dirty commitlog segments were removed (and avoid keeping 
   segments with no post-flush activity permanently dirty) (CASSANDRA-2829)
 * fix throwing exception with batch mutation of counter super columns
   (CASSANDRA-2949)
 * ignore system tables during repair (CASSANDRA-2979)
 * throw exception when NTS is given replication_factor as an option
   (CASSANDRA-2960)
 * fix assertion error during compaction of counter CFs (CASSANDRA-2968)
 * avoid trying to create index names, when no index exists (CASSANDRA-2867)
 * don't sample the system table when choosing a bootstrap token
   (CASSANDRA-2825)
 * gossiper notifies of local state changes (CASSANDRA-2948)
 * add asynchronous and half-sync/half-async (hsha) thrift servers 
   (CASSANDRA-1405)
 * fix potential use of free'd native memory in SerializingCache 
   (CASSANDRA-2951)
 * prune index scan resultset back to original request for lazy
   resultset expansion case (CASSANDRA-2964)
 * (Hadoop) fail jobs when Cassandra node has failed but TaskTracker
    has not (CASSANDRA-2388)


0.8.2
 * CQL: 
   - include only one row per unique key for IN queries (CASSANDRA-2717)
   - respect client timestamp on full row deletions (CASSANDRA-2912)
 * improve thread-safety in StreamOutSession (CASSANDRA-2792)
 * allow deleting a row and updating indexed columns in it in the
   same mutation (CASSANDRA-2773)
 * Expose number of threads blocked on submitting memtable to flush
   in JMX (CASSANDRA-2817)
 * add ability to return "endpoints" to nodetool (CASSANDRA-2776)
 * Add support for multiple (comma-delimited) coordinator addresses
   to ColumnFamilyInputFormat (CASSANDRA-2807)
 * fix potential NPE while scheduling read repair for range slice
   (CASSANDRA-2823)
 * Fix race in SystemTable.getCurrentLocalNodeId (CASSANDRA-2824)
 * Correctly set default for replicate_on_write (CASSANDRA-2835)
 * improve nodetool compactionstats formatting (CASSANDRA-2844)
 * fix index-building status display (CASSANDRA-2853)
 * fix CLI perpetuating obsolete KsDef.replication_factor (CASSANDRA-2846)
 * improve cli treatment of multiline comments (CASSANDRA-2852)
 * handle row tombstones correctly in EchoedRow (CASSANDRA-2786)
 * add MessagingService.get[Recently]DroppedMessages and
   StorageService.getExceptionCount (CASSANDRA-2804)
 * fix possibility of spurious UnavailableException for LOCAL_QUORUM
   reads with dynamic snitch + read repair disabled (CASSANDRA-2870)
 * add ant-optional as dependence for the debian package (CASSANDRA-2164)
 * add option to specify limit for get_slice in the CLI (CASSANDRA-2646)
 * decrease HH page size (CASSANDRA-2832)
 * reset cli keyspace after dropping the current one (CASSANDRA-2763)
 * add KeyRange option to Hadoop inputformat (CASSANDRA-1125)
 * fix protocol versioning (CASSANDRA-2818, 2860)
 * support spaces in path to log4j configuration (CASSANDRA-2383)
 * avoid including inferred types in CF update (CASSANDRA-2809)
 * fix JMX bulkload call (CASSANDRA-2908)
 * fix updating KS with durable_writes=false (CASSANDRA-2907)
 * add simplified facade to SSTableWriter for bulk loading use
   (CASSANDRA-2911)
 * fix re-using index CF sstable names after drop/recreate (CASSANDRA-2872)
 * prepend CF to default index names (CASSANDRA-2903)
 * fix hint replay (CASSANDRA-2928)
 * Properly synchronize repair's merkle tree computation (CASSANDRA-2816)


0.8.1
 * CQL:
   - support for insert, delete in BATCH (CASSANDRA-2537)
   - support for IN to SELECT, UPDATE (CASSANDRA-2553)
   - timestamp support for INSERT, UPDATE, and BATCH (CASSANDRA-2555)
   - TTL support (CASSANDRA-2476)
   - counter support (CASSANDRA-2473)
   - ALTER COLUMNFAMILY (CASSANDRA-1709)
   - DROP INDEX (CASSANDRA-2617)
   - add SCHEMA/TABLE as aliases for KS/CF (CASSANDRA-2743)
   - server handles wait-for-schema-agreement (CASSANDRA-2756)
   - key alias support (CASSANDRA-2480)
 * add support for comparator parameters and a generic ReverseType
   (CASSANDRA-2355)
 * add CompositeType and DynamicCompositeType (CASSANDRA-2231)
 * optimize batches containing multiple updates to the same row
   (CASSANDRA-2583)
 * adjust hinted handoff page size to avoid OOM with large columns 
   (CASSANDRA-2652)
 * mark BRAF buffer invalid post-flush so we don't re-flush partial
   buffers again, especially on CL writes (CASSANDRA-2660)
 * add DROP INDEX support to CLI (CASSANDRA-2616)
 * don't perform HH to client-mode [storageproxy] nodes (CASSANDRA-2668)
 * Improve forceDeserialize/getCompactedRow encapsulation (CASSANDRA-2659)
 * Don't write CounterUpdateColumn to disk in tests (CASSANDRA-2650)
 * Add sstable bulk loading utility (CASSANDRA-1278)
 * avoid replaying hints to dropped columnfamilies (CASSANDRA-2685)
 * add placeholders for missing rows in range query pseudo-RR (CASSANDRA-2680)
 * remove no-op HHOM.renameHints (CASSANDRA-2693)
 * clone super columns to avoid modifying them during flush (CASSANDRA-2675)
 * allow writes to bypass the commitlog for certain keyspaces (CASSANDRA-2683)
 * avoid NPE when bypassing commitlog during memtable flush (CASSANDRA-2781)
 * Added support for making bootstrap retry if nodes flap (CASSANDRA-2644)
 * Added statusthrift to nodetool to report if thrift server is running (CASSANDRA-2722)
 * Fixed rows being cached if they do not exist (CASSANDRA-2723)
 * Support passing tableName and cfName to RowCacheProviders (CASSANDRA-2702)
 * close scrub file handles (CASSANDRA-2669)
 * throttle migration replay (CASSANDRA-2714)
 * optimize column serializer creation (CASSANDRA-2716)
 * Added support for making bootstrap retry if nodes flap (CASSANDRA-2644)
 * Added statusthrift to nodetool to report if thrift server is running
   (CASSANDRA-2722)
 * Fixed rows being cached if they do not exist (CASSANDRA-2723)
 * fix truncate/compaction race (CASSANDRA-2673)
 * workaround large resultsets causing large allocation retention
   by nio sockets (CASSANDRA-2654)
 * fix nodetool ring use with Ec2Snitch (CASSANDRA-2733)
 * fix removing columns and subcolumns that are supressed by a row or
   supercolumn tombstone during replica resolution (CASSANDRA-2590)
 * support sstable2json against snapshot sstables (CASSANDRA-2386)
 * remove active-pull schema requests (CASSANDRA-2715)
 * avoid marking entire list of sstables as actively being compacted
   in multithreaded compaction (CASSANDRA-2765)
 * seek back after deserializing a row to update cache with (CASSANDRA-2752)
 * avoid skipping rows in scrub for counter column family (CASSANDRA-2759)
 * fix ConcurrentModificationException in repair when dealing with 0.7 node
   (CASSANDRA-2767)
 * use threadsafe collections for StreamInSession (CASSANDRA-2766)
 * avoid infinite loop when creating merkle tree (CASSANDRA-2758)
 * avoids unmarking compacting sstable prematurely in cleanup (CASSANDRA-2769)
 * fix NPE when the commit log is bypassed (CASSANDRA-2718)
 * don't throw an exception in SS.isRPCServerRunning (CASSANDRA-2721)
 * make stress.jar executable (CASSANDRA-2744)
 * add daemon mode to java stress (CASSANDRA-2267)
 * expose the DC and rack of a node through JMX and nodetool ring (CASSANDRA-2531)
 * fix cache mbean getSize (CASSANDRA-2781)
 * Add Date, Float, Double, and Boolean types (CASSANDRA-2530)
 * Add startup flag to renew counter node id (CASSANDRA-2788)
 * add jamm agent to cassandra.bat (CASSANDRA-2787)
 * fix repair hanging if a neighbor has nothing to send (CASSANDRA-2797)
 * purge tombstone even if row is in only one sstable (CASSANDRA-2801)
 * Fix wrong purge of deleted cf during compaction (CASSANDRA-2786)
 * fix race that could result in Hadoop writer failing to throw an
   exception encountered after close() (CASSANDRA-2755)
 * fix scan wrongly throwing assertion error (CASSANDRA-2653)
 * Always use even distribution for merkle tree with RandomPartitionner
   (CASSANDRA-2841)
 * fix describeOwnership for OPP (CASSANDRA-2800)
 * ensure that string tokens do not contain commas (CASSANDRA-2762)


0.8.0-final
 * fix CQL grammar warning and cqlsh regression from CASSANDRA-2622
 * add ant generate-cql-html target (CASSANDRA-2526)
 * update CQL consistency levels (CASSANDRA-2566)
 * debian packaging fixes (CASSANDRA-2481, 2647)
 * fix UUIDType, IntegerType for direct buffers (CASSANDRA-2682, 2684)
 * switch to native Thrift for Hadoop map/reduce (CASSANDRA-2667)
 * fix StackOverflowError when building from eclipse (CASSANDRA-2687)
 * only provide replication_factor to strategy_options "help" for
   SimpleStrategy, OldNetworkTopologyStrategy (CASSANDRA-2678, 2713)
 * fix exception adding validators to non-string columns (CASSANDRA-2696)
 * avoid instantiating DatabaseDescriptor in JDBC (CASSANDRA-2694)
 * fix potential stack overflow during compaction (CASSANDRA-2626)
 * clone super columns to avoid modifying them during flush (CASSANDRA-2675)
 * reset underlying iterator in EchoedRow constructor (CASSANDRA-2653)


0.8.0-rc1
 * faster flushes and compaction from fixing excessively pessimistic 
   rebuffering in BRAF (CASSANDRA-2581)
 * fix returning null column values in the python cql driver (CASSANDRA-2593)
 * fix merkle tree splitting exiting early (CASSANDRA-2605)
 * snapshot_before_compaction directory name fix (CASSANDRA-2598)
 * Disable compaction throttling during bootstrap (CASSANDRA-2612) 
 * fix CQL treatment of > and < operators in range slices (CASSANDRA-2592)
 * fix potential double-application of counter updates on commitlog replay
   by moving replay position from header to sstable metadata (CASSANDRA-2419)
 * JDBC CQL driver exposes getColumn for access to timestamp
 * JDBC ResultSetMetadata properties added to AbstractType
 * r/m clustertool (CASSANDRA-2607)
 * add support for presenting row key as a column in CQL result sets 
   (CASSANDRA-2622)
 * Don't allow {LOCAL|EACH}_QUORUM unless strategy is NTS (CASSANDRA-2627)
 * validate keyspace strategy_options during CQL create (CASSANDRA-2624)
 * fix empty Result with secondary index when limit=1 (CASSANDRA-2628)
 * Fix regression where bootstrapping a node with no schema fails
   (CASSANDRA-2625)
 * Allow removing LocationInfo sstables (CASSANDRA-2632)
 * avoid attempting to replay mutations from dropped keyspaces (CASSANDRA-2631)
 * avoid using cached position of a key when GT is requested (CASSANDRA-2633)
 * fix counting bloom filter true positives (CASSANDRA-2637)
 * initialize local ep state prior to gossip startup if needed (CASSANDRA-2638)
 * fix counter increment lost after restart (CASSANDRA-2642)
 * add quote-escaping via backslash to CLI (CASSANDRA-2623)
 * fix pig example script (CASSANDRA-2487)
 * fix dynamic snitch race in adding latencies (CASSANDRA-2618)
 * Start/stop cassandra after more important services such as mdadm in
   debian packaging (CASSANDRA-2481)


0.8.0-beta2
 * fix NPE compacting index CFs (CASSANDRA-2528)
 * Remove checking all column families on startup for compaction candidates 
   (CASSANDRA-2444)
 * validate CQL create keyspace options (CASSANDRA-2525)
 * fix nodetool setcompactionthroughput (CASSANDRA-2550)
 * move	gossip heartbeat back to its own thread (CASSANDRA-2554)
 * validate cql TRUNCATE columnfamily before truncating (CASSANDRA-2570)
 * fix batch_mutate for mixed standard-counter mutations (CASSANDRA-2457)
 * disallow making schema changes to system keyspace (CASSANDRA-2563)
 * fix sending mutation messages multiple times (CASSANDRA-2557)
 * fix incorrect use of NBHM.size in ReadCallback that could cause
   reads to time out even when responses were received (CASSANDRA-2552)
 * trigger read repair correctly for LOCAL_QUORUM reads (CASSANDRA-2556)
 * Allow configuring the number of compaction thread (CASSANDRA-2558)
 * forceUserDefinedCompaction will attempt to compact what it is given
   even if the pessimistic estimate is that there is not enough disk space;
   automatic compactions will only compact 2 or more sstables (CASSANDRA-2575)
 * refuse to apply migrations with older timestamps than the current 
   schema (CASSANDRA-2536)
 * remove unframed Thrift transport option
 * include indexes in snapshots (CASSANDRA-2596)
 * improve ignoring of obsolete mutations in index maintenance (CASSANDRA-2401)
 * recognize attempt to drop just the index while leaving the column
   definition alone (CASSANDRA-2619)
  

0.8.0-beta1
 * remove Avro RPC support (CASSANDRA-926)
 * support for columns that act as incr/decr counters 
   (CASSANDRA-1072, 1937, 1944, 1936, 2101, 2093, 2288, 2105, 2384, 2236, 2342,
   2454)
 * CQL (CASSANDRA-1703, 1704, 1705, 1706, 1707, 1708, 1710, 1711, 1940, 
   2124, 2302, 2277, 2493)
 * avoid double RowMutation serialization on write path (CASSANDRA-1800)
 * make NetworkTopologyStrategy the default (CASSANDRA-1960)
 * configurable internode encryption (CASSANDRA-1567, 2152)
 * human readable column names in sstable2json output (CASSANDRA-1933)
 * change default JMX port to 7199 (CASSANDRA-2027)
 * backwards compatible internal messaging (CASSANDRA-1015)
 * atomic switch of memtables and sstables (CASSANDRA-2284)
 * add pluggable SeedProvider (CASSANDRA-1669)
 * Fix clustertool to not throw exception when calling get_endpoints (CASSANDRA-2437)
 * upgrade to thrift 0.6 (CASSANDRA-2412) 
 * repair works on a token range instead of full ring (CASSANDRA-2324)
 * purge tombstones from row cache (CASSANDRA-2305)
 * push replication_factor into strategy_options (CASSANDRA-1263)
 * give snapshots the same name on each node (CASSANDRA-1791)
 * remove "nodetool loadbalance" (CASSANDRA-2448)
 * multithreaded compaction (CASSANDRA-2191)
 * compaction throttling (CASSANDRA-2156)
 * add key type information and alias (CASSANDRA-2311, 2396)
 * cli no longer divides read_repair_chance by 100 (CASSANDRA-2458)
 * made CompactionInfo.getTaskType return an enum (CASSANDRA-2482)
 * add a server-wide cap on measured memtable memory usage and aggressively
   flush to keep under that threshold (CASSANDRA-2006)
 * add unified UUIDType (CASSANDRA-2233)
 * add off-heap row cache support (CASSANDRA-1969)


0.7.5
 * improvements/fixes to PIG driver (CASSANDRA-1618, CASSANDRA-2387,
   CASSANDRA-2465, CASSANDRA-2484)
 * validate index names (CASSANDRA-1761)
 * reduce contention on Table.flusherLock (CASSANDRA-1954)
 * try harder to detect failures during streaming, cleaning up temporary
   files more reliably (CASSANDRA-2088)
 * shut down server for OOM on a Thrift thread (CASSANDRA-2269)
 * fix tombstone handling in repair and sstable2json (CASSANDRA-2279)
 * preserve version when streaming data from old sstables (CASSANDRA-2283)
 * don't start repair if a neighboring node is marked as dead (CASSANDRA-2290)
 * purge tombstones from row cache (CASSANDRA-2305)
 * Avoid seeking when sstable2json exports the entire file (CASSANDRA-2318)
 * clear Built flag in system table when dropping an index (CASSANDRA-2320)
 * don't allow arbitrary argument for stress.java (CASSANDRA-2323)
 * validate values for index predicates in get_indexed_slice (CASSANDRA-2328)
 * queue secondary indexes for flush before the parent (CASSANDRA-2330)
 * allow job configuration to set the CL used in Hadoop jobs (CASSANDRA-2331)
 * add memtable_flush_queue_size defaulting to 4 (CASSANDRA-2333)
 * Allow overriding of initial_token, storage_port and rpc_port from system
   properties (CASSANDRA-2343)
 * fix comparator used for non-indexed secondary expressions in index scan
   (CASSANDRA-2347)
 * ensure size calculation and write phase of large-row compaction use
   the same threshold for TTL expiration (CASSANDRA-2349)
 * fix race when iterating CFs during add/drop (CASSANDRA-2350)
 * add ConsistencyLevel command to CLI (CASSANDRA-2354)
 * allow negative numbers in the cli (CASSANDRA-2358)
 * hard code serialVersionUID for tokens class (CASSANDRA-2361)
 * fix potential infinite loop in ByteBufferUtil.inputStream (CASSANDRA-2365)
 * fix encoding bugs in HintedHandoffManager, SystemTable when default
   charset is not UTF8 (CASSANDRA-2367)
 * avoids having removed node reappearing in Gossip (CASSANDRA-2371)
 * fix incorrect truncation of long to int when reading columns via block
   index (CASSANDRA-2376)
 * fix NPE during stream session (CASSANDRA-2377)
 * fix race condition that could leave orphaned data files when dropping CF or
   KS (CASSANDRA-2381)
 * fsync statistics component on write (CASSANDRA-2382)
 * fix duplicate results from CFS.scan (CASSANDRA-2406)
 * add IntegerType to CLI help (CASSANDRA-2414)
 * avoid caching token-only decoratedkeys (CASSANDRA-2416)
 * convert mmap assertion to if/throw so scrub can catch it (CASSANDRA-2417)
 * don't overwrite gc log (CASSANDR-2418)
 * invalidate row cache for streamed row to avoid inconsitencies
   (CASSANDRA-2420)
 * avoid copies in range/index scans (CASSANDRA-2425)
 * make sure we don't wipe data during cleanup if the node has not join
   the ring (CASSANDRA-2428)
 * Try harder to close files after compaction (CASSANDRA-2431)
 * re-set bootstrapped flag after move finishes (CASSANDRA-2435)
 * display validation_class in CLI 'describe keyspace' (CASSANDRA-2442)
 * make cleanup compactions cleanup the row cache (CASSANDRA-2451)
 * add column fields validation to scrub (CASSANDRA-2460)
 * use 64KB flush buffer instead of in_memory_compaction_limit (CASSANDRA-2463)
 * fix backslash substitutions in CLI (CASSANDRA-2492)
 * disable cache saving for system CFS (CASSANDRA-2502)
 * fixes for verifying destination availability under hinted conditions
   so UE can be thrown intead of timing out (CASSANDRA-2514)
 * fix update of validation class in column metadata (CASSANDRA-2512)
 * support LOCAL_QUORUM, EACH_QUORUM CLs outside of NTS (CASSANDRA-2516)
 * preserve version when streaming data from old sstables (CASSANDRA-2283)
 * fix backslash substitutions in CLI (CASSANDRA-2492)
 * count a row deletion as one operation towards memtable threshold 
   (CASSANDRA-2519)
 * support LOCAL_QUORUM, EACH_QUORUM CLs outside of NTS (CASSANDRA-2516)


0.7.4
 * add nodetool join command (CASSANDRA-2160)
 * fix secondary indexes on pre-existing or streamed data (CASSANDRA-2244)
 * initialize endpoint in gossiper earlier (CASSANDRA-2228)
 * add ability to write to Cassandra from Pig (CASSANDRA-1828)
 * add rpc_[min|max]_threads (CASSANDRA-2176)
 * add CL.TWO, CL.THREE (CASSANDRA-2013)
 * avoid exporting an un-requested row in sstable2json, when exporting 
   a key that does not exist (CASSANDRA-2168)
 * add incremental_backups option (CASSANDRA-1872)
 * add configurable row limit to Pig loadfunc (CASSANDRA-2276)
 * validate column values in batches as well as single-Column inserts
   (CASSANDRA-2259)
 * move sample schema from cassandra.yaml to schema-sample.txt,
   a cli scripts (CASSANDRA-2007)
 * avoid writing empty rows when scrubbing tombstoned rows (CASSANDRA-2296)
 * fix assertion error in range and index scans for CL < ALL
   (CASSANDRA-2282)
 * fix commitlog replay when flush position refers to data that didn't
   get synced before server died (CASSANDRA-2285)
 * fix fd leak in sstable2json with non-mmap'd i/o (CASSANDRA-2304)
 * reduce memory use during streaming of multiple sstables (CASSANDRA-2301)
 * purge tombstoned rows from cache after GCGraceSeconds (CASSANDRA-2305)
 * allow zero replicas in a NTS datacenter (CASSANDRA-1924)
 * make range queries respect snitch for local replicas (CASSANDRA-2286)
 * fix HH delivery when column index is larger than 2GB (CASSANDRA-2297)
 * make 2ary indexes use parent CF flush thresholds during initial build
   (CASSANDRA-2294)
 * update memtable_throughput to be a long (CASSANDRA-2158)


0.7.3
 * Keep endpoint state until aVeryLongTime (CASSANDRA-2115)
 * lower-latency read repair (CASSANDRA-2069)
 * add hinted_handoff_throttle_delay_in_ms option (CASSANDRA-2161)
 * fixes for cache save/load (CASSANDRA-2172, -2174)
 * Handle whole-row deletions in CFOutputFormat (CASSANDRA-2014)
 * Make memtable_flush_writers flush in parallel (CASSANDRA-2178)
 * Add compaction_preheat_key_cache option (CASSANDRA-2175)
 * refactor stress.py to have only one copy of the format string 
   used for creating row keys (CASSANDRA-2108)
 * validate index names for \w+ (CASSANDRA-2196)
 * Fix Cassandra cli to respect timeout if schema does not settle 
   (CASSANDRA-2187)
 * fix for compaction and cleanup writing old-format data into new-version 
   sstable (CASSANDRA-2211, -2216)
 * add nodetool scrub (CASSANDRA-2217, -2240)
 * fix sstable2json large-row pagination (CASSANDRA-2188)
 * fix EOFing on requests for the last bytes in a file (CASSANDRA-2213)
 * fix BufferedRandomAccessFile bugs (CASSANDRA-2218, -2241)
 * check for memtable flush_after_mins exceeded every 10s (CASSANDRA-2183)
 * fix cache saving on Windows (CASSANDRA-2207)
 * add validateSchemaAgreement call + synchronization to schema
   modification operations (CASSANDRA-2222)
 * fix for reversed slice queries on large rows (CASSANDRA-2212)
 * fat clients were writing local data (CASSANDRA-2223)
 * set DEFAULT_MEMTABLE_LIFETIME_IN_MINS to 24h
 * improve detection and cleanup of partially-written sstables 
   (CASSANDRA-2206)
 * fix supercolumn de/serialization when subcolumn comparator is different
   from supercolumn's (CASSANDRA-2104)
 * fix starting up on Windows when CASSANDRA_HOME contains whitespace
   (CASSANDRA-2237)
 * add [get|set][row|key]cacheSavePeriod to JMX (CASSANDRA-2100)
 * fix Hadoop ColumnFamilyOutputFormat dropping of mutations
   when batch fills up (CASSANDRA-2255)
 * move file deletions off of scheduledtasks executor (CASSANDRA-2253)


0.7.2
 * copy DecoratedKey.key when inserting into caches to avoid retaining
   a reference to the underlying buffer (CASSANDRA-2102)
 * format subcolumn names with subcomparator (CASSANDRA-2136)
 * fix column bloom filter deserialization (CASSANDRA-2165)


0.7.1
 * refactor MessageDigest creation code. (CASSANDRA-2107)
 * buffer network stack to avoid inefficient small TCP messages while avoiding
   the nagle/delayed ack problem (CASSANDRA-1896)
 * check log4j configuration for changes every 10s (CASSANDRA-1525, 1907)
 * more-efficient cross-DC replication (CASSANDRA-1530, -2051, -2138)
 * avoid polluting page cache with commitlog or sstable writes
   and seq scan operations (CASSANDRA-1470)
 * add RMI authentication options to nodetool (CASSANDRA-1921)
 * make snitches configurable at runtime (CASSANDRA-1374)
 * retry hadoop split requests on connection failure (CASSANDRA-1927)
 * implement describeOwnership for BOP, COPP (CASSANDRA-1928)
 * make read repair behave as expected for ConsistencyLevel > ONE
   (CASSANDRA-982, 2038)
 * distributed test harness (CASSANDRA-1859, 1964)
 * reduce flush lock contention (CASSANDRA-1930)
 * optimize supercolumn deserialization (CASSANDRA-1891)
 * fix CFMetaData.apply to only compare objects of the same class 
   (CASSANDRA-1962)
 * allow specifying specific SSTables to compact from JMX (CASSANDRA-1963)
 * fix race condition in MessagingService.targets (CASSANDRA-1959, 2094, 2081)
 * refuse to open sstables from a future version (CASSANDRA-1935)
 * zero-copy reads (CASSANDRA-1714)
 * fix copy bounds for word Text in wordcount demo (CASSANDRA-1993)
 * fixes for contrib/javautils (CASSANDRA-1979)
 * check more frequently for memtable expiration (CASSANDRA-2000)
 * fix writing SSTable column count statistics (CASSANDRA-1976)
 * fix streaming of multiple CFs during bootstrap (CASSANDRA-1992)
 * explicitly set JVM GC new generation size with -Xmn (CASSANDRA-1968)
 * add short options for CLI flags (CASSANDRA-1565)
 * make keyspace argument to "describe keyspace" in CLI optional
   when authenticated to keyspace already (CASSANDRA-2029)
 * added option to specify -Dcassandra.join_ring=false on startup
   to allow "warm spare" nodes or performing JMX maintenance before
   joining the ring (CASSANDRA-526)
 * log migrations at INFO (CASSANDRA-2028)
 * add CLI verbose option in file mode (CASSANDRA-2030)
 * add single-line "--" comments to CLI (CASSANDRA-2032)
 * message serialization tests (CASSANDRA-1923)
 * switch from ivy to maven-ant-tasks (CASSANDRA-2017)
 * CLI attempts to block for new schema to propagate (CASSANDRA-2044)
 * fix potential overflow in nodetool cfstats (CASSANDRA-2057)
 * add JVM shutdownhook to sync commitlog (CASSANDRA-1919)
 * allow nodes to be up without being part of  normal traffic (CASSANDRA-1951)
 * fix CLI "show keyspaces" with null options on NTS (CASSANDRA-2049)
 * fix possible ByteBuffer race conditions (CASSANDRA-2066)
 * reduce garbage generated by MessagingService to prevent load spikes
   (CASSANDRA-2058)
 * fix math in RandomPartitioner.describeOwnership (CASSANDRA-2071)
 * fix deletion of sstable non-data components (CASSANDRA-2059)
 * avoid blocking gossip while deleting handoff hints (CASSANDRA-2073)
 * ignore messages from newer versions, keep track of nodes in gossip 
   regardless of version (CASSANDRA-1970)
 * cache writing moved to CompactionManager to reduce i/o contention and
   updated to use non-cache-polluting writes (CASSANDRA-2053)
 * page through large rows when exporting to JSON (CASSANDRA-2041)
 * add flush_largest_memtables_at and reduce_cache_sizes_at options
   (CASSANDRA-2142)
 * add cli 'describe cluster' command (CASSANDRA-2127)
 * add cli support for setting username/password at 'connect' command 
   (CASSANDRA-2111)
 * add -D option to Stress.java to allow reading hosts from a file 
   (CASSANDRA-2149)
 * bound hints CF throughput between 32M and 256M (CASSANDRA-2148)
 * continue starting when invalid saved cache entries are encountered
   (CASSANDRA-2076)
 * add max_hint_window_in_ms option (CASSANDRA-1459)


0.7.0-final
 * fix offsets to ByteBuffer.get (CASSANDRA-1939)


0.7.0-rc4
 * fix cli crash after backgrounding (CASSANDRA-1875)
 * count timeouts in storageproxy latencies, and include latency 
   histograms in StorageProxyMBean (CASSANDRA-1893)
 * fix CLI get recognition of supercolumns (CASSANDRA-1899)
 * enable keepalive on intra-cluster sockets (CASSANDRA-1766)
 * count timeouts towards dynamicsnitch latencies (CASSANDRA-1905)
 * Expose index-building status in JMX + cli schema description
   (CASSANDRA-1871)
 * allow [LOCAL|EACH]_QUORUM to be used with non-NetworkTopology 
   replication Strategies
 * increased amount of index locks for faster commitlog replay
 * collect secondary index tombstones immediately (CASSANDRA-1914)
 * revert commitlog changes from #1780 (CASSANDRA-1917)
 * change RandomPartitioner min token to -1 to avoid collision w/
   tokens on actual nodes (CASSANDRA-1901)
 * examine the right nibble when validating TimeUUID (CASSANDRA-1910)
 * include secondary indexes in cleanup (CASSANDRA-1916)
 * CFS.scrubDataDirectories should also cleanup invalid secondary indexes
   (CASSANDRA-1904)
 * ability to disable/enable gossip on nodes to force them down
   (CASSANDRA-1108)


0.7.0-rc3
 * expose getNaturalEndpoints in StorageServiceMBean taking byte[]
   key; RMI cannot serialize ByteBuffer (CASSANDRA-1833)
 * infer org.apache.cassandra.locator for replication strategy classes
   when not otherwise specified
 * validation that generates less garbage (CASSANDRA-1814)
 * add TTL support to CLI (CASSANDRA-1838)
 * cli defaults to bytestype for subcomparator when creating
   column families (CASSANDRA-1835)
 * unregister index MBeans when index is dropped (CASSANDRA-1843)
 * make ByteBufferUtil.clone thread-safe (CASSANDRA-1847)
 * change exception for read requests during bootstrap from 
   InvalidRequest to Unavailable (CASSANDRA-1862)
 * respect row-level tombstones post-flush in range scans
   (CASSANDRA-1837)
 * ReadResponseResolver check digests against each other (CASSANDRA-1830)
 * return InvalidRequest when remove of subcolumn without supercolumn
   is requested (CASSANDRA-1866)
 * flush before repair (CASSANDRA-1748)
 * SSTableExport validates key order (CASSANDRA-1884)
 * large row support for SSTableExport (CASSANDRA-1867)
 * Re-cache hot keys post-compaction without hitting disk (CASSANDRA-1878)
 * manage read repair in coordinator instead of data source, to
   provide latency information to dynamic snitch (CASSANDRA-1873)


0.7.0-rc2
 * fix live-column-count of slice ranges including tombstoned supercolumn 
   with live subcolumn (CASSANDRA-1591)
 * rename o.a.c.internal.AntientropyStage -> AntiEntropyStage,
   o.a.c.request.Request_responseStage -> RequestResponseStage,
   o.a.c.internal.Internal_responseStage -> InternalResponseStage
 * add AbstractType.fromString (CASSANDRA-1767)
 * require index_type to be present when specifying index_name
   on ColumnDef (CASSANDRA-1759)
 * fix add/remove index bugs in CFMetadata (CASSANDRA-1768)
 * rebuild Strategy during system_update_keyspace (CASSANDRA-1762)
 * cli updates prompt to ... in continuation lines (CASSANDRA-1770)
 * support multiple Mutations per key in hadoop ColumnFamilyOutputFormat
   (CASSANDRA-1774)
 * improvements to Debian init script (CASSANDRA-1772)
 * use local classloader to check for version.properties (CASSANDRA-1778)
 * Validate that column names in column_metadata are valid for the
   defined comparator, and decode properly in cli (CASSANDRA-1773)
 * use cross-platform newlines in cli (CASSANDRA-1786)
 * add ExpiringColumn support to sstable import/export (CASSANDRA-1754)
 * add flush for each append to periodic commitlog mode; added
   periodic_without_flush option to disable this (CASSANDRA-1780)
 * close file handle used for post-flush truncate (CASSANDRA-1790)
 * various code cleanup (CASSANDRA-1793, -1794, -1795)
 * fix range queries against wrapped range (CASSANDRA-1781)
 * fix consistencylevel calculations for NetworkTopologyStrategy
   (CASSANDRA-1804)
 * cli support index type enum names (CASSANDRA-1810)
 * improved validation of column_metadata (CASSANDRA-1813)
 * reads at ConsistencyLevel > 1 throw UnavailableException
   immediately if insufficient live nodes exist (CASSANDRA-1803)
 * copy bytebuffers for local writes to avoid retaining the entire
   Thrift frame (CASSANDRA-1801)
 * fix NPE adding index to column w/o prior metadata (CASSANDRA-1764)
 * reduce fat client timeout (CASSANDRA-1730)
 * fix botched merge of CASSANDRA-1316


0.7.0-rc1
 * fix compaction and flush races with schema updates (CASSANDRA-1715)
 * add clustertool, config-converter, sstablekeys, and schematool 
   Windows .bat files (CASSANDRA-1723)
 * reject range queries received during bootstrap (CASSANDRA-1739)
 * fix wrapping-range queries on non-minimum token (CASSANDRA-1700)
 * add nodetool cfhistogram (CASSANDRA-1698)
 * limit repaired ranges to what the nodes have in common (CASSANDRA-1674)
 * index scan treats missing columns as not matching secondary
   expressions (CASSANDRA-1745)
 * Fix misuse of DataOutputBuffer.getData in AntiEntropyService
   (CASSANDRA-1729)
 * detect and warn when obsolete version of JNA is present (CASSANDRA-1760)
 * reduce fat client timeout (CASSANDRA-1730)
 * cleanup smallest CFs first to increase free temp space for larger ones
   (CASSANDRA-1811)
 * Update windows .bat files to work outside of main Cassandra
   directory (CASSANDRA-1713)
 * fix read repair regression from 0.6.7 (CASSANDRA-1727)
 * more-efficient read repair (CASSANDRA-1719)
 * fix hinted handoff replay (CASSANDRA-1656)
 * log type of dropped messages (CASSANDRA-1677)
 * upgrade to SLF4J 1.6.1
 * fix ByteBuffer bug in ExpiringColumn.updateDigest (CASSANDRA-1679)
 * fix IntegerType.getString (CASSANDRA-1681)
 * make -Djava.net.preferIPv4Stack=true the default (CASSANDRA-628)
 * add INTERNAL_RESPONSE verb to differentiate from responses related
   to client requests (CASSANDRA-1685)
 * log tpstats when dropping messages (CASSANDRA-1660)
 * include unreachable nodes in describeSchemaVersions (CASSANDRA-1678)
 * Avoid dropping messages off the client request path (CASSANDRA-1676)
 * fix jna errno reporting (CASSANDRA-1694)
 * add friendlier error for UnknownHostException on startup (CASSANDRA-1697)
 * include jna dependency in RPM package (CASSANDRA-1690)
 * add --skip-keys option to stress.py (CASSANDRA-1696)
 * improve cli handling of non-string keys and column names 
   (CASSANDRA-1701, -1693)
 * r/m extra subcomparator line in cli keyspaces output (CASSANDRA-1712)
 * add read repair chance to cli "show keyspaces"
 * upgrade to ConcurrentLinkedHashMap 1.1 (CASSANDRA-975)
 * fix index scan routing (CASSANDRA-1722)
 * fix tombstoning of supercolumns in range queries (CASSANDRA-1734)
 * clear endpoint cache after updating keyspace metadata (CASSANDRA-1741)
 * fix wrapping-range queries on non-minimum token (CASSANDRA-1700)
 * truncate includes secondary indexes (CASSANDRA-1747)
 * retain reference to PendingFile sstables (CASSANDRA-1749)
 * fix sstableimport regression (CASSANDRA-1753)
 * fix for bootstrap when no non-system tables are defined (CASSANDRA-1732)
 * handle replica unavailability in index scan (CASSANDRA-1755)
 * fix service initialization order deadlock (CASSANDRA-1756)
 * multi-line cli commands (CASSANDRA-1742)
 * fix race between snapshot and compaction (CASSANDRA-1736)
 * add listEndpointsPendingHints, deleteHintsForEndpoint JMX methods 
   (CASSANDRA-1551)


0.7.0-beta3
 * add strategy options to describe_keyspace output (CASSANDRA-1560)
 * log warning when using randomly generated token (CASSANDRA-1552)
 * re-organize JMX into .db, .net, .internal, .request (CASSANDRA-1217)
 * allow nodes to change IPs between restarts (CASSANDRA-1518)
 * remember ring state between restarts by default (CASSANDRA-1518)
 * flush index built flag so we can read it before log replay (CASSANDRA-1541)
 * lock row cache updates to prevent race condition (CASSANDRA-1293)
 * remove assertion causing rare (and harmless) error messages in
   commitlog (CASSANDRA-1330)
 * fix moving nodes with no keyspaces defined (CASSANDRA-1574)
 * fix unbootstrap when no data is present in a transfer range (CASSANDRA-1573)
 * take advantage of AVRO-495 to simplify our avro IDL (CASSANDRA-1436)
 * extend authorization hierarchy to column family (CASSANDRA-1554)
 * deletion support in secondary indexes (CASSANDRA-1571)
 * meaningful error message for invalid replication strategy class 
   (CASSANDRA-1566)
 * allow keyspace creation with RF > N (CASSANDRA-1428)
 * improve cli error handling (CASSANDRA-1580)
 * add cache save/load ability (CASSANDRA-1417, 1606, 1647)
 * add StorageService.getDrainProgress (CASSANDRA-1588)
 * Disallow bootstrap to an in-use token (CASSANDRA-1561)
 * Allow dynamic secondary index creation and destruction (CASSANDRA-1532)
 * log auto-guessed memtable thresholds (CASSANDRA-1595)
 * add ColumnDef support to cli (CASSANDRA-1583)
 * reduce index sample time by 75% (CASSANDRA-1572)
 * add cli support for column, strategy metadata (CASSANDRA-1578, 1612)
 * add cli support for schema modification (CASSANDRA-1584)
 * delete temp files on failed compactions (CASSANDRA-1596)
 * avoid blocking for dead nodes during removetoken (CASSANDRA-1605)
 * remove ConsistencyLevel.ZERO (CASSANDRA-1607)
 * expose in-progress compaction type in jmx (CASSANDRA-1586)
 * removed IClock & related classes from internals (CASSANDRA-1502)
 * fix removing tokens from SystemTable on decommission and removetoken
   (CASSANDRA-1609)
 * include CF metadata in cli 'show keyspaces' (CASSANDRA-1613)
 * switch from Properties to HashMap in PropertyFileSnitch to
   avoid synchronization bottleneck (CASSANDRA-1481)
 * PropertyFileSnitch configuration file renamed to 
   cassandra-topology.properties
 * add cli support for get_range_slices (CASSANDRA-1088, CASSANDRA-1619)
 * Make memtable flush thresholds per-CF instead of global 
   (CASSANDRA-1007, 1637)
 * add cli support for binary data without CfDef hints (CASSANDRA-1603)
 * fix building SSTable statistics post-stream (CASSANDRA-1620)
 * fix potential infinite loop in 2ary index queries (CASSANDRA-1623)
 * allow creating NTS keyspaces with no replicas configured (CASSANDRA-1626)
 * add jmx histogram of sstables accessed per read (CASSANDRA-1624)
 * remove system_rename_column_family and system_rename_keyspace from the
   client API until races can be fixed (CASSANDRA-1630, CASSANDRA-1585)
 * add cli sanity tests (CASSANDRA-1582)
 * update GC settings in cassandra.bat (CASSANDRA-1636)
 * cli support for index queries (CASSANDRA-1635)
 * cli support for updating schema memtable settings (CASSANDRA-1634)
 * cli --file option (CASSANDRA-1616)
 * reduce automatically chosen memtable sizes by 50% (CASSANDRA-1641)
 * move endpoint cache from snitch to strategy (CASSANDRA-1643)
 * fix commitlog recovery deleting the newly-created segment as well as
   the old ones (CASSANDRA-1644)
 * upgrade to Thrift 0.5 (CASSANDRA-1367)
 * renamed CL.DCQUORUM to LOCAL_QUORUM and DCQUORUMSYNC to EACH_QUORUM
 * cli truncate support (CASSANDRA-1653)
 * update GC settings in cassandra.bat (CASSANDRA-1636)
 * avoid logging when a node's ip/token is gossipped back to it (CASSANDRA-1666)


0.7-beta2
 * always use UTF-8 for hint keys (CASSANDRA-1439)
 * remove cassandra.yaml dependency from Hadoop and Pig (CASSADRA-1322)
 * expose CfDef metadata in describe_keyspaces (CASSANDRA-1363)
 * restore use of mmap_index_only option (CASSANDRA-1241)
 * dropping a keyspace with no column families generated an error 
   (CASSANDRA-1378)
 * rename RackAwareStrategy to OldNetworkTopologyStrategy, RackUnawareStrategy 
   to SimpleStrategy, DatacenterShardStrategy to NetworkTopologyStrategy,
   AbstractRackAwareSnitch to AbstractNetworkTopologySnitch (CASSANDRA-1392)
 * merge StorageProxy.mutate, mutateBlocking (CASSANDRA-1396)
 * faster UUIDType, LongType comparisons (CASSANDRA-1386, 1393)
 * fix setting read_repair_chance from CLI addColumnFamily (CASSANDRA-1399)
 * fix updates to indexed columns (CASSANDRA-1373)
 * fix race condition leaving to FileNotFoundException (CASSANDRA-1382)
 * fix sharded lock hash on index write path (CASSANDRA-1402)
 * add support for GT/E, LT/E in subordinate index clauses (CASSANDRA-1401)
 * cfId counter got out of sync when CFs were added (CASSANDRA-1403)
 * less chatty schema updates (CASSANDRA-1389)
 * rename column family mbeans. 'type' will now include either 
   'IndexColumnFamilies' or 'ColumnFamilies' depending on the CFS type.
   (CASSANDRA-1385)
 * disallow invalid keyspace and column family names. This includes name that
   matches a '^\w+' regex. (CASSANDRA-1377)
 * use JNA, if present, to take snapshots (CASSANDRA-1371)
 * truncate hints if starting 0.7 for the first time (CASSANDRA-1414)
 * fix FD leak in single-row slicepredicate queries (CASSANDRA-1416)
 * allow index expressions against columns that are not part of the 
   SlicePredicate (CASSANDRA-1410)
 * config-converter properly handles snitches and framed support 
   (CASSANDRA-1420)
 * remove keyspace argument from multiget_count (CASSANDRA-1422)
 * allow specifying cassandra.yaml location as (local or remote) URL
   (CASSANDRA-1126)
 * fix using DynamicEndpointSnitch with NetworkTopologyStrategy
   (CASSANDRA-1429)
 * Add CfDef.default_validation_class (CASSANDRA-891)
 * fix EstimatedHistogram.max (CASSANDRA-1413)
 * quorum read optimization (CASSANDRA-1622)
 * handle zero-length (or missing) rows during HH paging (CASSANDRA-1432)
 * include secondary indexes during schema migrations (CASSANDRA-1406)
 * fix commitlog header race during schema change (CASSANDRA-1435)
 * fix ColumnFamilyStoreMBeanIterator to use new type name (CASSANDRA-1433)
 * correct filename generated by xml->yaml converter (CASSANDRA-1419)
 * add CMSInitiatingOccupancyFraction=75 and UseCMSInitiatingOccupancyOnly
   to default JVM options
 * decrease jvm heap for cassandra-cli (CASSANDRA-1446)
 * ability to modify keyspaces and column family definitions on a live cluster
   (CASSANDRA-1285)
 * support for Hadoop Streaming [non-jvm map/reduce via stdin/out]
   (CASSANDRA-1368)
 * Move persistent sstable stats from the system table to an sstable component
   (CASSANDRA-1430)
 * remove failed bootstrap attempt from pending ranges when gossip times
   it out after 1h (CASSANDRA-1463)
 * eager-create tcp connections to other cluster members (CASSANDRA-1465)
 * enumerate stages and derive stage from message type instead of 
   transmitting separately (CASSANDRA-1465)
 * apply reversed flag during collation from different data sources
   (CASSANDRA-1450)
 * make failure to remove commitlog segment non-fatal (CASSANDRA-1348)
 * correct ordering of drain operations so CL.recover is no longer 
   necessary (CASSANDRA-1408)
 * removed keyspace from describe_splits method (CASSANDRA-1425)
 * rename check_schema_agreement to describe_schema_versions
   (CASSANDRA-1478)
 * fix QUORUM calculation for RF > 3 (CASSANDRA-1487)
 * remove tombstones during non-major compactions when bloom filter
   verifies that row does not exist in other sstables (CASSANDRA-1074)
 * nodes that coordinated a loadbalance in the past could not be seen by
   newly added nodes (CASSANDRA-1467)
 * exposed endpoint states (gossip details) via jmx (CASSANDRA-1467)
 * ensure that compacted sstables are not included when new readers are
   instantiated (CASSANDRA-1477)
 * by default, calculate heap size and memtable thresholds at runtime (CASSANDRA-1469)
 * fix races dealing with adding/dropping keyspaces and column families in
   rapid succession (CASSANDRA-1477)
 * clean up of Streaming system (CASSANDRA-1503, 1504, 1506)
 * add options to configure Thrift socket keepalive and buffer sizes (CASSANDRA-1426)
 * make contrib CassandraServiceDataCleaner recursive (CASSANDRA-1509)
 * min, max compaction threshold are configurable and persistent 
   per-ColumnFamily (CASSANDRA-1468)
 * fix replaying the last mutation in a commitlog unnecessarily 
   (CASSANDRA-1512)
 * invoke getDefaultUncaughtExceptionHandler from DTPE with the original
   exception rather than the ExecutionException wrapper (CASSANDRA-1226)
 * remove Clock from the Thrift (and Avro) API (CASSANDRA-1501)
 * Close intra-node sockets when connection is broken (CASSANDRA-1528)
 * RPM packaging spec file (CASSANDRA-786)
 * weighted request scheduler (CASSANDRA-1485)
 * treat expired columns as deleted (CASSANDRA-1539)
 * make IndexInterval configurable (CASSANDRA-1488)
 * add describe_snitch to Thrift API (CASSANDRA-1490)
 * MD5 authenticator compares plain text submitted password with MD5'd
   saved property, instead of vice versa (CASSANDRA-1447)
 * JMX MessagingService pending and completed counts (CASSANDRA-1533)
 * fix race condition processing repair responses (CASSANDRA-1511)
 * make repair blocking (CASSANDRA-1511)
 * create EndpointSnitchInfo and MBean to expose rack and DC (CASSANDRA-1491)
 * added option to contrib/word_count to output results back to Cassandra
   (CASSANDRA-1342)
 * rewrite Hadoop ColumnFamilyRecordWriter to pool connections, retry to
   multiple Cassandra nodes, and smooth impact on the Cassandra cluster
   by using smaller batch sizes (CASSANDRA-1434)
 * fix setting gc_grace_seconds via CLI (CASSANDRA-1549)
 * support TTL'd index values (CASSANDRA-1536)
 * make removetoken work like decommission (CASSANDRA-1216)
 * make cli comparator-aware and improve quote rules (CASSANDRA-1523,-1524)
 * make nodetool compact and cleanup blocking (CASSANDRA-1449)
 * add memtable, cache information to GCInspector logs (CASSANDRA-1558)
 * enable/disable HintedHandoff via JMX (CASSANDRA-1550)
 * Ignore stray files in the commit log directory (CASSANDRA-1547)
 * Disallow bootstrap to an in-use token (CASSANDRA-1561)


0.7-beta1
 * sstable versioning (CASSANDRA-389)
 * switched to slf4j logging (CASSANDRA-625)
 * add (optional) expiration time for column (CASSANDRA-699)
 * access levels for authentication/authorization (CASSANDRA-900)
 * add ReadRepairChance to CF definition (CASSANDRA-930)
 * fix heisenbug in system tests, especially common on OS X (CASSANDRA-944)
 * convert to byte[] keys internally and all public APIs (CASSANDRA-767)
 * ability to alter schema definitions on a live cluster (CASSANDRA-44)
 * renamed configuration file to cassandra.xml, and log4j.properties to
   log4j-server.properties, which must now be loaded from
   the classpath (which is how our scripts in bin/ have always done it)
   (CASSANDRA-971)
 * change get_count to require a SlicePredicate. create multi_get_count
   (CASSANDRA-744)
 * re-organized endpointsnitch implementations and added SimpleSnitch
   (CASSANDRA-994)
 * Added preload_row_cache option (CASSANDRA-946)
 * add CRC to commitlog header (CASSANDRA-999)
 * removed deprecated batch_insert and get_range_slice methods (CASSANDRA-1065)
 * add truncate thrift method (CASSANDRA-531)
 * http mini-interface using mx4j (CASSANDRA-1068)
 * optimize away copy of sliced row on memtable read path (CASSANDRA-1046)
 * replace constant-size 2GB mmaped segments and special casing for index 
   entries spanning segment boundaries, with SegmentedFile that computes 
   segments that always contain entire entries/rows (CASSANDRA-1117)
 * avoid reading large rows into memory during compaction (CASSANDRA-16)
 * added hadoop OutputFormat (CASSANDRA-1101)
 * efficient Streaming (no more anticompaction) (CASSANDRA-579)
 * split commitlog header into separate file and add size checksum to
   mutations (CASSANDRA-1179)
 * avoid allocating a new byte[] for each mutation on replay (CASSANDRA-1219)
 * revise HH schema to be per-endpoint (CASSANDRA-1142)
 * add joining/leaving status to nodetool ring (CASSANDRA-1115)
 * allow multiple repair sessions per node (CASSANDRA-1190)
 * optimize away MessagingService for local range queries (CASSANDRA-1261)
 * make framed transport the default so malformed requests can't OOM the 
   server (CASSANDRA-475)
 * significantly faster reads from row cache (CASSANDRA-1267)
 * take advantage of row cache during range queries (CASSANDRA-1302)
 * make GCGraceSeconds a per-ColumnFamily value (CASSANDRA-1276)
 * keep persistent row size and column count statistics (CASSANDRA-1155)
 * add IntegerType (CASSANDRA-1282)
 * page within a single row during hinted handoff (CASSANDRA-1327)
 * push DatacenterShardStrategy configuration into keyspace definition,
   eliminating datacenter.properties. (CASSANDRA-1066)
 * optimize forward slices starting with '' and single-index-block name 
   queries by skipping the column index (CASSANDRA-1338)
 * streaming refactor (CASSANDRA-1189)
 * faster comparison for UUID types (CASSANDRA-1043)
 * secondary index support (CASSANDRA-749 and subtasks)
 * make compaction buckets deterministic (CASSANDRA-1265)


0.6.6
 * Allow using DynamicEndpointSnitch with RackAwareStrategy (CASSANDRA-1429)
 * remove the remaining vestiges of the unfinished DatacenterShardStrategy 
   (replaced by NetworkTopologyStrategy in 0.7)
   

0.6.5
 * fix key ordering in range query results with RandomPartitioner
   and ConsistencyLevel > ONE (CASSANDRA-1145)
 * fix for range query starting with the wrong token range (CASSANDRA-1042)
 * page within a single row during hinted handoff (CASSANDRA-1327)
 * fix compilation on non-sun JDKs (CASSANDRA-1061)
 * remove String.trim() call on row keys in batch mutations (CASSANDRA-1235)
 * Log summary of dropped messages instead of spamming log (CASSANDRA-1284)
 * add dynamic endpoint snitch (CASSANDRA-981)
 * fix streaming for keyspaces with hyphens in their name (CASSANDRA-1377)
 * fix errors in hard-coded bloom filter optKPerBucket by computing it
   algorithmically (CASSANDRA-1220
 * remove message deserialization stage, and uncap read/write stages
   so slow reads/writes don't block gossip processing (CASSANDRA-1358)
 * add jmx port configuration to Debian package (CASSANDRA-1202)
 * use mlockall via JNA, if present, to prevent Linux from swapping
   out parts of the JVM (CASSANDRA-1214)


0.6.4
 * avoid queuing multiple hint deliveries for the same endpoint
   (CASSANDRA-1229)
 * better performance for and stricter checking of UTF8 column names
   (CASSANDRA-1232)
 * extend option to lower compaction priority to hinted handoff
   as well (CASSANDRA-1260)
 * log errors in gossip instead of re-throwing (CASSANDRA-1289)
 * avoid aborting commitlog replay prematurely if a flushed-but-
   not-removed commitlog segment is encountered (CASSANDRA-1297)
 * fix duplicate rows being read during mapreduce (CASSANDRA-1142)
 * failure detection wasn't closing command sockets (CASSANDRA-1221)
 * cassandra-cli.bat works on windows (CASSANDRA-1236)
 * pre-emptively drop requests that cannot be processed within RPCTimeout
   (CASSANDRA-685)
 * add ack to Binary write verb and update CassandraBulkLoader
   to wait for acks for each row (CASSANDRA-1093)
 * added describe_partitioner Thrift method (CASSANDRA-1047)
 * Hadoop jobs no longer require the Cassandra storage-conf.xml
   (CASSANDRA-1280, CASSANDRA-1047)
 * log thread pool stats when GC is excessive (CASSANDRA-1275)
 * remove gossip message size limit (CASSANDRA-1138)
 * parallelize local and remote reads during multiget, and respect snitch 
   when determining whether to do local read for CL.ONE (CASSANDRA-1317)
 * fix read repair to use requested consistency level on digest mismatch,
   rather than assuming QUORUM (CASSANDRA-1316)
 * process digest mismatch re-reads in parallel (CASSANDRA-1323)
 * switch hints CF comparator to BytesType (CASSANDRA-1274)


0.6.3
 * retry to make streaming connections up to 8 times. (CASSANDRA-1019)
 * reject describe_ring() calls on invalid keyspaces (CASSANDRA-1111)
 * fix cache size calculation for size of 100% (CASSANDRA-1129)
 * fix cache capacity only being recalculated once (CASSANDRA-1129)
 * remove hourly scan of all hints on the off chance that the gossiper
   missed a status change; instead, expose deliverHintsToEndpoint to JMX
   so it can be done manually, if necessary (CASSANDRA-1141)
 * don't reject reads at CL.ALL (CASSANDRA-1152)
 * reject deletions to supercolumns in CFs containing only standard
   columns (CASSANDRA-1139)
 * avoid preserving login information after client disconnects
   (CASSANDRA-1057)
 * prefer sun jdk to openjdk in debian init script (CASSANDRA-1174)
 * detect partioner config changes between restarts and fail fast 
   (CASSANDRA-1146)
 * use generation time to resolve node token reassignment disagreements
   (CASSANDRA-1118)
 * restructure the startup ordering of Gossiper and MessageService to avoid
   timing anomalies (CASSANDRA-1160)
 * detect incomplete commit log hearders (CASSANDRA-1119)
 * force anti-entropy service to stream files on the stream stage to avoid
   sending streams out of order (CASSANDRA-1169)
 * remove inactive stream managers after AES streams files (CASSANDRA-1169)
 * allow removing entire row through batch_mutate Deletion (CASSANDRA-1027)
 * add JMX metrics for row-level bloom filter false positives (CASSANDRA-1212)
 * added a redhat init script to contrib (CASSANDRA-1201)
 * use midpoint when bootstrapping a new machine into range with not
   much data yet instead of random token (CASSANDRA-1112)
 * kill server on OOM in executor stage as well as Thrift (CASSANDRA-1226)
 * remove opportunistic repairs, when two machines with overlapping replica
   responsibilities happen to finish major compactions of the same CF near
   the same time.  repairs are now fully manual (CASSANDRA-1190)
 * add ability to lower compaction priority (default is no change from 0.6.2)
   (CASSANDRA-1181)


0.6.2
 * fix contrib/word_count build. (CASSANDRA-992)
 * split CommitLogExecutorService into BatchCommitLogExecutorService and 
   PeriodicCommitLogExecutorService (CASSANDRA-1014)
 * add latency histograms to CFSMBean (CASSANDRA-1024)
 * make resolving timestamp ties deterministic by using value bytes
   as a tiebreaker (CASSANDRA-1039)
 * Add option to turn off Hinted Handoff (CASSANDRA-894)
 * fix windows startup (CASSANDRA-948)
 * make concurrent_reads, concurrent_writes configurable at runtime via JMX
   (CASSANDRA-1060)
 * disable GCInspector on non-Sun JVMs (CASSANDRA-1061)
 * fix tombstone handling in sstable rows with no other data (CASSANDRA-1063)
 * fix size of row in spanned index entries (CASSANDRA-1056)
 * install json2sstable, sstable2json, and sstablekeys to Debian package
 * StreamingService.StreamDestinations wouldn't empty itself after streaming
   finished (CASSANDRA-1076)
 * added Collections.shuffle(splits) before returning the splits in 
   ColumnFamilyInputFormat (CASSANDRA-1096)
 * do not recalculate cache capacity post-compaction if it's been manually 
   modified (CASSANDRA-1079)
 * better defaults for flush sorter + writer executor queue sizes
   (CASSANDRA-1100)
 * windows scripts for SSTableImport/Export (CASSANDRA-1051)
 * windows script for nodetool (CASSANDRA-1113)
 * expose PhiConvictThreshold (CASSANDRA-1053)
 * make repair of RF==1 a no-op (CASSANDRA-1090)
 * improve default JVM GC options (CASSANDRA-1014)
 * fix SlicePredicate serialization inside Hadoop jobs (CASSANDRA-1049)
 * close Thrift sockets in Hadoop ColumnFamilyRecordReader (CASSANDRA-1081)


0.6.1
 * fix NPE in sstable2json when no excluded keys are given (CASSANDRA-934)
 * keep the replica set constant throughout the read repair process
   (CASSANDRA-937)
 * allow querying getAllRanges with empty token list (CASSANDRA-933)
 * fix command line arguments inversion in clustertool (CASSANDRA-942)
 * fix race condition that could trigger a false-positive assertion
   during post-flush discard of old commitlog segments (CASSANDRA-936)
 * fix neighbor calculation for anti-entropy repair (CASSANDRA-924)
 * perform repair even for small entropy differences (CASSANDRA-924)
 * Use hostnames in CFInputFormat to allow Hadoop's naive string-based
   locality comparisons to work (CASSANDRA-955)
 * cache read-only BufferedRandomAccessFile length to avoid
   3 system calls per invocation (CASSANDRA-950)
 * nodes with IPv6 (and no IPv4) addresses could not join cluster
   (CASSANDRA-969)
 * Retrieve the correct number of undeleted columns, if any, from
   a supercolumn in a row that had been deleted previously (CASSANDRA-920)
 * fix index scans that cross the 2GB mmap boundaries for both mmap
   and standard i/o modes (CASSANDRA-866)
 * expose drain via nodetool (CASSANDRA-978)


0.6.0-RC1
 * JMX drain to flush memtables and run through commit log (CASSANDRA-880)
 * Bootstrapping can skip ranges under the right conditions (CASSANDRA-902)
 * fix merging row versions in range_slice for CL > ONE (CASSANDRA-884)
 * default write ConsistencyLeven chaned from ZERO to ONE
 * fix for index entries spanning mmap buffer boundaries (CASSANDRA-857)
 * use lexical comparison if time part of TimeUUIDs are the same 
   (CASSANDRA-907)
 * bound read, mutation, and response stages to fix possible OOM
   during log replay (CASSANDRA-885)
 * Use microseconds-since-epoch (UTC) in cli, instead of milliseconds
 * Treat batch_mutate Deletion with null supercolumn as "apply this predicate 
   to top level supercolumns" (CASSANDRA-834)
 * Streaming destination nodes do not update their JMX status (CASSANDRA-916)
 * Fix internal RPC timeout calculation (CASSANDRA-911)
 * Added Pig loadfunc to contrib/pig (CASSANDRA-910)


0.6.0-beta3
 * fix compaction bucketing bug (CASSANDRA-814)
 * update windows batch file (CASSANDRA-824)
 * deprecate KeysCachedFraction configuration directive in favor
   of KeysCached; move to unified-per-CF key cache (CASSANDRA-801)
 * add invalidateRowCache to ColumnFamilyStoreMBean (CASSANDRA-761)
 * send Handoff hints to natural locations to reduce load on
   remaining nodes in a failure scenario (CASSANDRA-822)
 * Add RowWarningThresholdInMB configuration option to warn before very 
   large rows get big enough to threaten node stability, and -x option to
   be able to remove them with sstable2json if the warning is unheeded
   until it's too late (CASSANDRA-843)
 * Add logging of GC activity (CASSANDRA-813)
 * fix ConcurrentModificationException in commitlog discard (CASSANDRA-853)
 * Fix hardcoded row count in Hadoop RecordReader (CASSANDRA-837)
 * Add a jmx status to the streaming service and change several DEBUG
   messages to INFO (CASSANDRA-845)
 * fix classpath in cassandra-cli.bat for Windows (CASSANDRA-858)
 * allow re-specifying host, port to cassandra-cli if invalid ones
   are first tried (CASSANDRA-867)
 * fix race condition handling rpc timeout in the coordinator
   (CASSANDRA-864)
 * Remove CalloutLocation and StagingFileDirectory from storage-conf files 
   since those settings are no longer used (CASSANDRA-878)
 * Parse a long from RowWarningThresholdInMB instead of an int (CASSANDRA-882)
 * Remove obsolete ControlPort code from DatabaseDescriptor (CASSANDRA-886)
 * move skipBytes side effect out of assert (CASSANDRA-899)
 * add "double getLoad" to StorageServiceMBean (CASSANDRA-898)
 * track row stats per CF at compaction time (CASSANDRA-870)
 * disallow CommitLogDirectory matching a DataFileDirectory (CASSANDRA-888)
 * default key cache size is 200k entries, changed from 10% (CASSANDRA-863)
 * add -Dcassandra-foreground=yes to cassandra.bat
 * exit if cluster name is changed unexpectedly (CASSANDRA-769)


0.6.0-beta1/beta2
 * add batch_mutate thrift command, deprecating batch_insert (CASSANDRA-336)
 * remove get_key_range Thrift API, deprecated in 0.5 (CASSANDRA-710)
 * add optional login() Thrift call for authentication (CASSANDRA-547)
 * support fat clients using gossiper and StorageProxy to perform
   replication in-process [jvm-only] (CASSANDRA-535)
 * support mmapped I/O for reads, on by default on 64bit JVMs 
   (CASSANDRA-408, CASSANDRA-669)
 * improve insert concurrency, particularly during Hinted Handoff
   (CASSANDRA-658)
 * faster network code (CASSANDRA-675)
 * stress.py moved to contrib (CASSANDRA-635)
 * row caching [must be explicitly enabled per-CF in config] (CASSANDRA-678)
 * present a useful measure of compaction progress in JMX (CASSANDRA-599)
 * add bin/sstablekeys (CASSNADRA-679)
 * add ConsistencyLevel.ANY (CASSANDRA-687)
 * make removetoken remove nodes from gossip entirely (CASSANDRA-644)
 * add ability to set cache sizes at runtime (CASSANDRA-708)
 * report latency and cache hit rate statistics with lifetime totals
   instead of average over the last minute (CASSANDRA-702)
 * support get_range_slice for RandomPartitioner (CASSANDRA-745)
 * per-keyspace replication factory and replication strategy (CASSANDRA-620)
 * track latency in microseconds (CASSANDRA-733)
 * add describe_ Thrift methods, deprecating get_string_property and 
   get_string_list_property
 * jmx interface for tracking operation mode and streams in general.
   (CASSANDRA-709)
 * keep memtables in sorted order to improve range query performance
   (CASSANDRA-799)
 * use while loop instead of recursion when trimming sstables compaction list 
   to avoid blowing stack in pathological cases (CASSANDRA-804)
 * basic Hadoop map/reduce support (CASSANDRA-342)


0.5.1
 * ensure all files for an sstable are streamed to the same directory.
   (CASSANDRA-716)
 * more accurate load estimate for bootstrapping (CASSANDRA-762)
 * tolerate dead or unavailable bootstrap target on write (CASSANDRA-731)
 * allow larger numbers of keys (> 140M) in a sstable bloom filter
   (CASSANDRA-790)
 * include jvm argument improvements from CASSANDRA-504 in debian package
 * change streaming chunk size to 32MB to accomodate Windows XP limitations
   (was 64MB) (CASSANDRA-795)
 * fix get_range_slice returning results in the wrong order (CASSANDRA-781)
 

0.5.0 final
 * avoid attempting to delete temporary bootstrap files twice (CASSANDRA-681)
 * fix bogus NaN in nodeprobe cfstats output (CASSANDRA-646)
 * provide a policy for dealing with single thread executors w/ a full queue
   (CASSANDRA-694)
 * optimize inner read in MessagingService, vastly improving multiple-node
   performance (CASSANDRA-675)
 * wait for table flush before streaming data back to a bootstrapping node.
   (CASSANDRA-696)
 * keep track of bootstrapping sources by table so that bootstrapping doesn't 
   give the indication of finishing early (CASSANDRA-673)


0.5.0 RC3
 * commit the correct version of the patch for CASSANDRA-663


0.5.0 RC2 (unreleased)
 * fix bugs in converting get_range_slice results to Thrift 
   (CASSANDRA-647, CASSANDRA-649)
 * expose java.util.concurrent.TimeoutException in StorageProxy methods
   (CASSANDRA-600)
 * TcpConnectionManager was holding on to disconnected connections, 
   giving the false indication they were being used. (CASSANDRA-651)
 * Remove duplicated write. (CASSANDRA-662)
 * Abort bootstrap if IP is already in the token ring (CASSANDRA-663)
 * increase default commitlog sync period, and wait for last sync to 
   finish before submitting another (CASSANDRA-668)


0.5.0 RC1
 * Fix potential NPE in get_range_slice (CASSANDRA-623)
 * add CRC32 to commitlog entries (CASSANDRA-605)
 * fix data streaming on windows (CASSANDRA-630)
 * GC compacted sstables after cleanup and compaction (CASSANDRA-621)
 * Speed up anti-entropy validation (CASSANDRA-629)
 * Fix anti-entropy assertion error (CASSANDRA-639)
 * Fix pending range conflicts when bootstapping or moving
   multiple nodes at once (CASSANDRA-603)
 * Handle obsolete gossip related to node movement in the case where
   one or more nodes is down when the movement occurs (CASSANDRA-572)
 * Include dead nodes in gossip to avoid a variety of problems
   and fix HH to removed nodes (CASSANDRA-634)
 * return an InvalidRequestException for mal-formed SlicePredicates
   (CASSANDRA-643)
 * fix bug determining closest neighbor for use in multiple datacenters
   (CASSANDRA-648)
 * Vast improvements in anticompaction speed (CASSANDRA-607)
 * Speed up log replay and writes by avoiding redundant serializations
   (CASSANDRA-652)


0.5.0 beta 2
 * Bootstrap improvements (several tickets)
 * add nodeprobe repair anti-entropy feature (CASSANDRA-193, CASSANDRA-520)
 * fix possibility of partition when many nodes restart at once
   in clusters with multiple seeds (CASSANDRA-150)
 * fix NPE in get_range_slice when no data is found (CASSANDRA-578)
 * fix potential NPE in hinted handoff (CASSANDRA-585)
 * fix cleanup of local "system" keyspace (CASSANDRA-576)
 * improve computation of cluster load balance (CASSANDRA-554)
 * added super column read/write, column count, and column/row delete to
   cassandra-cli (CASSANDRA-567, CASSANDRA-594)
 * fix returning live subcolumns of deleted supercolumns (CASSANDRA-583)
 * respect JAVA_HOME in bin/ scripts (several tickets)
 * add StorageService.initClient for fat clients on the JVM (CASSANDRA-535)
   (see contrib/client_only for an example of use)
 * make consistency_level functional in get_range_slice (CASSANDRA-568)
 * optimize key deserialization for RandomPartitioner (CASSANDRA-581)
 * avoid GCing tombstones except on major compaction (CASSANDRA-604)
 * increase failure conviction threshold, resulting in less nodes
   incorrectly (and temporarily) marked as down (CASSANDRA-610)
 * respect memtable thresholds during log replay (CASSANDRA-609)
 * support ConsistencyLevel.ALL on read (CASSANDRA-584)
 * add nodeprobe removetoken command (CASSANDRA-564)


0.5.0 beta
 * Allow multiple simultaneous flushes, improving flush throughput 
   on multicore systems (CASSANDRA-401)
 * Split up locks to improve write and read throughput on multicore systems
   (CASSANDRA-444, CASSANDRA-414)
 * More efficient use of memory during compaction (CASSANDRA-436)
 * autobootstrap option: when enabled, all non-seed nodes will attempt
   to bootstrap when started, until bootstrap successfully
   completes. -b option is removed.  (CASSANDRA-438)
 * Unless a token is manually specified in the configuration xml,
   a bootstraping node will use a token that gives it half the
   keys from the most-heavily-loaded node in the cluster,
   instead of generating a random token. 
   (CASSANDRA-385, CASSANDRA-517)
 * Miscellaneous bootstrap fixes (several tickets)
 * Ability to change a node's token even after it has data on it
   (CASSANDRA-541)
 * Ability to decommission a live node from the ring (CASSANDRA-435)
 * Semi-automatic loadbalancing via nodeprobe (CASSANDRA-192)
 * Add ability to set compaction thresholds at runtime via
   JMX / nodeprobe.  (CASSANDRA-465)
 * Add "comment" field to ColumnFamily definition. (CASSANDRA-481)
 * Additional JMX metrics (CASSANDRA-482)
 * JSON based export and import tools (several tickets)
 * Hinted Handoff fixes (several tickets)
 * Add key cache to improve read performance (CASSANDRA-423)
 * Simplified construction of custom ReplicationStrategy classes
   (CASSANDRA-497)
 * Graphical application (Swing) for ring integrity verification and 
   visualization was added to contrib (CASSANDRA-252)
 * Add DCQUORUM, DCQUORUMSYNC consistency levels and corresponding
   ReplicationStrategy / EndpointSnitch classes.  Experimental.
   (CASSANDRA-492)
 * Web client interface added to contrib (CASSANDRA-457)
 * More-efficient flush for Random, CollatedOPP partitioners 
   for normal writes (CASSANDRA-446) and bulk load (CASSANDRA-420)
 * Add MemtableFlushAfterMinutes, a global replacement for the old 
   per-CF FlushPeriodInMinutes setting (CASSANDRA-463)
 * optimizations to slice reading (CASSANDRA-350) and supercolumn
   queries (CASSANDRA-510)
 * force binding to given listenaddress for nodes with multiple
   interfaces (CASSANDRA-546)
 * stress.py benchmarking tool improvements (several tickets)
 * optimized replica placement code (CASSANDRA-525)
 * faster log replay on restart (CASSANDRA-539, CASSANDRA-540)
 * optimized local-node writes (CASSANDRA-558)
 * added get_range_slice, deprecating get_key_range (CASSANDRA-344)
 * expose TimedOutException to thrift (CASSANDRA-563)
 

0.4.2
 * Add validation disallowing null keys (CASSANDRA-486)
 * Fix race conditions in TCPConnectionManager (CASSANDRA-487)
 * Fix using non-utf8-aware comparison as a sanity check.
   (CASSANDRA-493)
 * Improve default garbage collector options (CASSANDRA-504)
 * Add "nodeprobe flush" (CASSANDRA-505)
 * remove NotFoundException from get_slice throws list (CASSANDRA-518)
 * fix get (not get_slice) of entire supercolumn (CASSANDRA-508)
 * fix null token during bootstrap (CASSANDRA-501)


0.4.1
 * Fix FlushPeriod columnfamily configuration regression
   (CASSANDRA-455)
 * Fix long column name support (CASSANDRA-460)
 * Fix for serializing a row that only contains tombstones
   (CASSANDRA-458)
 * Fix for discarding unneeded commitlog segments (CASSANDRA-459)
 * Add SnapshotBeforeCompaction configuration option (CASSANDRA-426)
 * Fix compaction abort under insufficient disk space (CASSANDRA-473)
 * Fix reading subcolumn slice from tombstoned CF (CASSANDRA-484)
 * Fix race condition in RVH causing occasional NPE (CASSANDRA-478)


0.4.0
 * fix get_key_range problems when a node is down (CASSANDRA-440)
   and add UnavailableException to more Thrift methods
 * Add example EndPointSnitch contrib code (several tickets)


0.4.0 RC2
 * fix SSTable generation clash during compaction (CASSANDRA-418)
 * reject method calls with null parameters (CASSANDRA-308)
 * properly order ranges in nodeprobe output (CASSANDRA-421)
 * fix logging of certain errors on executor threads (CASSANDRA-425)


0.4.0 RC1
 * Bootstrap feature is live; use -b on startup (several tickets)
 * Added multiget api (CASSANDRA-70)
 * fix Deadlock with SelectorManager.doProcess and TcpConnection.write
   (CASSANDRA-392)
 * remove key cache b/c of concurrency bugs in third-party
   CLHM library (CASSANDRA-405)
 * update non-major compaction logic to use two threshold values
   (CASSANDRA-407)
 * add periodic / batch commitlog sync modes (several tickets)
 * inline BatchMutation into batch_insert params (CASSANDRA-403)
 * allow setting the logging level at runtime via mbean (CASSANDRA-402)
 * change default comparator to BytesType (CASSANDRA-400)
 * add forwards-compatible ConsistencyLevel parameter to get_key_range
   (CASSANDRA-322)
 * r/m special case of blocking for local destination when writing with 
   ConsistencyLevel.ZERO (CASSANDRA-399)
 * Fixes to make BinaryMemtable [bulk load interface] useful (CASSANDRA-337);
   see contrib/bmt_example for an example of using it.
 * More JMX properties added (several tickets)
 * Thrift changes (several tickets)
    - Merged _super get methods with the normal ones; return values
      are now of ColumnOrSuperColumn.
    - Similarly, merged batch_insert_super into batch_insert.



0.4.0 beta
 * On-disk data format has changed to allow billions of keys/rows per
   node instead of only millions
 * Multi-keyspace support
 * Scan all sstables for all queries to avoid situations where
   different types of operation on the same ColumnFamily could
   disagree on what data was present
 * Snapshot support via JMX
 * Thrift API has changed a _lot_:
    - removed time-sorted CFs; instead, user-defined comparators
      may be defined on the column names, which are now byte arrays.
      Default comparators are provided for UTF8, Bytes, Ascii, Long (i64),
      and UUID types.
    - removed colon-delimited strings in thrift api in favor of explicit
      structs such as ColumnPath, ColumnParent, etc.  Also normalized
      thrift struct and argument naming.
    - Added columnFamily argument to get_key_range.
    - Change signature of get_slice to accept starting and ending
      columns as well as an offset.  (This allows use of indexes.)
      Added "ascending" flag to allow reasonably-efficient reverse
      scans as well.  Removed get_slice_by_range as redundant.
    - get_key_range operates on one CF at a time
    - changed `block` boolean on insert methods to ConsistencyLevel enum,
      with options of NONE, ONE, QUORUM, and ALL.
    - added similar consistency_level parameter to read methods
    - column-name-set slice with no names given now returns zero columns
      instead of all of them.  ("all" can run your server out of memory.
      use a range-based slice with a high max column count instead.)
 * Removed the web interface. Node information can now be obtained by 
   using the newly introduced nodeprobe utility.
 * More JMX stats
 * Remove magic values from internals (e.g. special key to indicate
   when to flush memtables)
 * Rename configuration "table" to "keyspace"
 * Moved to crash-only design; no more shutdown (just kill the process)
 * Lots of bug fixes

Full list of issues resolved in 0.4 is at https://issues.apache.org/jira/secure/IssueNavigator.jspa?reset=true&&pid=12310865&fixfor=12313862&resolution=1&sorter/field=issuekey&sorter/order=DESC


0.3.0 RC3
 * Fix potential deadlock under load in TCPConnection.
   (CASSANDRA-220)


0.3.0 RC2
 * Fix possible data loss when server is stopped after replaying
   log but before new inserts force memtable flush.
   (CASSANDRA-204)
 * Added BUGS file


0.3.0 RC1
 * Range queries on keys, including user-defined key collation
 * Remove support
 * Workarounds for a weird bug in JDK select/register that seems
   particularly common on VM environments. Cassandra should deploy
   fine on EC2 now
 * Much improved infrastructure: the beginnings of a decent test suite
   ("ant test" for unit tests; "nosetests" for system tests), code
   coverage reporting, etc.
 * Expanded node status reporting via JMX
 * Improved error reporting/logging on both server and client
 * Reduced memory footprint in default configuration
 * Combined blocking and non-blocking versions of insert APIs
 * Added FlushPeriodInMinutes configuration parameter to force
   flushing of infrequently-updated ColumnFamilies<|MERGE_RESOLUTION|>--- conflicted
+++ resolved
@@ -78,10 +78,7 @@
    strategy (CASSANDRA-8580)
  * (cqlsh) Handle maps with blob keys (CASSANDRA-8372)
  * (cqlsh) Handle DynamicCompositeType schemas correctly (CASSANDRA-8563)
-<<<<<<< HEAD
-=======
  * Duplicate rows returned when in clause has repeated values (CASSANDRA-6706)
->>>>>>> 6ee71dd5
  * Add tooling to detect hot partitions (CASSANDRA-7974)
  * Fix cassandra-stress user-mode truncation of partition generation (CASSANDRA-8608)
  * Only stream from unrepaired sstables during inc repair (CASSANDRA-8267)

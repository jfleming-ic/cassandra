<<<<<<< HEAD
3.11.2
 * Add asm jar to build.xml for maven builds (CASSANDRA-11193)
 * Round buffer size to powers of 2 for the chunk cache (CASSANDRA-13897)
 * Update jackson JSON jars (CASSANDRA-13949)
 * Avoid locks when checking LCS fanout and if we should defrag (CASSANDRA-13930)
Merged from 3.0:
=======
3.0.16
 * Fix repair race that caused gossip to block (CASSANDRA-13849)
>>>>>>> 49edd707
 * Tracing interferes with digest requests when using RandomPartitioner (CASSANDRA-13964)
 * Add flag to disable materialized views, and warnings on creation (CASSANDRA-13959)
 * Don't let user drop or generally break tables in system_distributed (CASSANDRA-13813)
 * Provide a JMX call to sync schema with local storage (CASSANDRA-13954)
 * Mishandling of cells for removed/dropped columns when reading legacy files (CASSANDRA-13939)
 * Deserialise sstable metadata in nodetool verify (CASSANDRA-13922)


3.11.1
 * Fix the computation of cdc_total_space_in_mb for exabyte filesystems (CASSANDRA-13808)
 * AbstractTokenTreeBuilder#serializedSize returns wrong value when there is a single leaf and overflow collisions (CASSANDRA-13869)
 * Add a compaction option to TWCS to ignore sstables overlapping checks (CASSANDRA-13418)
 * BTree.Builder memory leak (CASSANDRA-13754)
 * Revert CASSANDRA-10368 of supporting non-pk column filtering due to correctness (CASSANDRA-13798)
 * Add a skip read validation flag to cassandra-stress (CASSANDRA-13772)
 * Fix cassandra-stress hang issues when an error during cluster connection happens (CASSANDRA-12938)
 * Better bootstrap failure message when blocked by (potential) range movement (CASSANDRA-13744)
 * "ignore" option is ignored in sstableloader (CASSANDRA-13721)
 * Deadlock in AbstractCommitLogSegmentManager (CASSANDRA-13652)
 * Duplicate the buffer before passing it to analyser in SASI operation (CASSANDRA-13512)
 * Properly evict pstmts from prepared statements cache (CASSANDRA-13641)
Merged from 3.0:
 * Improve TRUNCATE performance (CASSANDRA-13909)
 * Implement short read protection on partition boundaries (CASSANDRA-13595)
 * Fix ISE thrown by UPI.Serializer.hasNext() for some SELECT queries (CASSANDRA-13911)
 * Filter header only commit logs before recovery (CASSANDRA-13918)
 * AssertionError prepending to a list (CASSANDRA-13149)
 * Fix support for SuperColumn tables (CASSANDRA-12373)
 * Handle limit correctly on tables with strict liveness (CASSANDRA-13883)
 * Fix missing original update in TriggerExecutor (CASSANDRA-13894)
 * Remove non-rpc-ready nodes from counter leader candidates (CASSANDRA-13043)
 * Improve short read protection performance (CASSANDRA-13794)
 * Fix sstable reader to support range-tombstone-marker for multi-slices (CASSANDRA-13787)
 * Fix short read protection for tables with no clustering columns (CASSANDRA-13880)
 * Make isBuilt volatile in PartitionUpdate (CASSANDRA-13619)
 * Prevent integer overflow of timestamps in CellTest and RowsTest (CASSANDRA-13866)
 * Fix counter application order in short read protection (CASSANDRA-12872)
 * Don't block RepairJob execution on validation futures (CASSANDRA-13797)
 * Wait for all management tasks to complete before shutting down CLSM (CASSANDRA-13123)
 * INSERT statement fails when Tuple type is used as clustering column with default DESC order (CASSANDRA-13717)
 * Fix pending view mutations handling and cleanup batchlog when there are local and remote paired mutations (CASSANDRA-13069)
 * Improve config validation and documentation on overflow and NPE (CASSANDRA-13622)
 * Range deletes in a CAS batch are ignored (CASSANDRA-13655)
 * Avoid assertion error when IndexSummary > 2G (CASSANDRA-12014)
 * Change repair midpoint logging for tiny ranges (CASSANDRA-13603)
 * Better handle corrupt final commitlog segment (CASSANDRA-11995)
 * StreamingHistogram is not thread safe (CASSANDRA-13756)
 * Fix MV timestamp issues (CASSANDRA-11500)
 * Better tolerate improperly formatted bcrypt hashes (CASSANDRA-13626)
 * Fix race condition in read command serialization (CASSANDRA-13363)
 * Fix AssertionError in short read protection (CASSANDRA-13747)
 * Don't skip corrupted sstables on startup (CASSANDRA-13620)
 * Fix the merging of cells with different user type versions (CASSANDRA-13776)
 * Copy session properties on cqlsh.py do_login (CASSANDRA-13640)
 * Potential AssertionError during ReadRepair of range tombstone and partition deletions (CASSANDRA-13719)
 * Don't let stress write warmup data if n=0 (CASSANDRA-13773)
 * Gossip thread slows down when using batch commit log (CASSANDRA-12966)
 * Randomize batchlog endpoint selection with only 1 or 2 racks (CASSANDRA-12884)
 * Fix digest calculation for counter cells (CASSANDRA-13750)
 * Fix ColumnDefinition.cellValueType() for non-frozen collection and change SSTabledump to use type.toJSONString() (CASSANDRA-13573)
 * Skip materialized view addition if the base table doesn't exist (CASSANDRA-13737)
 * Drop table should remove corresponding entries in dropped_columns table (CASSANDRA-13730)
 * Log warn message until legacy auth tables have been migrated (CASSANDRA-13371)
 * Fix incorrect [2.1 <- 3.0] serialization of counter cells created in 2.0 (CASSANDRA-13691)
 * Fix invalid writetime for null cells (CASSANDRA-13711)
 * Fix ALTER TABLE statement to atomically propagate changes to the table and its MVs (CASSANDRA-12952)
 * Fixed ambiguous output of nodetool tablestats command (CASSANDRA-13722)
 * Fix Digest mismatch Exception if hints file has UnknownColumnFamily (CASSANDRA-13696)
 * Purge tombstones created by expired cells (CASSANDRA-13643)
 * Make concat work with iterators that have different subsets of columns (CASSANDRA-13482)
 * Set test.runners based on cores and memory size (CASSANDRA-13078)
 * Allow different NUMACTL_ARGS to be passed in (CASSANDRA-13557)
 * Allow native function calls in CQLSSTableWriter (CASSANDRA-12606)
 * Fix secondary index queries on COMPACT tables (CASSANDRA-13627)
 * Nodetool listsnapshots output is missing a newline, if there are no snapshots (CASSANDRA-13568)
 * sstabledump reports incorrect usage for argument order (CASSANDRA-13532)
Merged from 2.2:
 * Safely handle empty buffers when outputting to JSON (CASSANDRA-13868)
 * Copy session properties on cqlsh.py do_login (CASSANDRA-13847)
 * Fix load over calculated issue in IndexSummaryRedistribution (CASSANDRA-13738)
 * Fix compaction and flush exception not captured (CASSANDRA-13833)
 * Uncaught exceptions in Netty pipeline (CASSANDRA-13649)
 * Prevent integer overflow on exabyte filesystems (CASSANDRA-13067)
 * Fix queries with LIMIT and filtering on clustering columns (CASSANDRA-11223)
 * Fix potential NPE when resume bootstrap fails (CASSANDRA-13272)
 * Fix toJSONString for the UDT, tuple and collection types (CASSANDRA-13592)
 * Fix nested Tuples/UDTs validation (CASSANDRA-13646)
Merged from 2.1:
 * Clone HeartBeatState when building gossip messages. Make its generation/version volatile (CASSANDRA-13700)


3.11.0
 * Allow native function calls in CQLSSTableWriter (CASSANDRA-12606)
 * Replace string comparison with regex/number checks in MessagingService test (CASSANDRA-13216)
 * Fix formatting of duration columns in CQLSH (CASSANDRA-13549)
 * Fix the problem with duplicated rows when using paging with SASI (CASSANDRA-13302)
 * Allow CONTAINS statements filtering on the partition key and it’s parts (CASSANDRA-13275)
 * Fall back to even ranges calculation in clusters with vnodes when tokens are distributed unevenly (CASSANDRA-13229)
 * Fix duration type validation to prevent overflow (CASSANDRA-13218)
 * Forbid unsupported creation of SASI indexes over partition key columns (CASSANDRA-13228)
 * Reject multiple values for a key in CQL grammar. (CASSANDRA-13369)
 * UDA fails without input rows (CASSANDRA-13399)
 * Fix compaction-stress by using daemonInitialization (CASSANDRA-13188)
 * V5 protocol flags decoding broken (CASSANDRA-13443)
 * Use write lock not read lock for removing sstables from compaction strategies. (CASSANDRA-13422)
 * Use corePoolSize equal to maxPoolSize in JMXEnabledThreadPoolExecutors (CASSANDRA-13329)
 * Avoid rebuilding SASI indexes containing no values (CASSANDRA-12962)
 * Add charset to Analyser input stream (CASSANDRA-13151)
 * Fix testLimitSSTables flake caused by concurrent flush (CASSANDRA-12820)
 * cdc column addition strikes again (CASSANDRA-13382)
 * Fix static column indexes (CASSANDRA-13277)
 * DataOutputBuffer.asNewBuffer broken (CASSANDRA-13298)
 * unittest CipherFactoryTest failed on MacOS (CASSANDRA-13370)
 * Forbid SELECT restrictions and CREATE INDEX over non-frozen UDT columns (CASSANDRA-13247)
 * Default logging we ship will incorrectly print "?:?" for "%F:%L" pattern (CASSANDRA-13317)
 * Possible AssertionError in UnfilteredRowIteratorWithLowerBound (CASSANDRA-13366)
 * Support unaligned memory access for AArch64 (CASSANDRA-13326)
 * Improve SASI range iterator efficiency on intersection with an empty range (CASSANDRA-12915).
 * Fix equality comparisons of columns using the duration type (CASSANDRA-13174)
 * Obfuscate password in stress-graphs (CASSANDRA-12233)
 * Move to FastThreadLocalThread and FastThreadLocal (CASSANDRA-13034)
 * nodetool stopdaemon errors out (CASSANDRA-13030)
 * Tables in system_distributed should not use gcgs of 0 (CASSANDRA-12954)
 * Fix primary index calculation for SASI (CASSANDRA-12910)
 * More fixes to the TokenAllocator (CASSANDRA-12990)
 * NoReplicationTokenAllocator should work with zero replication factor (CASSANDRA-12983)
 * Address message coalescing regression (CASSANDRA-12676)
 * Delete illegal character from StandardTokenizerImpl.jflex (CASSANDRA-13417)
 * Fix cqlsh automatic protocol downgrade regression (CASSANDRA-13307)
 * Tracing payload not passed from QueryMessage to tracing session (CASSANDRA-12835)
Merged from 3.0:
 * Ensure int overflow doesn't occur when calculating large partition warning size (CASSANDRA-13172)
 * Ensure consistent view of partition columns between coordinator and replica in ColumnFilter (CASSANDRA-13004)
 * Failed unregistering mbean during drop keyspace (CASSANDRA-13346)
 * nodetool scrub/cleanup/upgradesstables exit code is wrong (CASSANDRA-13542)
 * Fix the reported number of sstable data files accessed per read (CASSANDRA-13120)
 * Fix schema digest mismatch during rolling upgrades from versions before 3.0.12 (CASSANDRA-13559)
 * Upgrade JNA version to 4.4.0 (CASSANDRA-13072)
 * Interned ColumnIdentifiers should use minimal ByteBuffers (CASSANDRA-13533)
 * ReverseIndexedReader may drop rows during 2.1 to 3.0 upgrade (CASSANDRA-13525)
 * Fix repair process violating start/end token limits for small ranges (CASSANDRA-13052)
 * Add storage port options to sstableloader (CASSANDRA-13518)
 * Properly handle quoted index names in cqlsh DESCRIBE output (CASSANDRA-12847)
 * Avoid reading static row twice from old format sstables (CASSANDRA-13236)
 * Fix NPE in StorageService.excise() (CASSANDRA-13163)
 * Expire OutboundTcpConnection messages by a single Thread (CASSANDRA-13265)
 * Fail repair if insufficient responses received (CASSANDRA-13397)
 * Fix SSTableLoader fail when the loaded table contains dropped columns (CASSANDRA-13276)
 * Avoid name clashes in CassandraIndexTest (CASSANDRA-13427)
 * Handling partially written hint files (CASSANDRA-12728)
 * Interrupt replaying hints on decommission (CASSANDRA-13308)
 * Handling partially written hint files (CASSANDRA-12728)
 * Fix NPE issue in StorageService (CASSANDRA-13060)
 * Make reading of range tombstones more reliable (CASSANDRA-12811)
 * Fix startup problems due to schema tables not completely flushed (CASSANDRA-12213)
 * Fix view builder bug that can filter out data on restart (CASSANDRA-13405)
 * Fix 2i page size calculation when there are no regular columns (CASSANDRA-13400)
 * Fix the conversion of 2.X expired rows without regular column data (CASSANDRA-13395)
 * Fix hint delivery when using ext+internal IPs with prefer_local enabled (CASSANDRA-13020)
 * Fix possible NPE on upgrade to 3.0/3.X in case of IO errors (CASSANDRA-13389)
 * Legacy deserializer can create empty range tombstones (CASSANDRA-13341)
 * Legacy caching options can prevent 3.0 upgrade (CASSANDRA-13384)
 * Use the Kernel32 library to retrieve the PID on Windows and fix startup checks (CASSANDRA-13333)
 * Fix code to not exchange schema across major versions (CASSANDRA-13274)
 * Dropping column results in "corrupt" SSTable (CASSANDRA-13337)
 * Bugs handling range tombstones in the sstable iterators (CASSANDRA-13340)
 * Fix CONTAINS filtering for null collections (CASSANDRA-13246)
 * Applying: Use a unique metric reservoir per test run when using Cassandra-wide metrics residing in MBeans (CASSANDRA-13216)
 * Propagate row deletions in 2i tables on upgrade (CASSANDRA-13320)
 * Slice.isEmpty() returns false for some empty slices (CASSANDRA-13305)
 * Add formatted row output to assertEmpty in CQL Tester (CASSANDRA-13238)
 * Prevent data loss on upgrade 2.1 - 3.0 by adding component separator to LogRecord absolute path (CASSANDRA-13294)
 * Improve testing on macOS by eliminating sigar logging (CASSANDRA-13233)
 * Cqlsh copy-from should error out when csv contains invalid data for collections (CASSANDRA-13071)
 * Fix "multiple versions of ant detected..." when running ant test (CASSANDRA-13232)
 * Coalescing strategy sleeps too much (CASSANDRA-13090)
 * Faster StreamingHistogram (CASSANDRA-13038)
 * Legacy deserializer can create unexpected boundary range tombstones (CASSANDRA-13237)
 * Remove unnecessary assertion from AntiCompactionTest (CASSANDRA-13070)
 * Fix cqlsh COPY for dates before 1900 (CASSANDRA-13185)
 * Use keyspace replication settings on system.size_estimates table (CASSANDRA-9639)
 * Add vm.max_map_count StartupCheck (CASSANDRA-13008)
 * Hint related logging should include the IP address of the destination in addition to
   host ID (CASSANDRA-13205)
 * Reloading logback.xml does not work (CASSANDRA-13173)
 * Lightweight transactions temporarily fail after upgrade from 2.1 to 3.0 (CASSANDRA-13109)
 * Duplicate rows after upgrading from 2.1.16 to 3.0.10/3.9 (CASSANDRA-13125)
 * Fix UPDATE queries with empty IN restrictions (CASSANDRA-13152)
 * Fix handling of partition with partition-level deletion plus
   live rows in sstabledump (CASSANDRA-13177)
 * Provide user workaround when system_schema.columns does not contain entries
   for a table that's in system_schema.tables (CASSANDRA-13180)
 * Nodetool upgradesstables/scrub/compact ignores system tables (CASSANDRA-13410)
 * Fix schema version calculation for rolling upgrades (CASSANDRA-13441)
Merged from 2.2:
 * Nodes started with join_ring=False should be able to serve requests when authentication is enabled (CASSANDRA-11381)
 * cqlsh COPY FROM: increment error count only for failures, not for attempts (CASSANDRA-13209)
 * Avoid starting gossiper in RemoveTest (CASSANDRA-13407)
 * Fix weightedSize() for row-cache reported by JMX and NodeTool (CASSANDRA-13393)
 * Fix JVM metric names (CASSANDRA-13103)
 * Honor truststore-password parameter in cassandra-stress (CASSANDRA-12773)
 * Discard in-flight shadow round responses (CASSANDRA-12653)
 * Don't anti-compact repaired data to avoid inconsistencies (CASSANDRA-13153)
 * Wrong logger name in AnticompactionTask (CASSANDRA-13343)
 * Commitlog replay may fail if last mutation is within 4 bytes of end of segment (CASSANDRA-13282)
 * Fix queries updating multiple time the same list (CASSANDRA-13130)
 * Fix GRANT/REVOKE when keyspace isn't specified (CASSANDRA-13053)
 * Fix flaky LongLeveledCompactionStrategyTest (CASSANDRA-12202)
 * Fix failing COPY TO STDOUT (CASSANDRA-12497)
 * Fix ColumnCounter::countAll behaviour for reverse queries (CASSANDRA-13222)
 * Exceptions encountered calling getSeeds() breaks OTC thread (CASSANDRA-13018)
 * Fix negative mean latency metric (CASSANDRA-12876)
 * Use only one file pointer when creating commitlog segments (CASSANDRA-12539)
Merged from 2.1:
 * Fix 2ndary index queries on partition keys for tables with static columns (CASSANDRA-13147)
 * Fix ParseError unhashable type list in cqlsh copy from (CASSANDRA-13364)
 * Remove unused repositories (CASSANDRA-13278)
 * Log stacktrace of uncaught exceptions (CASSANDRA-13108)
 * Use portable stderr for java error in startup (CASSANDRA-13211)
 * Fix Thread Leak in OutboundTcpConnection (CASSANDRA-13204)
 * Coalescing strategy can enter infinite loop (CASSANDRA-13159)


3.10
 * Fix secondary index queries regression (CASSANDRA-13013)
 * Add duration type to the protocol V5 (CASSANDRA-12850)
 * Fix duration type validation (CASSANDRA-13143)
 * Fix flaky GcCompactionTest (CASSANDRA-12664)
 * Fix TestHintedHandoff.hintedhandoff_decom_test (CASSANDRA-13058)
 * Fixed query monitoring for range queries (CASSANDRA-13050)
 * Remove outboundBindAny configuration property (CASSANDRA-12673)
 * Use correct bounds for all-data range when filtering (CASSANDRA-12666)
 * Remove timing window in test case (CASSANDRA-12875)
 * Resolve unit testing without JCE security libraries installed (CASSANDRA-12945)
 * Fix inconsistencies in cassandra-stress load balancing policy (CASSANDRA-12919)
 * Fix validation of non-frozen UDT cells (CASSANDRA-12916)
 * Don't shut down socket input/output on StreamSession (CASSANDRA-12903)
 * Fix Murmur3PartitionerTest (CASSANDRA-12858)
 * Move cqlsh syntax rules into separate module and allow easier customization (CASSANDRA-12897)
 * Fix CommitLogSegmentManagerTest (CASSANDRA-12283)
 * Fix cassandra-stress truncate option (CASSANDRA-12695)
 * Fix crossNode value when receiving messages (CASSANDRA-12791)
 * Don't load MX4J beans twice (CASSANDRA-12869)
 * Extend native protocol request flags, add versions to SUPPORTED, and introduce ProtocolVersion enum (CASSANDRA-12838)
 * Set JOINING mode when running pre-join tasks (CASSANDRA-12836)
 * remove net.mintern.primitive library due to license issue (CASSANDRA-12845)
 * Properly format IPv6 addresses when logging JMX service URL (CASSANDRA-12454)
 * Optimize the vnode allocation for single replica per DC (CASSANDRA-12777)
 * Use non-token restrictions for bounds when token restrictions are overridden (CASSANDRA-12419)
 * Fix CQLSH auto completion for PER PARTITION LIMIT (CASSANDRA-12803)
 * Use different build directories for Eclipse and Ant (CASSANDRA-12466)
 * Avoid potential AttributeError in cqlsh due to no table metadata (CASSANDRA-12815)
 * Fix RandomReplicationAwareTokenAllocatorTest.testExistingCluster (CASSANDRA-12812)
 * Upgrade commons-codec to 1.9 (CASSANDRA-12790)
 * Make the fanout size for LeveledCompactionStrategy to be configurable (CASSANDRA-11550)
 * Add duration data type (CASSANDRA-11873)
 * Fix timeout in ReplicationAwareTokenAllocatorTest (CASSANDRA-12784)
 * Improve sum aggregate functions (CASSANDRA-12417)
 * Make cassandra.yaml docs for batch_size_*_threshold_in_kb reflect changes in CASSANDRA-10876 (CASSANDRA-12761)
 * cqlsh fails to format collections when using aliases (CASSANDRA-11534)
 * Check for hash conflicts in prepared statements (CASSANDRA-12733)
 * Exit query parsing upon first error (CASSANDRA-12598)
 * Fix cassandra-stress to use single seed in UUID generation (CASSANDRA-12729)
 * CQLSSTableWriter does not allow Update statement (CASSANDRA-12450)
 * Config class uses boxed types but DD exposes primitive types (CASSANDRA-12199)
 * Add pre- and post-shutdown hooks to Storage Service (CASSANDRA-12461)
 * Add hint delivery metrics (CASSANDRA-12693)
 * Remove IndexInfo cache from FileIndexInfoRetriever (CASSANDRA-12731)
 * ColumnIndex does not reuse buffer (CASSANDRA-12502)
 * cdc column addition still breaks schema migration tasks (CASSANDRA-12697)
 * Upgrade metrics-reporter dependencies (CASSANDRA-12089)
 * Tune compaction thread count via nodetool (CASSANDRA-12248)
 * Add +=/-= shortcut syntax for update queries (CASSANDRA-12232)
 * Include repair session IDs in repair start message (CASSANDRA-12532)
 * Add a blocking task to Index, run before joining the ring (CASSANDRA-12039)
 * Fix NPE when using CQLSSTableWriter (CASSANDRA-12667)
 * Support optional backpressure strategies at the coordinator (CASSANDRA-9318)
 * Make randompartitioner work with new vnode allocation (CASSANDRA-12647)
 * Fix cassandra-stress graphing (CASSANDRA-12237)
 * Allow filtering on partition key columns for queries without secondary indexes (CASSANDRA-11031)
 * Fix Cassandra Stress reporting thread model and precision (CASSANDRA-12585)
 * Add JMH benchmarks.jar (CASSANDRA-12586)
 * Cleanup uses of AlterTableStatementColumn (CASSANDRA-12567)
 * Add keep-alive to streaming (CASSANDRA-11841)
 * Tracing payload is passed through newSession(..) (CASSANDRA-11706)
 * avoid deleting non existing sstable files and improve related log messages (CASSANDRA-12261)
 * json/yaml output format for nodetool compactionhistory (CASSANDRA-12486)
 * Retry all internode messages once after a connection is
   closed and reopened (CASSANDRA-12192)
 * Add support to rebuild from targeted replica (CASSANDRA-9875)
 * Add sequence distribution type to cassandra stress (CASSANDRA-12490)
 * "SELECT * FROM foo LIMIT ;" does not error out (CASSANDRA-12154)
 * Define executeLocally() at the ReadQuery Level (CASSANDRA-12474)
 * Extend read/write failure messages with a map of replica addresses
   to error codes in the v5 native protocol (CASSANDRA-12311)
 * Fix rebuild of SASI indexes with existing index files (CASSANDRA-12374)
 * Let DatabaseDescriptor not implicitly startup services (CASSANDRA-9054, 12550)
 * Fix clustering indexes in presence of static columns in SASI (CASSANDRA-12378)
 * Fix queries on columns with reversed type on SASI indexes (CASSANDRA-12223)
 * Added slow query log (CASSANDRA-12403)
 * Count full coordinated request against timeout (CASSANDRA-12256)
 * Allow TTL with null value on insert and update (CASSANDRA-12216)
 * Make decommission operation resumable (CASSANDRA-12008)
 * Add support to one-way targeted repair (CASSANDRA-9876)
 * Remove clientutil jar (CASSANDRA-11635)
 * Fix compaction throughput throttle (CASSANDRA-12366, CASSANDRA-12717)
 * Delay releasing Memtable memory on flush until PostFlush has finished running (CASSANDRA-12358)
 * Cassandra stress should dump all setting on startup (CASSANDRA-11914)
 * Make it possible to compact a given token range (CASSANDRA-10643)
 * Allow updating DynamicEndpointSnitch properties via JMX (CASSANDRA-12179)
 * Collect metrics on queries by consistency level (CASSANDRA-7384)
 * Add support for GROUP BY to SELECT statement (CASSANDRA-10707)
 * Deprecate memtable_cleanup_threshold and update default for memtable_flush_writers (CASSANDRA-12228)
 * Upgrade to OHC 0.4.4 (CASSANDRA-12133)
 * Add version command to cassandra-stress (CASSANDRA-12258)
 * Create compaction-stress tool (CASSANDRA-11844)
 * Garbage-collecting compaction operation and schema option (CASSANDRA-7019)
 * Add beta protocol flag for v5 native protocol (CASSANDRA-12142)
 * Support filtering on non-PRIMARY KEY columns in the CREATE
   MATERIALIZED VIEW statement's WHERE clause (CASSANDRA-10368)
 * Unify STDOUT and SYSTEMLOG logback format (CASSANDRA-12004)
 * COPY FROM should raise error for non-existing input files (CASSANDRA-12174)
 * Faster write path (CASSANDRA-12269)
 * Option to leave omitted columns in INSERT JSON unset (CASSANDRA-11424)
 * Support json/yaml output in nodetool tpstats (CASSANDRA-12035)
 * Expose metrics for successful/failed authentication attempts (CASSANDRA-10635)
 * Prepend snapshot name with "truncated" or "dropped" when a snapshot
   is taken before truncating or dropping a table (CASSANDRA-12178)
 * Optimize RestrictionSet (CASSANDRA-12153)
 * cqlsh does not automatically downgrade CQL version (CASSANDRA-12150)
 * Omit (de)serialization of state variable in UDAs (CASSANDRA-9613)
 * Create a system table to expose prepared statements (CASSANDRA-8831)
 * Reuse DataOutputBuffer from ColumnIndex (CASSANDRA-11970)
 * Remove DatabaseDescriptor dependency from SegmentedFile (CASSANDRA-11580)
 * Add supplied username to authentication error messages (CASSANDRA-12076)
 * Remove pre-startup check for open JMX port (CASSANDRA-12074)
 * Remove compaction Severity from DynamicEndpointSnitch (CASSANDRA-11738)
 * Restore resumable hints delivery (CASSANDRA-11960)
 * Properly report LWT contention (CASSANDRA-12626)
Merged from 3.0:
 * Dump threads when unit tests time out (CASSANDRA-13117)
 * Better error when modifying function permissions without explicit keyspace (CASSANDRA-12925)
 * Indexer is not correctly invoked when building indexes over sstables (CASSANDRA-13075)
 * Read repair is not blocking repair to finish in foreground repair (CASSANDRA-13115)
 * Stress daemon help is incorrect(CASSANDRA-12563)
 * Remove ALTER TYPE support (CASSANDRA-12443)
 * Fix assertion for certain legacy range tombstone pattern (CASSANDRA-12203)
 * Replace empty strings with null values if they cannot be converted (CASSANDRA-12794)
 * Fix deserialization of 2.x DeletedCells (CASSANDRA-12620)
 * Add parent repair session id to anticompaction log message (CASSANDRA-12186)
 * Improve contention handling on failure to acquire MV lock for streaming and hints (CASSANDRA-12905)
 * Fix DELETE and UPDATE queries with empty IN restrictions (CASSANDRA-12829)
 * Mark MVs as built after successful bootstrap (CASSANDRA-12984)
 * Estimated TS drop-time histogram updated with Cell.NO_DELETION_TIME (CASSANDRA-13040)
 * Nodetool compactionstats fails with NullPointerException (CASSANDRA-13021)
 * Thread local pools never cleaned up (CASSANDRA-13033)
 * Set RPC_READY to false when draining or if a node is marked as shutdown (CASSANDRA-12781)
 * CQL often queries static columns unnecessarily (CASSANDRA-12768)
 * Make sure sstables only get committed when it's safe to discard commit log records (CASSANDRA-12956)
 * Reject default_time_to_live option when creating or altering MVs (CASSANDRA-12868)
 * Nodetool should use a more sane max heap size (CASSANDRA-12739)
 * LocalToken ensures token values are cloned on heap (CASSANDRA-12651)
 * AnticompactionRequestSerializer serializedSize is incorrect (CASSANDRA-12934)
 * Prevent reloading of logback.xml from UDF sandbox (CASSANDRA-12535)
 * Reenable HeapPool (CASSANDRA-12900)
 * Disallow offheap_buffers memtable allocation (CASSANDRA-11039)
 * Fix CommitLogSegmentManagerTest (CASSANDRA-12283)
 * Pass root cause to CorruptBlockException when uncompression failed (CASSANDRA-12889)
 * Batch with multiple conditional updates for the same partition causes AssertionError (CASSANDRA-12867)
 * Make AbstractReplicationStrategy extendable from outside its package (CASSANDRA-12788)
 * Don't tell users to turn off consistent rangemovements during rebuild. (CASSANDRA-12296)
 * Fix CommitLogTest.testDeleteIfNotDirty (CASSANDRA-12854)
 * Avoid deadlock due to MV lock contention (CASSANDRA-12689)
 * Fix for KeyCacheCqlTest flakiness (CASSANDRA-12801)
 * Include SSTable filename in compacting large row message (CASSANDRA-12384)
 * Fix potential socket leak (CASSANDRA-12329, CASSANDRA-12330)
 * Fix ViewTest.testCompaction (CASSANDRA-12789)
 * Improve avg aggregate functions (CASSANDRA-12417)
 * Preserve quoted reserved keyword column names in MV creation (CASSANDRA-11803)
 * nodetool stopdaemon errors out (CASSANDRA-12646)
 * Split materialized view mutations on build to prevent OOM (CASSANDRA-12268)
 * mx4j does not work in 3.0.8 (CASSANDRA-12274)
 * Abort cqlsh copy-from in case of no answer after prolonged period of time (CASSANDRA-12740)
 * Avoid sstable corrupt exception due to dropped static column (CASSANDRA-12582)
 * Make stress use client mode to avoid checking commit log size on startup (CASSANDRA-12478)
 * Fix exceptions with new vnode allocation (CASSANDRA-12715)
 * Unify drain and shutdown processes (CASSANDRA-12509)
 * Fix NPE in ComponentOfSlice.isEQ() (CASSANDRA-12706)
 * Fix failure in LogTransactionTest (CASSANDRA-12632)
 * Fix potentially incomplete non-frozen UDT values when querying with the
   full primary key specified (CASSANDRA-12605)
 * Make sure repaired tombstones are dropped when only_purge_repaired_tombstones is enabled (CASSANDRA-12703)
 * Skip writing MV mutations to commitlog on mutation.applyUnsafe() (CASSANDRA-11670)
 * Establish consistent distinction between non-existing partition and NULL value for LWTs on static columns (CASSANDRA-12060)
 * Extend ColumnIdentifier.internedInstances key to include the type that generated the byte buffer (CASSANDRA-12516)
 * Handle composite prefixes with final EOC=0 as in 2.x and refactor LegacyLayout.decodeBound (CASSANDRA-12423)
 * select_distinct_with_deletions_test failing on non-vnode environments (CASSANDRA-11126)
 * Stack Overflow returned to queries while upgrading (CASSANDRA-12527)
 * Fix legacy regex for temporary files from 2.2 (CASSANDRA-12565)
 * Add option to state current gc_grace_seconds to tools/bin/sstablemetadata (CASSANDRA-12208)
 * Fix file system race condition that may cause LogAwareFileLister to fail to classify files (CASSANDRA-11889)
 * Fix file handle leaks due to simultaneous compaction/repair and
   listing snapshots, calculating snapshot sizes, or making schema
   changes (CASSANDRA-11594)
 * Fix nodetool repair exits with 0 for some errors (CASSANDRA-12508)
 * Do not shut down BatchlogManager twice during drain (CASSANDRA-12504)
 * Disk failure policy should not be invoked on out of space (CASSANDRA-12385)
 * Calculate last compacted key on startup (CASSANDRA-6216)
 * Add schema to snapshot manifest, add USING TIMESTAMP clause to ALTER TABLE statements (CASSANDRA-7190)
 * If CF has no clustering columns, any row cache is full partition cache (CASSANDRA-12499)
 * Correct log message for statistics of offheap memtable flush (CASSANDRA-12776)
 * Explicitly set locale for string validation (CASSANDRA-12541,CASSANDRA-12542,CASSANDRA-12543,CASSANDRA-12545)
Merged from 2.2:
 * Fix speculative retry bugs (CASSANDRA-13009)
 * Fix handling of nulls and unsets in IN conditions (CASSANDRA-12981)
 * Fix race causing infinite loop if Thrift server is stopped before it starts listening (CASSANDRA-12856)
 * CompactionTasks now correctly drops sstables out of compaction when not enough disk space is available (CASSANDRA-12979)
 * Remove support for non-JavaScript UDFs (CASSANDRA-12883)
 * Fix DynamicEndpointSnitch noop in multi-datacenter situations (CASSANDRA-13074)
 * cqlsh copy-from: encode column names to avoid primary key parsing errors (CASSANDRA-12909)
 * Temporarily fix bug that creates commit log when running offline tools (CASSANDRA-8616)
 * Reduce granuality of OpOrder.Group during index build (CASSANDRA-12796)
 * Test bind parameters and unset parameters in InsertUpdateIfConditionTest (CASSANDRA-12980)
 * Use saved tokens when setting local tokens on StorageService.joinRing (CASSANDRA-12935)
 * cqlsh: fix DESC TYPES errors (CASSANDRA-12914)
 * Fix leak on skipped SSTables in sstableupgrade (CASSANDRA-12899)
 * Avoid blocking gossip during pending range calculation (CASSANDRA-12281)
 * Fix purgeability of tombstones with max timestamp (CASSANDRA-12792)
 * Fail repair if participant dies during sync or anticompaction (CASSANDRA-12901)
 * cqlsh COPY: unprotected pk values before converting them if not using prepared statements (CASSANDRA-12863)
 * Fix Util.spinAssertEquals (CASSANDRA-12283)
 * Fix potential NPE for compactionstats (CASSANDRA-12462)
 * Prepare legacy authenticate statement if credentials table initialised after node startup (CASSANDRA-12813)
 * Change cassandra.wait_for_tracing_events_timeout_secs default to 0 (CASSANDRA-12754)
 * Clean up permissions when a UDA is dropped (CASSANDRA-12720)
 * Limit colUpdateTimeDelta histogram updates to reasonable deltas (CASSANDRA-11117)
 * Fix leak errors and execution rejected exceptions when draining (CASSANDRA-12457)
 * Fix merkle tree depth calculation (CASSANDRA-12580)
 * Make Collections deserialization more robust (CASSANDRA-12618)
 * Better handle invalid system roles table (CASSANDRA-12700)
 * Fix exceptions when enabling gossip on nodes that haven't joined the ring (CASSANDRA-12253)
 * Fix authentication problem when invoking cqlsh copy from a SOURCE command (CASSANDRA-12642)
 * Decrement pending range calculator jobs counter in finally block
 * cqlshlib tests: increase default execute timeout (CASSANDRA-12481)
 * Forward writes to replacement node when replace_address != broadcast_address (CASSANDRA-8523)
 * Fail repair on non-existing table (CASSANDRA-12279)
 * Enable repair -pr and -local together (fix regression of CASSANDRA-7450) (CASSANDRA-12522)
 * Split consistent range movement flag correction (CASSANDRA-12786)
Merged from 2.1:
 * Upgrade netty version to fix memory leak with client encryption (CASSANDRA-13114)
 * cqlsh copy-from: sort user type fields in csv (CASSANDRA-12959)
 * Don't skip sstables based on maxLocalDeletionTime (CASSANDRA-12765)


3.8, 3.9
 * Fix value skipping with counter columns (CASSANDRA-11726)
 * Fix nodetool tablestats miss SSTable count (CASSANDRA-12205)
 * Fixed flacky SSTablesIteratedTest (CASSANDRA-12282)
 * Fixed flacky SSTableRewriterTest: check file counts before calling validateCFS (CASSANDRA-12348)
 * cqlsh: Fix handling of $$-escaped strings (CASSANDRA-12189)
 * Fix SSL JMX requiring truststore containing server cert (CASSANDRA-12109)
 * RTE from new CDC column breaks in flight queries (CASSANDRA-12236)
 * Fix hdr logging for single operation workloads (CASSANDRA-12145)
 * Fix SASI PREFIX search in CONTAINS mode with partial terms (CASSANDRA-12073)
 * Increase size of flushExecutor thread pool (CASSANDRA-12071)
 * Partial revert of CASSANDRA-11971, cannot recycle buffer in SP.sendMessagesToNonlocalDC (CASSANDRA-11950)
 * Upgrade netty to 4.0.39 (CASSANDRA-12032, CASSANDRA-12034)
 * Improve details in compaction log message (CASSANDRA-12080)
 * Allow unset values in CQLSSTableWriter (CASSANDRA-11911)
 * Chunk cache to request compressor-compatible buffers if pool space is exhausted (CASSANDRA-11993)
 * Remove DatabaseDescriptor dependencies from SequentialWriter (CASSANDRA-11579)
 * Move skip_stop_words filter before stemming (CASSANDRA-12078)
 * Support seek() in EncryptedFileSegmentInputStream (CASSANDRA-11957)
 * SSTable tools mishandling LocalPartitioner (CASSANDRA-12002)
 * When SEPWorker assigned work, set thread name to match pool (CASSANDRA-11966)
 * Add cross-DC latency metrics (CASSANDRA-11596)
 * Allow terms in selection clause (CASSANDRA-10783)
 * Add bind variables to trace (CASSANDRA-11719)
 * Switch counter shards' clock to timestamps (CASSANDRA-9811)
 * Introduce HdrHistogram and response/service/wait separation to stress tool (CASSANDRA-11853)
 * entry-weighers in QueryProcessor should respect partitionKeyBindIndexes field (CASSANDRA-11718)
 * Support older ant versions (CASSANDRA-11807)
 * Estimate compressed on disk size when deciding if sstable size limit reached (CASSANDRA-11623)
 * cassandra-stress profiles should support case sensitive schemas (CASSANDRA-11546)
 * Remove DatabaseDescriptor dependency from FileUtils (CASSANDRA-11578)
 * Faster streaming (CASSANDRA-9766)
 * Add prepared query parameter to trace for "Execute CQL3 prepared query" session (CASSANDRA-11425)
 * Add repaired percentage metric (CASSANDRA-11503)
 * Add Change-Data-Capture (CASSANDRA-8844)
Merged from 3.0:
 * Fix paging for 2.x to 3.x upgrades (CASSANDRA-11195)
 * Fix clean interval not sent to commit log for empty memtable flush (CASSANDRA-12436)
 * Fix potential resource leak in RMIServerSocketFactoryImpl (CASSANDRA-12331)
 * Make sure compaction stats are updated when compaction is interrupted (CASSANDRA-12100)
 * Change commitlog and sstables to track dirty and clean intervals (CASSANDRA-11828)
 * NullPointerException during compaction on table with static columns (CASSANDRA-12336)
 * Fixed ConcurrentModificationException when reading metrics in GraphiteReporter (CASSANDRA-11823)
 * Fix upgrade of super columns on thrift (CASSANDRA-12335)
 * Fixed flacky BlacklistingCompactionsTest, switched to fixed size types and increased corruption size (CASSANDRA-12359)
 * Rerun ReplicationAwareTokenAllocatorTest on failure to avoid flakiness (CASSANDRA-12277)
 * Exception when computing read-repair for range tombstones (CASSANDRA-12263)
 * Lost counter writes in compact table and static columns (CASSANDRA-12219)
 * AssertionError with MVs on updating a row that isn't indexed due to a null value (CASSANDRA-12247)
 * Disable RR and speculative retry with EACH_QUORUM reads (CASSANDRA-11980)
 * Add option to override compaction space check (CASSANDRA-12180)
 * Faster startup by only scanning each directory for temporary files once (CASSANDRA-12114)
 * Respond with v1/v2 protocol header when responding to driver that attempts
   to connect with too low of a protocol version (CASSANDRA-11464)
 * NullPointerExpception when reading/compacting table (CASSANDRA-11988)
 * Fix problem with undeleteable rows on upgrade to new sstable format (CASSANDRA-12144)
 * Fix potential bad messaging service message for paged range reads
   within mixed-version 3.x clusters (CASSANDRA-12249)
 * Fix paging logic for deleted partitions with static columns (CASSANDRA-12107)
 * Wait until the message is being send to decide which serializer must be used (CASSANDRA-11393)
 * Fix migration of static thrift column names with non-text comparators (CASSANDRA-12147)
 * Fix upgrading sparse tables that are incorrectly marked as dense (CASSANDRA-11315)
 * Fix reverse queries ignoring range tombstones (CASSANDRA-11733)
 * Avoid potential race when rebuilding CFMetaData (CASSANDRA-12098)
 * Avoid missing sstables when getting the canonical sstables (CASSANDRA-11996)
 * Always select the live sstables when getting sstables in bounds (CASSANDRA-11944)
 * Fix column ordering of results with static columns for Thrift requests in
   a mixed 2.x/3.x cluster, also fix potential non-resolved duplication of
   those static columns in query results (CASSANDRA-12123)
 * Avoid digest mismatch with empty but static rows (CASSANDRA-12090)
 * Fix EOF exception when altering column type (CASSANDRA-11820)
 * Fix potential race in schema during new table creation (CASSANDRA-12083)
 * cqlsh: fix error handling in rare COPY FROM failure scenario (CASSANDRA-12070)
 * Disable autocompaction during drain (CASSANDRA-11878)
 * Add a metrics timer to MemtablePool and use it to track time spent blocked on memory in MemtableAllocator (CASSANDRA-11327)
 * Fix upgrading schema with super columns with non-text subcomparators (CASSANDRA-12023)
 * Add TimeWindowCompactionStrategy (CASSANDRA-9666)
 * Fix JsonTransformer output of partition with deletion info (CASSANDRA-12418)
 * Fix NPE in SSTableLoader when specifying partial directory path (CASSANDRA-12609)
Merged from 2.2:
 * Add local address entry in PropertyFileSnitch (CASSANDRA-11332)
 * cqlsh copy: fix missing counter values (CASSANDRA-12476)
 * Move migration tasks to non-periodic queue, assure flush executor shutdown after non-periodic executor (CASSANDRA-12251)
 * cqlsh copy: fixed possible race in initializing feeding thread (CASSANDRA-11701)
 * Only set broadcast_rpc_address on Ec2MultiRegionSnitch if it's not set (CASSANDRA-11357)
 * Update StorageProxy range metrics for timeouts, failures and unavailables (CASSANDRA-9507)
 * Add Sigar to classes included in clientutil.jar (CASSANDRA-11635)
 * Add decay to histograms and timers used for metrics (CASSANDRA-11752)
 * Fix hanging stream session (CASSANDRA-10992)
 * Fix INSERT JSON, fromJson() support of smallint, tinyint types (CASSANDRA-12371)
 * Restore JVM metric export for metric reporters (CASSANDRA-12312)
 * Release sstables of failed stream sessions only when outgoing transfers are finished (CASSANDRA-11345)
 * Wait for tracing events before returning response and query at same consistency level client side (CASSANDRA-11465)
 * cqlsh copyutil should get host metadata by connected address (CASSANDRA-11979)
 * Fixed cqlshlib.test.remove_test_db (CASSANDRA-12214)
 * Synchronize ThriftServer::stop() (CASSANDRA-12105)
 * Use dedicated thread for JMX notifications (CASSANDRA-12146)
 * Improve streaming synchronization and fault tolerance (CASSANDRA-11414)
 * MemoryUtil.getShort() should return an unsigned short also for architectures not supporting unaligned memory accesses (CASSANDRA-11973)
Merged from 2.1:
 * Fix queries with empty ByteBuffer values in clustering column restrictions (CASSANDRA-12127)
 * Disable passing control to post-flush after flush failure to prevent data loss (CASSANDRA-11828)
 * Allow STCS-in-L0 compactions to reduce scope with LCS (CASSANDRA-12040)
 * cannot use cql since upgrading python to 2.7.11+ (CASSANDRA-11850)
 * Fix filtering on clustering columns when 2i is used (CASSANDRA-11907)


3.0.8
 * Fix potential race in schema during new table creation (CASSANDRA-12083)
 * cqlsh: fix error handling in rare COPY FROM failure scenario (CASSANDRA-12070)
 * Disable autocompaction during drain (CASSANDRA-11878)
 * Add a metrics timer to MemtablePool and use it to track time spent blocked on memory in MemtableAllocator (CASSANDRA-11327)
 * Fix upgrading schema with super columns with non-text subcomparators (CASSANDRA-12023)
 * Add TimeWindowCompactionStrategy (CASSANDRA-9666)
Merged from 2.2:
 * Allow nodetool info to run with readonly JMX access (CASSANDRA-11755)
 * Validate bloom_filter_fp_chance against lowest supported
   value when the table is created (CASSANDRA-11920)
 * Don't send erroneous NEW_NODE notifications on restart (CASSANDRA-11038)
 * StorageService shutdown hook should use a volatile variable (CASSANDRA-11984)
Merged from 2.1:
 * Add system property to set the max number of native transport requests in queue (CASSANDRA-11363)
 * Fix queries with empty ByteBuffer values in clustering column restrictions (CASSANDRA-12127)
 * Disable passing control to post-flush after flush failure to prevent data loss (CASSANDRA-11828)
 * Allow STCS-in-L0 compactions to reduce scope with LCS (CASSANDRA-12040)
 * cannot use cql since upgrading python to 2.7.11+ (CASSANDRA-11850)
 * Fix filtering on clustering columns when 2i is used (CASSANDRA-11907)
 * Avoid stalling paxos when the paxos state expires (CASSANDRA-12043)
 * Remove finished incoming streaming connections from MessagingService (CASSANDRA-11854)
 * Don't try to get sstables for non-repairing column families (CASSANDRA-12077)
 * Avoid marking too many sstables as repaired (CASSANDRA-11696)
 * Prevent select statements with clustering key > 64k (CASSANDRA-11882)
 * Fix clock skew corrupting other nodes with paxos (CASSANDRA-11991)
 * Remove distinction between non-existing static columns and existing but null in LWTs (CASSANDRA-9842)
 * Cache local ranges when calculating repair neighbors (CASSANDRA-11934)
 * Allow LWT operation on static column with only partition keys (CASSANDRA-10532)
 * Create interval tree over canonical sstables to avoid missing sstables during streaming (CASSANDRA-11886)
 * cqlsh COPY FROM: shutdown parent cluster after forking, to avoid corrupting SSL connections (CASSANDRA-11749)


3.7
 * Support multiple folders for user defined compaction tasks (CASSANDRA-11765)
 * Fix race in CompactionStrategyManager's pause/resume (CASSANDRA-11922)
Merged from 3.0:
 * Fix legacy serialization of Thrift-generated non-compound range tombstones
   when communicating with 2.x nodes (CASSANDRA-11930)
 * Fix Directories instantiations where CFS.initialDirectories should be used (CASSANDRA-11849)
 * Avoid referencing DatabaseDescriptor in AbstractType (CASSANDRA-11912)
 * Don't use static dataDirectories field in Directories instances (CASSANDRA-11647)
 * Fix sstables not being protected from removal during index build (CASSANDRA-11905)
 * cqlsh: Suppress stack trace from Read/WriteFailures (CASSANDRA-11032)
 * Remove unneeded code to repair index summaries that have
   been improperly down-sampled (CASSANDRA-11127)
 * Avoid WriteTimeoutExceptions during commit log replay due to materialized
   view lock contention (CASSANDRA-11891)
 * Prevent OOM failures on SSTable corruption, improve tests for corruption detection (CASSANDRA-9530)
 * Use CFS.initialDirectories when clearing snapshots (CASSANDRA-11705)
 * Allow compaction strategies to disable early open (CASSANDRA-11754)
 * Refactor Materialized View code (CASSANDRA-11475)
 * Update Java Driver (CASSANDRA-11615)
Merged from 2.2:
 * Persist local metadata earlier in startup sequence (CASSANDRA-11742)
 * cqlsh: fix tab completion for case-sensitive identifiers (CASSANDRA-11664)
 * Avoid showing estimated key as -1 in tablestats (CASSANDRA-11587)
 * Fix possible race condition in CommitLog.recover (CASSANDRA-11743)
 * Enable client encryption in sstableloader with cli options (CASSANDRA-11708)
 * Possible memory leak in NIODataInputStream (CASSANDRA-11867)
 * Add seconds to cqlsh tracing session duration (CASSANDRA-11753)
 * Fix commit log replay after out-of-order flush completion (CASSANDRA-9669)
 * Prohibit Reversed Counter type as part of the PK (CASSANDRA-9395)
 * cqlsh: correctly handle non-ascii chars in error messages (CASSANDRA-11626)
Merged from 2.1:
 * Run CommitLog tests with different compression settings (CASSANDRA-9039)
 * cqlsh: apply current keyspace to source command (CASSANDRA-11152)
 * Clear out parent repair session if repair coordinator dies (CASSANDRA-11824)
 * Set default streaming_socket_timeout_in_ms to 24 hours (CASSANDRA-11840)
 * Do not consider local node a valid source during replace (CASSANDRA-11848)
 * Add message dropped tasks to nodetool netstats (CASSANDRA-11855)
 * Avoid holding SSTableReaders for duration of incremental repair (CASSANDRA-11739)


3.6
 * Correctly migrate schema for frozen UDTs during 2.x -> 3.x upgrades
   (does not affect any released versions) (CASSANDRA-11613)
 * Allow server startup if JMX is configured directly (CASSANDRA-11725)
 * Prevent direct memory OOM on buffer pool allocations (CASSANDRA-11710)
 * Enhanced Compaction Logging (CASSANDRA-10805)
 * Make prepared statement cache size configurable (CASSANDRA-11555)
 * Integrated JMX authentication and authorization (CASSANDRA-10091)
 * Add units to stress ouput (CASSANDRA-11352)
 * Fix PER PARTITION LIMIT for single and multi partitions queries (CASSANDRA-11603)
 * Add uncompressed chunk cache for RandomAccessReader (CASSANDRA-5863)
 * Clarify ClusteringPrefix hierarchy (CASSANDRA-11213)
 * Always perform collision check before joining ring (CASSANDRA-10134)
 * SSTableWriter output discrepancy (CASSANDRA-11646)
 * Fix potential timeout in NativeTransportService.testConcurrentDestroys (CASSANDRA-10756)
 * Support large partitions on the 3.0 sstable format (CASSANDRA-11206,11763)
 * Add support to rebuild from specific range (CASSANDRA-10406)
 * Optimize the overlapping lookup by calculating all the
   bounds in advance (CASSANDRA-11571)
 * Support json/yaml output in nodetool tablestats (CASSANDRA-5977)
 * (stress) Add datacenter option to -node options (CASSANDRA-11591)
 * Fix handling of empty slices (CASSANDRA-11513)
 * Make number of cores used by cqlsh COPY visible to testing code (CASSANDRA-11437)
 * Allow filtering on clustering columns for queries without secondary indexes (CASSANDRA-11310)
 * Refactor Restriction hierarchy (CASSANDRA-11354)
 * Eliminate allocations in R/W path (CASSANDRA-11421)
 * Update Netty to 4.0.36 (CASSANDRA-11567)
 * Fix PER PARTITION LIMIT for queries requiring post-query ordering (CASSANDRA-11556)
 * Allow instantiation of UDTs and tuples in UDFs (CASSANDRA-10818)
 * Support UDT in CQLSSTableWriter (CASSANDRA-10624)
 * Support for non-frozen user-defined types, updating
   individual fields of user-defined types (CASSANDRA-7423)
 * Make LZ4 compression level configurable (CASSANDRA-11051)
 * Allow per-partition LIMIT clause in CQL (CASSANDRA-7017)
 * Make custom filtering more extensible with UserExpression (CASSANDRA-11295)
 * Improve field-checking and error reporting in cassandra.yaml (CASSANDRA-10649)
 * Print CAS stats in nodetool proxyhistograms (CASSANDRA-11507)
 * More user friendly error when providing an invalid token to nodetool (CASSANDRA-9348)
 * Add static column support to SASI index (CASSANDRA-11183)
 * Support EQ/PREFIX queries in SASI CONTAINS mode without tokenization (CASSANDRA-11434)
 * Support LIKE operator in prepared statements (CASSANDRA-11456)
 * Add a command to see if a Materialized View has finished building (CASSANDRA-9967)
 * Log endpoint and port associated with streaming operation (CASSANDRA-8777)
 * Print sensible units for all log messages (CASSANDRA-9692)
 * Upgrade Netty to version 4.0.34 (CASSANDRA-11096)
 * Break the CQL grammar into separate Parser and Lexer (CASSANDRA-11372)
 * Compress only inter-dc traffic by default (CASSANDRA-8888)
 * Add metrics to track write amplification (CASSANDRA-11420)
 * cassandra-stress: cannot handle "value-less" tables (CASSANDRA-7739)
 * Add/drop multiple columns in one ALTER TABLE statement (CASSANDRA-10411)
 * Add require_endpoint_verification opt for internode encryption (CASSANDRA-9220)
 * Add auto import java.util for UDF code block (CASSANDRA-11392)
 * Add --hex-format option to nodetool getsstables (CASSANDRA-11337)
 * sstablemetadata should print sstable min/max token (CASSANDRA-7159)
 * Do not wrap CassandraException in TriggerExecutor (CASSANDRA-9421)
 * COPY TO should have higher double precision (CASSANDRA-11255)
 * Stress should exit with non-zero status after failure (CASSANDRA-10340)
 * Add client to cqlsh SHOW_SESSION (CASSANDRA-8958)
 * Fix nodetool tablestats keyspace level metrics (CASSANDRA-11226)
 * Store repair options in parent_repair_history (CASSANDRA-11244)
 * Print current leveling in sstableofflinerelevel (CASSANDRA-9588)
 * Change repair message for keyspaces with RF 1 (CASSANDRA-11203)
 * Remove hard-coded SSL cipher suites and protocols (CASSANDRA-10508)
 * Improve concurrency in CompactionStrategyManager (CASSANDRA-10099)
 * (cqlsh) interpret CQL type for formatting blobs (CASSANDRA-11274)
 * Refuse to start and print txn log information in case of disk
   corruption (CASSANDRA-10112)
 * Resolve some eclipse-warnings (CASSANDRA-11086)
 * (cqlsh) Show static columns in a different color (CASSANDRA-11059)
 * Allow to remove TTLs on table with default_time_to_live (CASSANDRA-11207)
Merged from 3.0:
 * Disallow creating view with a static column (CASSANDRA-11602)
 * Reduce the amount of object allocations caused by the getFunctions methods (CASSANDRA-11593)
 * Potential error replaying commitlog with smallint/tinyint/date/time types (CASSANDRA-11618)
 * Fix queries with filtering on counter columns (CASSANDRA-11629)
 * Improve tombstone printing in sstabledump (CASSANDRA-11655)
 * Fix paging for range queries where all clustering columns are specified (CASSANDRA-11669)
 * Don't require HEAP_NEW_SIZE to be set when using G1 (CASSANDRA-11600)
 * Fix sstabledump not showing cells after tombstone marker (CASSANDRA-11654)
 * Ignore all LocalStrategy keyspaces for streaming and other related
   operations (CASSANDRA-11627)
 * Ensure columnfilter covers indexed columns for thrift 2i queries (CASSANDRA-11523)
 * Only open one sstable scanner per sstable (CASSANDRA-11412)
 * Option to specify ProtocolVersion in cassandra-stress (CASSANDRA-11410)
 * ArithmeticException in avgFunctionForDecimal (CASSANDRA-11485)
 * LogAwareFileLister should only use OLD sstable files in current folder to determine disk consistency (CASSANDRA-11470)
 * Notify indexers of expired rows during compaction (CASSANDRA-11329)
 * Properly respond with ProtocolError when a v1/v2 native protocol
   header is received (CASSANDRA-11464)
 * Validate that num_tokens and initial_token are consistent with one another (CASSANDRA-10120)
Merged from 2.2:
 * Exit JVM if JMX server fails to startup (CASSANDRA-11540)
 * Produce a heap dump when exiting on OOM (CASSANDRA-9861)
 * Restore ability to filter on clustering columns when using a 2i (CASSANDRA-11510)
 * JSON datetime formatting needs timezone (CASSANDRA-11137)
 * Fix is_dense recalculation for Thrift-updated tables (CASSANDRA-11502)
 * Remove unnescessary file existence check during anticompaction (CASSANDRA-11660)
 * Add missing files to debian packages (CASSANDRA-11642)
 * Avoid calling Iterables::concat in loops during ModificationStatement::getFunctions (CASSANDRA-11621)
 * cqlsh: COPY FROM should use regular inserts for single statement batches and
   report errors correctly if workers processes crash on initialization (CASSANDRA-11474)
 * Always close cluster with connection in CqlRecordWriter (CASSANDRA-11553)
 * Allow only DISTINCT queries with partition keys restrictions (CASSANDRA-11339)
 * CqlConfigHelper no longer requires both a keystore and truststore to work (CASSANDRA-11532)
 * Make deprecated repair methods backward-compatible with previous notification service (CASSANDRA-11430)
 * IncomingStreamingConnection version check message wrong (CASSANDRA-11462)
Merged from 2.1:
 * Support mlockall on IBM POWER arch (CASSANDRA-11576)
 * Add option to disable use of severity in DynamicEndpointSnitch (CASSANDRA-11737)
 * cqlsh COPY FROM fails for null values with non-prepared statements (CASSANDRA-11631)
 * Make cython optional in pylib/setup.py (CASSANDRA-11630)
 * Change order of directory searching for cassandra.in.sh to favor local one (CASSANDRA-11628)
 * cqlsh COPY FROM fails with []{} chars in UDT/tuple fields/values (CASSANDRA-11633)
 * clqsh: COPY FROM throws TypeError with Cython extensions enabled (CASSANDRA-11574)
 * cqlsh: COPY FROM ignores NULL values in conversion (CASSANDRA-11549)
 * Validate levels when building LeveledScanner to avoid overlaps with orphaned sstables (CASSANDRA-9935)


3.5
 * StaticTokenTreeBuilder should respect posibility of duplicate tokens (CASSANDRA-11525)
 * Correctly fix potential assertion error during compaction (CASSANDRA-11353)
 * Avoid index segment stitching in RAM which lead to OOM on big SSTable files (CASSANDRA-11383)
 * Fix clustering and row filters for LIKE queries on clustering columns (CASSANDRA-11397)
Merged from 3.0:
 * Fix rare NPE on schema upgrade from 2.x to 3.x (CASSANDRA-10943)
 * Improve backoff policy for cqlsh COPY FROM (CASSANDRA-11320)
 * Improve IF NOT EXISTS check in CREATE INDEX (CASSANDRA-11131)
 * Upgrade ohc to 0.4.3
 * Enable SO_REUSEADDR for JMX RMI server sockets (CASSANDRA-11093)
 * Allocate merkletrees with the correct size (CASSANDRA-11390)
 * Support streaming pre-3.0 sstables (CASSANDRA-10990)
 * Add backpressure to compressed or encrypted commit log (CASSANDRA-10971)
 * SSTableExport supports secondary index tables (CASSANDRA-11330)
 * Fix sstabledump to include missing info in debug output (CASSANDRA-11321)
 * Establish and implement canonical bulk reading workload(s) (CASSANDRA-10331)
 * Fix paging for IN queries on tables without clustering columns (CASSANDRA-11208)
 * Remove recursive call from CompositesSearcher (CASSANDRA-11304)
 * Fix filtering on non-primary key columns for queries without index (CASSANDRA-6377)
 * Fix sstableloader fail when using materialized view (CASSANDRA-11275)
Merged from 2.2:
 * DatabaseDescriptor should log stacktrace in case of Eception during seed provider creation (CASSANDRA-11312)
 * Use canonical path for directory in SSTable descriptor (CASSANDRA-10587)
 * Add cassandra-stress keystore option (CASSANDRA-9325)
 * Dont mark sstables as repairing with sub range repairs (CASSANDRA-11451)
 * Notify when sstables change after cancelling compaction (CASSANDRA-11373)
 * cqlsh: COPY FROM should check that explicit column names are valid (CASSANDRA-11333)
 * Add -Dcassandra.start_gossip startup option (CASSANDRA-10809)
 * Fix UTF8Validator.validate() for modified UTF-8 (CASSANDRA-10748)
 * Clarify that now() function is calculated on the coordinator node in CQL documentation (CASSANDRA-10900)
 * Fix bloom filter sizing with LCS (CASSANDRA-11344)
 * (cqlsh) Fix error when result is 0 rows with EXPAND ON (CASSANDRA-11092)
 * Add missing newline at end of bin/cqlsh (CASSANDRA-11325)
 * Unresolved hostname leads to replace being ignored (CASSANDRA-11210)
 * Only log yaml config once, at startup (CASSANDRA-11217)
 * Reference leak with parallel repairs on the same table (CASSANDRA-11215)
Merged from 2.1:
 * Add a -j parameter to scrub/cleanup/upgradesstables to state how
   many threads to use (CASSANDRA-11179)
 * COPY FROM on large datasets: fix progress report and debug performance (CASSANDRA-11053)
 * InvalidateKeys should have a weak ref to key cache (CASSANDRA-11176)


3.4
 * (cqlsh) add cqlshrc option to always connect using ssl (CASSANDRA-10458)
 * Cleanup a few resource warnings (CASSANDRA-11085)
 * Allow custom tracing implementations (CASSANDRA-10392)
 * Extract LoaderOptions to be able to be used from outside (CASSANDRA-10637)
 * fix OnDiskIndexTest to properly treat empty ranges (CASSANDRA-11205)
 * fix TrackerTest to handle new notifications (CASSANDRA-11178)
 * add SASI validation for partitioner and complex columns (CASSANDRA-11169)
 * Add caching of encrypted credentials in PasswordAuthenticator (CASSANDRA-7715)
 * fix SASI memtable switching on flush (CASSANDRA-11159)
 * Remove duplicate offline compaction tracking (CASSANDRA-11148)
 * fix EQ semantics of analyzed SASI indexes (CASSANDRA-11130)
 * Support long name output for nodetool commands (CASSANDRA-7950)
 * Encrypted hints (CASSANDRA-11040)
 * SASI index options validation (CASSANDRA-11136)
 * Optimize disk seek using min/max column name meta data when the LIMIT clause is used
   (CASSANDRA-8180)
 * Add LIKE support to CQL3 (CASSANDRA-11067)
 * Generic Java UDF types (CASSANDRA-10819)
 * cqlsh: Include sub-second precision in timestamps by default (CASSANDRA-10428)
 * Set javac encoding to utf-8 (CASSANDRA-11077)
 * Integrate SASI index into Cassandra (CASSANDRA-10661)
 * Add --skip-flush option to nodetool snapshot
 * Skip values for non-queried columns (CASSANDRA-10657)
 * Add support for secondary indexes on static columns (CASSANDRA-8103)
 * CommitLogUpgradeTestMaker creates broken commit logs (CASSANDRA-11051)
 * Add metric for number of dropped mutations (CASSANDRA-10866)
 * Simplify row cache invalidation code (CASSANDRA-10396)
 * Support user-defined compaction through nodetool (CASSANDRA-10660)
 * Stripe view locks by key and table ID to reduce contention (CASSANDRA-10981)
 * Add nodetool gettimeout and settimeout commands (CASSANDRA-10953)
 * Add 3.0 metadata to sstablemetadata output (CASSANDRA-10838)
Merged from 3.0:
 * MV should only query complex columns included in the view (CASSANDRA-11069)
 * Failed aggregate creation breaks server permanently (CASSANDRA-11064)
 * Add sstabledump tool (CASSANDRA-7464)
 * Introduce backpressure for hints (CASSANDRA-10972)
 * Fix ClusteringPrefix not being able to read tombstone range boundaries (CASSANDRA-11158)
 * Prevent logging in sandboxed state (CASSANDRA-11033)
 * Disallow drop/alter operations of UDTs used by UDAs (CASSANDRA-10721)
 * Add query time validation method on Index (CASSANDRA-11043)
 * Avoid potential AssertionError in mixed version cluster (CASSANDRA-11128)
 * Properly handle hinted handoff after topology changes (CASSANDRA-5902)
 * AssertionError when listing sstable files on inconsistent disk state (CASSANDRA-11156)
 * Fix wrong rack counting and invalid conditions check for TokenAllocation
   (CASSANDRA-11139)
 * Avoid creating empty hint files (CASSANDRA-11090)
 * Fix leak detection strong reference loop using weak reference (CASSANDRA-11120)
 * Configurie BatchlogManager to stop delayed tasks on shutdown (CASSANDRA-11062)
 * Hadoop integration is incompatible with Cassandra Driver 3.0.0 (CASSANDRA-11001)
 * Add dropped_columns to the list of schema table so it gets handled
   properly (CASSANDRA-11050)
 * Fix NPE when using forceRepairRangeAsync without DC (CASSANDRA-11239)
Merged from 2.2:
 * Preserve order for preferred SSL cipher suites (CASSANDRA-11164)
 * Range.compareTo() violates the contract of Comparable (CASSANDRA-11216)
 * Avoid NPE when serializing ErrorMessage with null message (CASSANDRA-11167)
 * Replacing an aggregate with a new version doesn't reset INITCOND (CASSANDRA-10840)
 * (cqlsh) cqlsh cannot be called through symlink (CASSANDRA-11037)
 * fix ohc and java-driver pom dependencies in build.xml (CASSANDRA-10793)
 * Protect from keyspace dropped during repair (CASSANDRA-11065)
 * Handle adding fields to a UDT in SELECT JSON and toJson() (CASSANDRA-11146)
 * Better error message for cleanup (CASSANDRA-10991)
 * cqlsh pg-style-strings broken if line ends with ';' (CASSANDRA-11123)
 * Always persist upsampled index summaries (CASSANDRA-10512)
 * (cqlsh) Fix inconsistent auto-complete (CASSANDRA-10733)
 * Make SELECT JSON and toJson() threadsafe (CASSANDRA-11048)
 * Fix SELECT on tuple relations for mixed ASC/DESC clustering order (CASSANDRA-7281)
 * Use cloned TokenMetadata in size estimates to avoid race against membership check
   (CASSANDRA-10736)
 * (cqlsh) Support utf-8/cp65001 encoding on Windows (CASSANDRA-11030)
 * Fix paging on DISTINCT queries repeats result when first row in partition changes
   (CASSANDRA-10010)
 * (cqlsh) Support timezone conversion using pytz (CASSANDRA-10397)
 * cqlsh: change default encoding to UTF-8 (CASSANDRA-11124)
Merged from 2.1:
 * Checking if an unlogged batch is local is inefficient (CASSANDRA-11529)
 * Fix out-of-space error treatment in memtable flushing (CASSANDRA-11448).
 * Don't do defragmentation if reading from repaired sstables (CASSANDRA-10342)
 * Fix streaming_socket_timeout_in_ms not enforced (CASSANDRA-11286)
 * Avoid dropping message too quickly due to missing unit conversion (CASSANDRA-11302)
 * Don't remove FailureDetector history on removeEndpoint (CASSANDRA-10371)
 * Only notify if repair status changed (CASSANDRA-11172)
 * Use logback setting for 'cassandra -v' command (CASSANDRA-10767)
 * Fix sstableloader to unthrottle streaming by default (CASSANDRA-9714)
 * Fix incorrect warning in 'nodetool status' (CASSANDRA-10176)
 * Properly release sstable ref when doing offline scrub (CASSANDRA-10697)
 * Improve nodetool status performance for large cluster (CASSANDRA-7238)
 * Gossiper#isEnabled is not thread safe (CASSANDRA-11116)
 * Avoid major compaction mixing repaired and unrepaired sstables in DTCS (CASSANDRA-11113)
 * Make it clear what DTCS timestamp_resolution is used for (CASSANDRA-11041)
 * (cqlsh) Display milliseconds when datetime overflows (CASSANDRA-10625)


3.3
 * Avoid infinite loop if owned range is smaller than number of
   data dirs (CASSANDRA-11034)
 * Avoid bootstrap hanging when existing nodes have no data to stream (CASSANDRA-11010)
Merged from 3.0:
 * Remove double initialization of newly added tables (CASSANDRA-11027)
 * Filter keys searcher results by target range (CASSANDRA-11104)
 * Fix deserialization of legacy read commands (CASSANDRA-11087)
 * Fix incorrect computation of deletion time in sstable metadata (CASSANDRA-11102)
 * Avoid memory leak when collecting sstable metadata (CASSANDRA-11026)
 * Mutations do not block for completion under view lock contention (CASSANDRA-10779)
 * Invalidate legacy schema tables when unloading them (CASSANDRA-11071)
 * (cqlsh) handle INSERT and UPDATE statements with LWT conditions correctly
   (CASSANDRA-11003)
 * Fix DISTINCT queries in mixed version clusters (CASSANDRA-10762)
 * Migrate build status for indexes along with legacy schema (CASSANDRA-11046)
 * Ensure SSTables for legacy KEYS indexes can be read (CASSANDRA-11045)
 * Added support for IBM zSystems architecture (CASSANDRA-11054)
 * Update CQL documentation (CASSANDRA-10899)
 * Check the column name, not cell name, for dropped columns when reading
   legacy sstables (CASSANDRA-11018)
 * Don't attempt to index clustering values of static rows (CASSANDRA-11021)
 * Remove checksum files after replaying hints (CASSANDRA-10947)
 * Support passing base table metadata to custom 2i validation (CASSANDRA-10924)
 * Ensure stale index entries are purged during reads (CASSANDRA-11013)
 * (cqlsh) Also apply --connect-timeout to control connection
   timeout (CASSANDRA-10959)
 * Fix AssertionError when removing from list using UPDATE (CASSANDRA-10954)
 * Fix UnsupportedOperationException when reading old sstable with range
   tombstone (CASSANDRA-10743)
 * MV should use the maximum timestamp of the primary key (CASSANDRA-10910)
 * Fix potential assertion error during compaction (CASSANDRA-10944)
Merged from 2.2:
 * maxPurgeableTimestamp needs to check memtables too (CASSANDRA-9949)
 * Apply change to compaction throughput in real time (CASSANDRA-10025)
 * (cqlsh) encode input correctly when saving history
 * Fix potential NPE on ORDER BY queries with IN (CASSANDRA-10955)
 * Start L0 STCS-compactions even if there is a L0 -> L1 compaction
   going (CASSANDRA-10979)
 * Make UUID LSB unique per process (CASSANDRA-7925)
 * Avoid NPE when performing sstable tasks (scrub etc.) (CASSANDRA-10980)
 * Make sure client gets tombstone overwhelmed warning (CASSANDRA-9465)
 * Fix error streaming section more than 2GB (CASSANDRA-10961)
 * Histogram buckets exposed in jmx are sorted incorrectly (CASSANDRA-10975)
 * Enable GC logging by default (CASSANDRA-10140)
 * Optimize pending range computation (CASSANDRA-9258)
 * Skip commit log and saved cache directories in SSTable version startup check (CASSANDRA-10902)
 * drop/alter user should be case sensitive (CASSANDRA-10817)
Merged from 2.1:
 * test_bulk_round_trip_blogposts is failing occasionally (CASSANDRA-10938)
 * Fix isJoined return true only after becoming cluster member (CASANDRA-11007)
 * Fix bad gossip generation seen in long-running clusters (CASSANDRA-10969)
 * Avoid NPE when incremental repair fails (CASSANDRA-10909)
 * Unmark sstables compacting once they are done in cleanup/scrub/upgradesstables (CASSANDRA-10829)
 * Allow simultaneous bootstrapping with strict consistency when no vnodes are used (CASSANDRA-11005)
 * Log a message when major compaction does not result in a single file (CASSANDRA-10847)
 * (cqlsh) fix cqlsh_copy_tests when vnodes are disabled (CASSANDRA-10997)
 * (cqlsh) Add request timeout option to cqlsh (CASSANDRA-10686)
 * Avoid AssertionError while submitting hint with LWT (CASSANDRA-10477)
 * If CompactionMetadata is not in stats file, use index summary instead (CASSANDRA-10676)
 * Retry sending gossip syn multiple times during shadow round (CASSANDRA-8072)
 * Fix pending range calculation during moves (CASSANDRA-10887)
 * Sane default (200Mbps) for inter-DC streaming througput (CASSANDRA-8708)



3.2
 * Make sure tokens don't exist in several data directories (CASSANDRA-6696)
 * Add requireAuthorization method to IAuthorizer (CASSANDRA-10852)
 * Move static JVM options to conf/jvm.options file (CASSANDRA-10494)
 * Fix CassandraVersion to accept x.y version string (CASSANDRA-10931)
 * Add forceUserDefinedCleanup to allow more flexible cleanup (CASSANDRA-10708)
 * (cqlsh) allow setting TTL with COPY (CASSANDRA-9494)
 * Fix counting of received sstables in streaming (CASSANDRA-10949)
 * Implement hints compression (CASSANDRA-9428)
 * Fix potential assertion error when reading static columns (CASSANDRA-10903)
 * Fix EstimatedHistogram creation in nodetool tablehistograms (CASSANDRA-10859)
 * Establish bootstrap stream sessions sequentially (CASSANDRA-6992)
 * Sort compactionhistory output by timestamp (CASSANDRA-10464)
 * More efficient BTree removal (CASSANDRA-9991)
 * Make tablehistograms accept the same syntax as tablestats (CASSANDRA-10149)
 * Group pending compactions based on table (CASSANDRA-10718)
 * Add compressor name in sstablemetadata output (CASSANDRA-9879)
 * Fix type casting for counter columns (CASSANDRA-10824)
 * Prevent running Cassandra as root (CASSANDRA-8142)
 * bound maximum in-flight commit log replay mutation bytes to 64 megabytes (CASSANDRA-8639)
 * Normalize all scripts (CASSANDRA-10679)
 * Make compression ratio much more accurate (CASSANDRA-10225)
 * Optimize building of Clustering object when only one is created (CASSANDRA-10409)
 * Make index building pluggable (CASSANDRA-10681)
 * Add sstable flush observer (CASSANDRA-10678)
 * Improve NTS endpoints calculation (CASSANDRA-10200)
 * Improve performance of the folderSize function (CASSANDRA-10677)
 * Add support for type casting in selection clause (CASSANDRA-10310)
 * Added graphing option to cassandra-stress (CASSANDRA-7918)
 * Abort in-progress queries that time out (CASSANDRA-7392)
 * Add transparent data encryption core classes (CASSANDRA-9945)
Merged from 3.0:
 * Better handling of SSL connection errors inter-node (CASSANDRA-10816)
 * Avoid NoSuchElementException when executing empty batch (CASSANDRA-10711)
 * Avoid building PartitionUpdate in toString (CASSANDRA-10897)
 * Reduce heap spent when receiving many SSTables (CASSANDRA-10797)
 * Add back support for 3rd party auth providers to bulk loader (CASSANDRA-10873)
 * Eliminate the dependency on jgrapht for UDT resolution (CASSANDRA-10653)
 * (Hadoop) Close Clusters and Sessions in Hadoop Input/Output classes (CASSANDRA-10837)
 * Fix sstableloader not working with upper case keyspace name (CASSANDRA-10806)
Merged from 2.2:
 * jemalloc detection fails due to quoting issues in regexv (CASSANDRA-10946)
 * (cqlsh) show correct column names for empty result sets (CASSANDRA-9813)
 * Add new types to Stress (CASSANDRA-9556)
 * Add property to allow listening on broadcast interface (CASSANDRA-9748)
Merged from 2.1:
 * Match cassandra-loader options in COPY FROM (CASSANDRA-9303)
 * Fix binding to any address in CqlBulkRecordWriter (CASSANDRA-9309)
 * cqlsh fails to decode utf-8 characters for text typed columns (CASSANDRA-10875)
 * Log error when stream session fails (CASSANDRA-9294)
 * Fix bugs in commit log archiving startup behavior (CASSANDRA-10593)
 * (cqlsh) further optimise COPY FROM (CASSANDRA-9302)
 * Allow CREATE TABLE WITH ID (CASSANDRA-9179)
 * Make Stress compiles within eclipse (CASSANDRA-10807)
 * Cassandra Daemon should print JVM arguments (CASSANDRA-10764)
 * Allow cancellation of index summary redistribution (CASSANDRA-8805)


3.1.1
Merged from 3.0:
  * Fix upgrade data loss due to range tombstone deleting more data than then should
    (CASSANDRA-10822)


3.1
Merged from 3.0:
 * Avoid MV race during node decommission (CASSANDRA-10674)
 * Disable reloading of GossipingPropertyFileSnitch (CASSANDRA-9474)
 * Handle single-column deletions correction in materialized views
   when the column is part of the view primary key (CASSANDRA-10796)
 * Fix issue with datadir migration on upgrade (CASSANDRA-10788)
 * Fix bug with range tombstones on reverse queries and test coverage for
   AbstractBTreePartition (CASSANDRA-10059)
 * Remove 64k limit on collection elements (CASSANDRA-10374)
 * Remove unclear Indexer.indexes() method (CASSANDRA-10690)
 * Fix NPE on stream read error (CASSANDRA-10771)
 * Normalize cqlsh DESC output (CASSANDRA-10431)
 * Rejects partition range deletions when columns are specified (CASSANDRA-10739)
 * Fix error when saving cached key for old format sstable (CASSANDRA-10778)
 * Invalidate prepared statements on DROP INDEX (CASSANDRA-10758)
 * Fix SELECT statement with IN restrictions on partition key,
   ORDER BY and LIMIT (CASSANDRA-10729)
 * Improve stress performance over 1k threads (CASSANDRA-7217)
 * Wait for migration responses to complete before bootstrapping (CASSANDRA-10731)
 * Unable to create a function with argument of type Inet (CASSANDRA-10741)
 * Fix backward incompatibiliy in CqlInputFormat (CASSANDRA-10717)
 * Correctly preserve deletion info on updated rows when notifying indexers
   of single-row deletions (CASSANDRA-10694)
 * Notify indexers of partition delete during cleanup (CASSANDRA-10685)
 * Keep the file open in trySkipCache (CASSANDRA-10669)
 * Updated trigger example (CASSANDRA-10257)
Merged from 2.2:
 * Verify tables in pseudo-system keyspaces at startup (CASSANDRA-10761)
 * Fix IllegalArgumentException in DataOutputBuffer.reallocate for large buffers (CASSANDRA-10592)
 * Show CQL help in cqlsh in web browser (CASSANDRA-7225)
 * Serialize on disk the proper SSTable compression ratio (CASSANDRA-10775)
 * Reject index queries while the index is building (CASSANDRA-8505)
 * CQL.textile syntax incorrectly includes optional keyspace for aggregate SFUNC and FINALFUNC (CASSANDRA-10747)
 * Fix JSON update with prepared statements (CASSANDRA-10631)
 * Don't do anticompaction after subrange repair (CASSANDRA-10422)
 * Fix SimpleDateType type compatibility (CASSANDRA-10027)
 * (Hadoop) fix splits calculation (CASSANDRA-10640)
 * (Hadoop) ensure that Cluster instances are always closed (CASSANDRA-10058)
Merged from 2.1:
 * Fix Stress profile parsing on Windows (CASSANDRA-10808)
 * Fix incremental repair hang when replica is down (CASSANDRA-10288)
 * Optimize the way we check if a token is repaired in anticompaction (CASSANDRA-10768)
 * Add proper error handling to stream receiver (CASSANDRA-10774)
 * Warn or fail when changing cluster topology live (CASSANDRA-10243)
 * Status command in debian/ubuntu init script doesn't work (CASSANDRA-10213)
 * Some DROP ... IF EXISTS incorrectly result in exceptions on non-existing KS (CASSANDRA-10658)
 * DeletionTime.compareTo wrong in rare cases (CASSANDRA-10749)
 * Force encoding when computing statement ids (CASSANDRA-10755)
 * Properly reject counters as map keys (CASSANDRA-10760)
 * Fix the sstable-needs-cleanup check (CASSANDRA-10740)
 * (cqlsh) Print column names before COPY operation (CASSANDRA-8935)
 * Fix CompressedInputStream for proper cleanup (CASSANDRA-10012)
 * (cqlsh) Support counters in COPY commands (CASSANDRA-9043)
 * Try next replica if not possible to connect to primary replica on
   ColumnFamilyRecordReader (CASSANDRA-2388)
 * Limit window size in DTCS (CASSANDRA-10280)
 * sstableloader does not use MAX_HEAP_SIZE env parameter (CASSANDRA-10188)
 * (cqlsh) Improve COPY TO performance and error handling (CASSANDRA-9304)
 * Create compression chunk for sending file only (CASSANDRA-10680)
 * Forbid compact clustering column type changes in ALTER TABLE (CASSANDRA-8879)
 * Reject incremental repair with subrange repair (CASSANDRA-10422)
 * Add a nodetool command to refresh size_estimates (CASSANDRA-9579)
 * Invalidate cache after stream receive task is completed (CASSANDRA-10341)
 * Reject counter writes in CQLSSTableWriter (CASSANDRA-10258)
 * Remove superfluous COUNTER_MUTATION stage mapping (CASSANDRA-10605)


3.0
 * Fix AssertionError while flushing memtable due to materialized views
   incorrectly inserting empty rows (CASSANDRA-10614)
 * Store UDA initcond as CQL literal in the schema table, instead of a blob (CASSANDRA-10650)
 * Don't use -1 for the position of partition key in schema (CASSANDRA-10491)
 * Fix distinct queries in mixed version cluster (CASSANDRA-10573)
 * Skip sstable on clustering in names query (CASSANDRA-10571)
 * Remove value skipping as it breaks read-repair (CASSANDRA-10655)
 * Fix bootstrapping with MVs (CASSANDRA-10621)
 * Make sure EACH_QUORUM reads are using NTS (CASSANDRA-10584)
 * Fix MV replica filtering for non-NetworkTopologyStrategy (CASSANDRA-10634)
 * (Hadoop) fix CIF describeSplits() not handling 0 size estimates (CASSANDRA-10600)
 * Fix reading of legacy sstables (CASSANDRA-10590)
 * Use CQL type names in schema metadata tables (CASSANDRA-10365)
 * Guard batchlog replay against integer division by zero (CASSANDRA-9223)
 * Fix bug when adding a column to thrift with the same name than a primary key (CASSANDRA-10608)
 * Add client address argument to IAuthenticator::newSaslNegotiator (CASSANDRA-8068)
 * Fix implementation of LegacyLayout.LegacyBoundComparator (CASSANDRA-10602)
 * Don't use 'names query' read path for counters (CASSANDRA-10572)
 * Fix backward compatibility for counters (CASSANDRA-10470)
 * Remove memory_allocator paramter from cassandra.yaml (CASSANDRA-10581,10628)
 * Execute the metadata reload task of all registered indexes on CFS::reload (CASSANDRA-10604)
 * Fix thrift cas operations with defined columns (CASSANDRA-10576)
 * Fix PartitionUpdate.operationCount()for updates with static column operations (CASSANDRA-10606)
 * Fix thrift get() queries with defined columns (CASSANDRA-10586)
 * Fix marking of indexes as built and removed (CASSANDRA-10601)
 * Skip initialization of non-registered 2i instances, remove Index::getIndexName (CASSANDRA-10595)
 * Fix batches on multiple tables (CASSANDRA-10554)
 * Ensure compaction options are validated when updating KeyspaceMetadata (CASSANDRA-10569)
 * Flatten Iterator Transformation Hierarchy (CASSANDRA-9975)
 * Remove token generator (CASSANDRA-5261)
 * RolesCache should not be created for any authenticator that does not requireAuthentication (CASSANDRA-10562)
 * Fix LogTransaction checking only a single directory for files (CASSANDRA-10421)
 * Fix handling of range tombstones when reading old format sstables (CASSANDRA-10360)
 * Aggregate with Initial Condition fails with C* 3.0 (CASSANDRA-10367)
Merged from 2.2:
 * (cqlsh) show partial trace if incomplete after max_trace_wait (CASSANDRA-7645)
 * Use most up-to-date version of schema for system tables (CASSANDRA-10652)
 * Deprecate memory_allocator in cassandra.yaml (CASSANDRA-10581,10628)
 * Expose phi values from failure detector via JMX and tweak debug
   and trace logging (CASSANDRA-9526)
 * Fix IllegalArgumentException in DataOutputBuffer.reallocate for large buffers (CASSANDRA-10592)
Merged from 2.1:
 * Shutdown compaction in drain to prevent leak (CASSANDRA-10079)
 * (cqlsh) fix COPY using wrong variable name for time_format (CASSANDRA-10633)
 * Do not run SizeEstimatesRecorder if a node is not a member of the ring (CASSANDRA-9912)
 * Improve handling of dead nodes in gossip (CASSANDRA-10298)
 * Fix logback-tools.xml incorrectly configured for outputing to System.err
   (CASSANDRA-9937)
 * Fix streaming to catch exception so retry not fail (CASSANDRA-10557)
 * Add validation method to PerRowSecondaryIndex (CASSANDRA-10092)
 * Support encrypted and plain traffic on the same port (CASSANDRA-10559)
 * Do STCS in DTCS windows (CASSANDRA-10276)
 * Avoid repetition of JVM_OPTS in debian package (CASSANDRA-10251)
 * Fix potential NPE from handling result of SIM.highestSelectivityIndex (CASSANDRA-10550)
 * Fix paging issues with partitions containing only static columns data (CASSANDRA-10381)
 * Fix conditions on static columns (CASSANDRA-10264)
 * AssertionError: attempted to delete non-existing file CommitLog (CASSANDRA-10377)
 * Fix sorting for queries with an IN condition on partition key columns (CASSANDRA-10363)


3.0-rc2
 * Fix SELECT DISTINCT queries between 2.2.2 nodes and 3.0 nodes (CASSANDRA-10473)
 * Remove circular references in SegmentedFile (CASSANDRA-10543)
 * Ensure validation of indexed values only occurs once per-partition (CASSANDRA-10536)
 * Fix handling of static columns for range tombstones in thrift (CASSANDRA-10174)
 * Support empty ColumnFilter for backward compatility on empty IN (CASSANDRA-10471)
 * Remove Pig support (CASSANDRA-10542)
 * Fix LogFile throws Exception when assertion is disabled (CASSANDRA-10522)
 * Revert CASSANDRA-7486, make CMS default GC, move GC config to
   conf/jvm.options (CASSANDRA-10403)
 * Fix TeeingAppender causing some logs to be truncated/empty (CASSANDRA-10447)
 * Allow EACH_QUORUM for reads (CASSANDRA-9602)
 * Fix potential ClassCastException while upgrading (CASSANDRA-10468)
 * Fix NPE in MVs on update (CASSANDRA-10503)
 * Only include modified cell data in indexing deltas (CASSANDRA-10438)
 * Do not load keyspace when creating sstable writer (CASSANDRA-10443)
 * If node is not yet gossiping write all MV updates to batchlog only (CASSANDRA-10413)
 * Re-populate token metadata after commit log recovery (CASSANDRA-10293)
 * Provide additional metrics for materialized views (CASSANDRA-10323)
 * Flush system schema tables after local schema changes (CASSANDRA-10429)
Merged from 2.2:
 * Reduce contention getting instances of CompositeType (CASSANDRA-10433)
 * Fix the regression when using LIMIT with aggregates (CASSANDRA-10487)
 * Avoid NoClassDefFoundError during DataDescriptor initialization on windows (CASSANDRA-10412)
 * Preserve case of quoted Role & User names (CASSANDRA-10394)
 * cqlsh pg-style-strings broken (CASSANDRA-10484)
 * cqlsh prompt includes name of keyspace after failed `use` statement (CASSANDRA-10369)
Merged from 2.1:
 * (cqlsh) Distinguish negative and positive infinity in output (CASSANDRA-10523)
 * (cqlsh) allow custom time_format for COPY TO (CASSANDRA-8970)
 * Don't allow startup if the node's rack has changed (CASSANDRA-10242)
 * (cqlsh) show partial trace if incomplete after max_trace_wait (CASSANDRA-7645)
 * Allow LOCAL_JMX to be easily overridden (CASSANDRA-10275)
 * Mark nodes as dead even if they've already left (CASSANDRA-10205)


3.0.0-rc1
 * Fix mixed version read request compatibility for compact static tables
   (CASSANDRA-10373)
 * Fix paging of DISTINCT with static and IN (CASSANDRA-10354)
 * Allow MATERIALIZED VIEW's SELECT statement to restrict primary key
   columns (CASSANDRA-9664)
 * Move crc_check_chance out of compression options (CASSANDRA-9839)
 * Fix descending iteration past end of BTreeSearchIterator (CASSANDRA-10301)
 * Transfer hints to a different node on decommission (CASSANDRA-10198)
 * Check partition keys for CAS operations during stmt validation (CASSANDRA-10338)
 * Add custom query expressions to SELECT (CASSANDRA-10217)
 * Fix minor bugs in MV handling (CASSANDRA-10362)
 * Allow custom indexes with 0,1 or multiple target columns (CASSANDRA-10124)
 * Improve MV schema representation (CASSANDRA-9921)
 * Add flag to enable/disable coordinator batchlog for MV writes (CASSANDRA-10230)
 * Update cqlsh COPY for new internal driver serialization interface (CASSANDRA-10318)
 * Give index implementations more control over rebuild operations (CASSANDRA-10312)
 * Update index file format (CASSANDRA-10314)
 * Add "shadowable" row tombstones to deal with mv timestamp issues (CASSANDRA-10261)
 * CFS.loadNewSSTables() broken for pre-3.0 sstables
 * Cache selected index in read command to reduce lookups (CASSANDRA-10215)
 * Small optimizations of sstable index serialization (CASSANDRA-10232)
 * Support for both encrypted and unencrypted native transport connections (CASSANDRA-9590)
Merged from 2.2:
 * Configurable page size in cqlsh (CASSANDRA-9855)
 * Defer default role manager setup until all nodes are on 2.2+ (CASSANDRA-9761)
 * Handle missing RoleManager in config after upgrade to 2.2 (CASSANDRA-10209)
Merged from 2.1:
 * Bulk Loader API could not tolerate even node failure (CASSANDRA-10347)
 * Avoid misleading pushed notifications when multiple nodes
   share an rpc_address (CASSANDRA-10052)
 * Fix dropping undroppable when message queue is full (CASSANDRA-10113)
 * Fix potential ClassCastException during paging (CASSANDRA-10352)
 * Prevent ALTER TYPE from creating circular references (CASSANDRA-10339)
 * Fix cache handling of 2i and base tables (CASSANDRA-10155, 10359)
 * Fix NPE in nodetool compactionhistory (CASSANDRA-9758)
 * (Pig) support BulkOutputFormat as a URL parameter (CASSANDRA-7410)
 * BATCH statement is broken in cqlsh (CASSANDRA-10272)
 * (cqlsh) Make cqlsh PEP8 Compliant (CASSANDRA-10066)
 * (cqlsh) Fix error when starting cqlsh with --debug (CASSANDRA-10282)
 * Scrub, Cleanup and Upgrade do not unmark compacting until all operations
   have completed, regardless of the occurence of exceptions (CASSANDRA-10274)


3.0.0-beta2
 * Fix columns returned by AbstractBtreePartitions (CASSANDRA-10220)
 * Fix backward compatibility issue due to AbstractBounds serialization bug (CASSANDRA-9857)
 * Fix startup error when upgrading nodes (CASSANDRA-10136)
 * Base table PRIMARY KEY can be assumed to be NOT NULL in MV creation (CASSANDRA-10147)
 * Improve batchlog write patch (CASSANDRA-9673)
 * Re-apply MaterializedView updates on commitlog replay (CASSANDRA-10164)
 * Require AbstractType.isByteOrderComparable declaration in constructor (CASSANDRA-9901)
 * Avoid digest mismatch on upgrade to 3.0 (CASSANDRA-9554)
 * Fix Materialized View builder when adding multiple MVs (CASSANDRA-10156)
 * Choose better poolingOptions for protocol v4 in cassandra-stress (CASSANDRA-10182)
 * Fix LWW bug affecting Materialized Views (CASSANDRA-10197)
 * Ensures frozen sets and maps are always sorted (CASSANDRA-10162)
 * Don't deadlock when flushing CFS backed custom indexes (CASSANDRA-10181)
 * Fix double flushing of secondary index tables (CASSANDRA-10180)
 * Fix incorrect handling of range tombstones in thrift (CASSANDRA-10046)
 * Only use batchlog when paired materialized view replica is remote (CASSANDRA-10061)
 * Reuse TemporalRow when updating multiple MaterializedViews (CASSANDRA-10060)
 * Validate gc_grace_seconds for batchlog writes and MVs (CASSANDRA-9917)
 * Fix sstablerepairedset (CASSANDRA-10132)
Merged from 2.2:
 * Cancel transaction for sstables we wont redistribute index summary
   for (CASSANDRA-10270)
 * Retry snapshot deletion after compaction and gc on Windows (CASSANDRA-10222)
 * Fix failure to start with space in directory path on Windows (CASSANDRA-10239)
 * Fix repair hang when snapshot failed (CASSANDRA-10057)
 * Fall back to 1/4 commitlog volume for commitlog_total_space on small disks
   (CASSANDRA-10199)
Merged from 2.1:
 * Added configurable warning threshold for GC duration (CASSANDRA-8907)
 * Fix handling of streaming EOF (CASSANDRA-10206)
 * Only check KeyCache when it is enabled
 * Change streaming_socket_timeout_in_ms default to 1 hour (CASSANDRA-8611)
 * (cqlsh) update list of CQL keywords (CASSANDRA-9232)
 * Add nodetool gettraceprobability command (CASSANDRA-10234)
Merged from 2.0:
 * Fix rare race where older gossip states can be shadowed (CASSANDRA-10366)
 * Fix consolidating racks violating the RF contract (CASSANDRA-10238)
 * Disallow decommission when node is in drained state (CASSANDRA-8741)


2.2.1
 * Fix race during construction of commit log (CASSANDRA-10049)
 * Fix LeveledCompactionStrategyTest (CASSANDRA-9757)
 * Fix broken UnbufferedDataOutputStreamPlus.writeUTF (CASSANDRA-10203)
 * (cqlsh) default load-from-file encoding to utf-8 (CASSANDRA-9898)
 * Avoid returning Permission.NONE when failing to query users table (CASSANDRA-10168)
 * (cqlsh) add CLEAR command (CASSANDRA-10086)
 * Support string literals as Role names for compatibility (CASSANDRA-10135)
Merged from 2.1:
 * Only check KeyCache when it is enabled
 * Change streaming_socket_timeout_in_ms default to 1 hour (CASSANDRA-8611)
 * (cqlsh) update list of CQL keywords (CASSANDRA-9232)


3.0.0-beta1
 * Redesign secondary index API (CASSANDRA-9459, 7771, 9041)
 * Fix throwing ReadFailure instead of ReadTimeout on range queries (CASSANDRA-10125)
 * Rewrite hinted handoff (CASSANDRA-6230)
 * Fix query on static compact tables (CASSANDRA-10093)
 * Fix race during construction of commit log (CASSANDRA-10049)
 * Add option to only purge repaired tombstones (CASSANDRA-6434)
 * Change authorization handling for MVs (CASSANDRA-9927)
 * Add custom JMX enabled executor for UDF sandbox (CASSANDRA-10026)
 * Fix row deletion bug for Materialized Views (CASSANDRA-10014)
 * Support mixed-version clusters with Cassandra 2.1 and 2.2 (CASSANDRA-9704)
 * Fix multiple slices on RowSearchers (CASSANDRA-10002)
 * Fix bug in merging of collections (CASSANDRA-10001)
 * Optimize batchlog replay to avoid full scans (CASSANDRA-7237)
 * Repair improvements when using vnodes (CASSANDRA-5220)
 * Disable scripted UDFs by default (CASSANDRA-9889)
 * Bytecode inspection for Java-UDFs (CASSANDRA-9890)
 * Use byte to serialize MT hash length (CASSANDRA-9792)
 * Replace usage of Adler32 with CRC32 (CASSANDRA-8684)
 * Fix migration to new format from 2.1 SSTable (CASSANDRA-10006)
 * SequentialWriter should extend BufferedDataOutputStreamPlus (CASSANDRA-9500)
 * Use the same repairedAt timestamp within incremental repair session (CASSANDRA-9111)
Merged from 2.2:
 * Allow count(*) and count(1) to be use as normal aggregation (CASSANDRA-10114)
 * An NPE is thrown if the column name is unknown for an IN relation (CASSANDRA-10043)
 * Apply commit_failure_policy to more errors on startup (CASSANDRA-9749)
 * Fix histogram overflow exception (CASSANDRA-9973)
 * Route gossip messages over dedicated socket (CASSANDRA-9237)
 * Add checksum to saved cache files (CASSANDRA-9265)
 * Log warning when using an aggregate without partition key (CASSANDRA-9737)
Merged from 2.1:
 * (cqlsh) Allow encoding to be set through command line (CASSANDRA-10004)
 * Add new JMX methods to change local compaction strategy (CASSANDRA-9965)
 * Write hints for paxos commits (CASSANDRA-7342)
 * (cqlsh) Fix timestamps before 1970 on Windows, always
   use UTC for timestamp display (CASSANDRA-10000)
 * (cqlsh) Avoid overwriting new config file with old config
   when both exist (CASSANDRA-9777)
 * Release snapshot selfRef when doing snapshot repair (CASSANDRA-9998)
 * Cannot replace token does not exist - DN node removed as Fat Client (CASSANDRA-9871)
Merged from 2.0:
 * Don't cast expected bf size to an int (CASSANDRA-9959)
 * Make getFullyExpiredSSTables less expensive (CASSANDRA-9882)


3.0.0-alpha1
 * Implement proper sandboxing for UDFs (CASSANDRA-9402)
 * Simplify (and unify) cleanup of compaction leftovers (CASSANDRA-7066)
 * Allow extra schema definitions in cassandra-stress yaml (CASSANDRA-9850)
 * Metrics should use up to date nomenclature (CASSANDRA-9448)
 * Change CREATE/ALTER TABLE syntax for compression (CASSANDRA-8384)
 * Cleanup crc and adler code for java 8 (CASSANDRA-9650)
 * Storage engine refactor (CASSANDRA-8099, 9743, 9746, 9759, 9781, 9808, 9825,
   9848, 9705, 9859, 9867, 9874, 9828, 9801)
 * Update Guava to 18.0 (CASSANDRA-9653)
 * Bloom filter false positive ratio is not honoured (CASSANDRA-8413)
 * New option for cassandra-stress to leave a ratio of columns null (CASSANDRA-9522)
 * Change hinted_handoff_enabled yaml setting, JMX (CASSANDRA-9035)
 * Add algorithmic token allocation (CASSANDRA-7032)
 * Add nodetool command to replay batchlog (CASSANDRA-9547)
 * Make file buffer cache independent of paths being read (CASSANDRA-8897)
 * Remove deprecated legacy Hadoop code (CASSANDRA-9353)
 * Decommissioned nodes will not rejoin the cluster (CASSANDRA-8801)
 * Change gossip stabilization to use endpoit size (CASSANDRA-9401)
 * Change default garbage collector to G1 (CASSANDRA-7486)
 * Populate TokenMetadata early during startup (CASSANDRA-9317)
 * Undeprecate cache recentHitRate (CASSANDRA-6591)
 * Add support for selectively varint encoding fields (CASSANDRA-9499, 9865)
 * Materialized Views (CASSANDRA-6477)
Merged from 2.2:
 * Avoid grouping sstables for anticompaction with DTCS (CASSANDRA-9900)
 * UDF / UDA execution time in trace (CASSANDRA-9723)
 * Fix broken internode SSL (CASSANDRA-9884)
Merged from 2.1:
 * Add new JMX methods to change local compaction strategy (CASSANDRA-9965)
 * Fix handling of enable/disable autocompaction (CASSANDRA-9899)
 * Add consistency level to tracing ouput (CASSANDRA-9827)
 * Remove repair snapshot leftover on startup (CASSANDRA-7357)
 * Use random nodes for batch log when only 2 racks (CASSANDRA-8735)
 * Ensure atomicity inside thrift and stream session (CASSANDRA-7757)
 * Fix nodetool info error when the node is not joined (CASSANDRA-9031)
Merged from 2.0:
 * Log when messages are dropped due to cross_node_timeout (CASSANDRA-9793)
 * Don't track hotness when opening from snapshot for validation (CASSANDRA-9382)


2.2.0
 * Allow the selection of columns together with aggregates (CASSANDRA-9767)
 * Fix cqlsh copy methods and other windows specific issues (CASSANDRA-9795)
 * Don't wrap byte arrays in SequentialWriter (CASSANDRA-9797)
 * sum() and avg() functions missing for smallint and tinyint types (CASSANDRA-9671)
 * Revert CASSANDRA-9542 (allow native functions in UDA) (CASSANDRA-9771)
Merged from 2.1:
 * Fix MarshalException when upgrading superColumn family (CASSANDRA-9582)
 * Fix broken logging for "empty" flushes in Memtable (CASSANDRA-9837)
 * Handle corrupt files on startup (CASSANDRA-9686)
 * Fix clientutil jar and tests (CASSANDRA-9760)
 * (cqlsh) Allow the SSL protocol version to be specified through the
    config file or environment variables (CASSANDRA-9544)
Merged from 2.0:
 * Add tool to find why expired sstables are not getting dropped (CASSANDRA-10015)
 * Remove erroneous pending HH tasks from tpstats/jmx (CASSANDRA-9129)
 * Don't cast expected bf size to an int (CASSANDRA-9959)
 * checkForEndpointCollision fails for legitimate collisions (CASSANDRA-9765)
 * Complete CASSANDRA-8448 fix (CASSANDRA-9519)
 * Don't include auth credentials in debug log (CASSANDRA-9682)
 * Can't transition from write survey to normal mode (CASSANDRA-9740)
 * Scrub (recover) sstables even when -Index.db is missing (CASSANDRA-9591)
 * Fix growing pending background compaction (CASSANDRA-9662)


2.2.0-rc2
 * Re-enable memory-mapped I/O on Windows (CASSANDRA-9658)
 * Warn when an extra-large partition is compacted (CASSANDRA-9643)
 * (cqlsh) Allow setting the initial connection timeout (CASSANDRA-9601)
 * BulkLoader has --transport-factory option but does not use it (CASSANDRA-9675)
 * Allow JMX over SSL directly from nodetool (CASSANDRA-9090)
 * Update cqlsh for UDFs (CASSANDRA-7556)
 * Change Windows kernel default timer resolution (CASSANDRA-9634)
 * Deprected sstable2json and json2sstable (CASSANDRA-9618)
 * Allow native functions in user-defined aggregates (CASSANDRA-9542)
 * Don't repair system_distributed by default (CASSANDRA-9621)
 * Fix mixing min, max, and count aggregates for blob type (CASSANRA-9622)
 * Rename class for DATE type in Java driver (CASSANDRA-9563)
 * Duplicate compilation of UDFs on coordinator (CASSANDRA-9475)
 * Fix connection leak in CqlRecordWriter (CASSANDRA-9576)
 * Mlockall before opening system sstables & remove boot_without_jna option (CASSANDRA-9573)
 * Add functions to convert timeuuid to date or time, deprecate dateOf and unixTimestampOf (CASSANDRA-9229)
 * Make sure we cancel non-compacting sstables from LifecycleTransaction (CASSANDRA-9566)
 * Fix deprecated repair JMX API (CASSANDRA-9570)
 * Add logback metrics (CASSANDRA-9378)
 * Update and refactor ant test/test-compression to run the tests in parallel (CASSANDRA-9583)
 * Fix upgrading to new directory for secondary index (CASSANDRA-9687)
Merged from 2.1:
 * (cqlsh) Fix bad check for CQL compatibility when DESCRIBE'ing
   COMPACT STORAGE tables with no clustering columns
 * Eliminate strong self-reference chains in sstable ref tidiers (CASSANDRA-9656)
 * Ensure StreamSession uses canonical sstable reader instances (CASSANDRA-9700)
 * Ensure memtable book keeping is not corrupted in the event we shrink usage (CASSANDRA-9681)
 * Update internal python driver for cqlsh (CASSANDRA-9064)
 * Fix IndexOutOfBoundsException when inserting tuple with too many
   elements using the string literal notation (CASSANDRA-9559)
 * Enable describe on indices (CASSANDRA-7814)
 * Fix incorrect result for IN queries where column not found (CASSANDRA-9540)
 * ColumnFamilyStore.selectAndReference may block during compaction (CASSANDRA-9637)
 * Fix bug in cardinality check when compacting (CASSANDRA-9580)
 * Fix memory leak in Ref due to ConcurrentLinkedQueue.remove() behaviour (CASSANDRA-9549)
 * Make rebuild only run one at a time (CASSANDRA-9119)
Merged from 2.0:
 * Avoid NPE in AuthSuccess#decode (CASSANDRA-9727)
 * Add listen_address to system.local (CASSANDRA-9603)
 * Bug fixes to resultset metadata construction (CASSANDRA-9636)
 * Fix setting 'durable_writes' in ALTER KEYSPACE (CASSANDRA-9560)
 * Avoids ballot clash in Paxos (CASSANDRA-9649)
 * Improve trace messages for RR (CASSANDRA-9479)
 * Fix suboptimal secondary index selection when restricted
   clustering column is also indexed (CASSANDRA-9631)
 * (cqlsh) Add min_threshold to DTCS option autocomplete (CASSANDRA-9385)
 * Fix error message when attempting to create an index on a column
   in a COMPACT STORAGE table with clustering columns (CASSANDRA-9527)
 * 'WITH WITH' in alter keyspace statements causes NPE (CASSANDRA-9565)
 * Expose some internals of SelectStatement for inspection (CASSANDRA-9532)
 * ArrivalWindow should use primitives (CASSANDRA-9496)
 * Periodically submit background compaction tasks (CASSANDRA-9592)
 * Set HAS_MORE_PAGES flag to false when PagingState is null (CASSANDRA-9571)


2.2.0-rc1
 * Compressed commit log should measure compressed space used (CASSANDRA-9095)
 * Fix comparison bug in CassandraRoleManager#collectRoles (CASSANDRA-9551)
 * Add tinyint,smallint,time,date support for UDFs (CASSANDRA-9400)
 * Deprecates SSTableSimpleWriter and SSTableSimpleUnsortedWriter (CASSANDRA-9546)
 * Empty INITCOND treated as null in aggregate (CASSANDRA-9457)
 * Remove use of Cell in Thrift MapReduce classes (CASSANDRA-8609)
 * Integrate pre-release Java Driver 2.2-rc1, custom build (CASSANDRA-9493)
 * Clean up gossiper logic for old versions (CASSANDRA-9370)
 * Fix custom payload coding/decoding to match the spec (CASSANDRA-9515)
 * ant test-all results incomplete when parsed (CASSANDRA-9463)
 * Disallow frozen<> types in function arguments and return types for
   clarity (CASSANDRA-9411)
 * Static Analysis to warn on unsafe use of Autocloseable instances (CASSANDRA-9431)
 * Update commitlog archiving examples now that commitlog segments are
   not recycled (CASSANDRA-9350)
 * Extend Transactional API to sstable lifecycle management (CASSANDRA-8568)
 * (cqlsh) Add support for native protocol 4 (CASSANDRA-9399)
 * Ensure that UDF and UDAs are keyspace-isolated (CASSANDRA-9409)
 * Revert CASSANDRA-7807 (tracing completion client notifications) (CASSANDRA-9429)
 * Add ability to stop compaction by ID (CASSANDRA-7207)
 * Let CassandraVersion handle SNAPSHOT version (CASSANDRA-9438)
Merged from 2.1:
 * (cqlsh) Fix using COPY through SOURCE or -f (CASSANDRA-9083)
 * Fix occasional lack of `system` keyspace in schema tables (CASSANDRA-8487)
 * Use ProtocolError code instead of ServerError code for native protocol
   error responses to unsupported protocol versions (CASSANDRA-9451)
 * Default commitlog_sync_batch_window_in_ms changed to 2ms (CASSANDRA-9504)
 * Fix empty partition assertion in unsorted sstable writing tools (CASSANDRA-9071)
 * Ensure truncate without snapshot cannot produce corrupt responses (CASSANDRA-9388)
 * Consistent error message when a table mixes counter and non-counter
   columns (CASSANDRA-9492)
 * Avoid getting unreadable keys during anticompaction (CASSANDRA-9508)
 * (cqlsh) Better float precision by default (CASSANDRA-9224)
 * Improve estimated row count (CASSANDRA-9107)
 * Optimize range tombstone memory footprint (CASSANDRA-8603)
 * Use configured gcgs in anticompaction (CASSANDRA-9397)
Merged from 2.0:
 * Don't accumulate more range than necessary in RangeTombstone.Tracker (CASSANDRA-9486)
 * Add broadcast and rpc addresses to system.local (CASSANDRA-9436)
 * Always mark sstable suspect when corrupted (CASSANDRA-9478)
 * Add database users and permissions to CQL3 documentation (CASSANDRA-7558)
 * Allow JVM_OPTS to be passed to standalone tools (CASSANDRA-5969)
 * Fix bad condition in RangeTombstoneList (CASSANDRA-9485)
 * Fix potential StackOverflow when setting CrcCheckChance over JMX (CASSANDRA-9488)
 * Fix null static columns in pages after the first, paged reversed
   queries (CASSANDRA-8502)
 * Fix counting cache serialization in request metrics (CASSANDRA-9466)
 * Add option not to validate atoms during scrub (CASSANDRA-9406)


2.2.0-beta1
 * Introduce Transactional API for internal state changes (CASSANDRA-8984)
 * Add a flag in cassandra.yaml to enable UDFs (CASSANDRA-9404)
 * Better support of null for UDF (CASSANDRA-8374)
 * Use ecj instead of javassist for UDFs (CASSANDRA-8241)
 * faster async logback configuration for tests (CASSANDRA-9376)
 * Add `smallint` and `tinyint` data types (CASSANDRA-8951)
 * Avoid thrift schema creation when native driver is used in stress tool (CASSANDRA-9374)
 * Make Functions.declared thread-safe
 * Add client warnings to native protocol v4 (CASSANDRA-8930)
 * Allow roles cache to be invalidated (CASSANDRA-8967)
 * Upgrade Snappy (CASSANDRA-9063)
 * Don't start Thrift rpc by default (CASSANDRA-9319)
 * Only stream from unrepaired sstables with incremental repair (CASSANDRA-8267)
 * Aggregate UDFs allow SFUNC return type to differ from STYPE if FFUNC specified (CASSANDRA-9321)
 * Remove Thrift dependencies in bundled tools (CASSANDRA-8358)
 * Disable memory mapping of hsperfdata file for JVM statistics (CASSANDRA-9242)
 * Add pre-startup checks to detect potential incompatibilities (CASSANDRA-8049)
 * Distinguish between null and unset in protocol v4 (CASSANDRA-7304)
 * Add user/role permissions for user-defined functions (CASSANDRA-7557)
 * Allow cassandra config to be updated to restart daemon without unloading classes (CASSANDRA-9046)
 * Don't initialize compaction writer before checking if iter is empty (CASSANDRA-9117)
 * Don't execute any functions at prepare-time (CASSANDRA-9037)
 * Share file handles between all instances of a SegmentedFile (CASSANDRA-8893)
 * Make it possible to major compact LCS (CASSANDRA-7272)
 * Make FunctionExecutionException extend RequestExecutionException
   (CASSANDRA-9055)
 * Add support for SELECT JSON, INSERT JSON syntax and new toJson(), fromJson()
   functions (CASSANDRA-7970)
 * Optimise max purgeable timestamp calculation in compaction (CASSANDRA-8920)
 * Constrain internode message buffer sizes, and improve IO class hierarchy (CASSANDRA-8670)
 * New tool added to validate all sstables in a node (CASSANDRA-5791)
 * Push notification when tracing completes for an operation (CASSANDRA-7807)
 * Delay "node up" and "node added" notifications until native protocol server is started (CASSANDRA-8236)
 * Compressed Commit Log (CASSANDRA-6809)
 * Optimise IntervalTree (CASSANDRA-8988)
 * Add a key-value payload for third party usage (CASSANDRA-8553, 9212)
 * Bump metrics-reporter-config dependency for metrics 3.0 (CASSANDRA-8149)
 * Partition intra-cluster message streams by size, not type (CASSANDRA-8789)
 * Add WriteFailureException to native protocol, notify coordinator of
   write failures (CASSANDRA-8592)
 * Convert SequentialWriter to nio (CASSANDRA-8709)
 * Add role based access control (CASSANDRA-7653, 8650, 7216, 8760, 8849, 8761, 8850)
 * Record client ip address in tracing sessions (CASSANDRA-8162)
 * Indicate partition key columns in response metadata for prepared
   statements (CASSANDRA-7660)
 * Merge UUIDType and TimeUUIDType parse logic (CASSANDRA-8759)
 * Avoid memory allocation when searching index summary (CASSANDRA-8793)
 * Optimise (Time)?UUIDType Comparisons (CASSANDRA-8730)
 * Make CRC32Ex into a separate maven dependency (CASSANDRA-8836)
 * Use preloaded jemalloc w/ Unsafe (CASSANDRA-8714, 9197)
 * Avoid accessing partitioner through StorageProxy (CASSANDRA-8244, 8268)
 * Upgrade Metrics library and remove depricated metrics (CASSANDRA-5657)
 * Serializing Row cache alternative, fully off heap (CASSANDRA-7438)
 * Duplicate rows returned when in clause has repeated values (CASSANDRA-6706)
 * Make CassandraException unchecked, extend RuntimeException (CASSANDRA-8560)
 * Support direct buffer decompression for reads (CASSANDRA-8464)
 * DirectByteBuffer compatible LZ4 methods (CASSANDRA-7039)
 * Group sstables for anticompaction correctly (CASSANDRA-8578)
 * Add ReadFailureException to native protocol, respond
   immediately when replicas encounter errors while handling
   a read request (CASSANDRA-7886)
 * Switch CommitLogSegment from RandomAccessFile to nio (CASSANDRA-8308)
 * Allow mixing token and partition key restrictions (CASSANDRA-7016)
 * Support index key/value entries on map collections (CASSANDRA-8473)
 * Modernize schema tables (CASSANDRA-8261)
 * Support for user-defined aggregation functions (CASSANDRA-8053)
 * Fix NPE in SelectStatement with empty IN values (CASSANDRA-8419)
 * Refactor SelectStatement, return IN results in natural order instead
   of IN value list order and ignore duplicate values in partition key IN restrictions (CASSANDRA-7981)
 * Support UDTs, tuples, and collections in user-defined
   functions (CASSANDRA-7563)
 * Fix aggregate fn results on empty selection, result column name,
   and cqlsh parsing (CASSANDRA-8229)
 * Mark sstables as repaired after full repair (CASSANDRA-7586)
 * Extend Descriptor to include a format value and refactor reader/writer
   APIs (CASSANDRA-7443)
 * Integrate JMH for microbenchmarks (CASSANDRA-8151)
 * Keep sstable levels when bootstrapping (CASSANDRA-7460)
 * Add Sigar library and perform basic OS settings check on startup (CASSANDRA-7838)
 * Support for aggregation functions (CASSANDRA-4914)
 * Remove cassandra-cli (CASSANDRA-7920)
 * Accept dollar quoted strings in CQL (CASSANDRA-7769)
 * Make assassinate a first class command (CASSANDRA-7935)
 * Support IN clause on any partition key column (CASSANDRA-7855)
 * Support IN clause on any clustering column (CASSANDRA-4762)
 * Improve compaction logging (CASSANDRA-7818)
 * Remove YamlFileNetworkTopologySnitch (CASSANDRA-7917)
 * Do anticompaction in groups (CASSANDRA-6851)
 * Support user-defined functions (CASSANDRA-7395, 7526, 7562, 7740, 7781, 7929,
   7924, 7812, 8063, 7813, 7708)
 * Permit configurable timestamps with cassandra-stress (CASSANDRA-7416)
 * Move sstable RandomAccessReader to nio2, which allows using the
   FILE_SHARE_DELETE flag on Windows (CASSANDRA-4050)
 * Remove CQL2 (CASSANDRA-5918)
 * Optimize fetching multiple cells by name (CASSANDRA-6933)
 * Allow compilation in java 8 (CASSANDRA-7028)
 * Make incremental repair default (CASSANDRA-7250)
 * Enable code coverage thru JaCoCo (CASSANDRA-7226)
 * Switch external naming of 'column families' to 'tables' (CASSANDRA-4369)
 * Shorten SSTable path (CASSANDRA-6962)
 * Use unsafe mutations for most unit tests (CASSANDRA-6969)
 * Fix race condition during calculation of pending ranges (CASSANDRA-7390)
 * Fail on very large batch sizes (CASSANDRA-8011)
 * Improve concurrency of repair (CASSANDRA-6455, 8208, 9145)
 * Select optimal CRC32 implementation at runtime (CASSANDRA-8614)
 * Evaluate MurmurHash of Token once per query (CASSANDRA-7096)
 * Generalize progress reporting (CASSANDRA-8901)
 * Resumable bootstrap streaming (CASSANDRA-8838, CASSANDRA-8942)
 * Allow scrub for secondary index (CASSANDRA-5174)
 * Save repair data to system table (CASSANDRA-5839)
 * fix nodetool names that reference column families (CASSANDRA-8872)
 Merged from 2.1:
 * Warn on misuse of unlogged batches (CASSANDRA-9282)
 * Failure detector detects and ignores local pauses (CASSANDRA-9183)
 * Add utility class to support for rate limiting a given log statement (CASSANDRA-9029)
 * Add missing consistency levels to cassandra-stess (CASSANDRA-9361)
 * Fix commitlog getCompletedTasks to not increment (CASSANDRA-9339)
 * Fix for harmless exceptions logged as ERROR (CASSANDRA-8564)
 * Delete processed sstables in sstablesplit/sstableupgrade (CASSANDRA-8606)
 * Improve sstable exclusion from partition tombstones (CASSANDRA-9298)
 * Validate the indexed column rather than the cell's contents for 2i (CASSANDRA-9057)
 * Add support for top-k custom 2i queries (CASSANDRA-8717)
 * Fix error when dropping table during compaction (CASSANDRA-9251)
 * cassandra-stress supports validation operations over user profiles (CASSANDRA-8773)
 * Add support for rate limiting log messages (CASSANDRA-9029)
 * Log the partition key with tombstone warnings (CASSANDRA-8561)
 * Reduce runWithCompactionsDisabled poll interval to 1ms (CASSANDRA-9271)
 * Fix PITR commitlog replay (CASSANDRA-9195)
 * GCInspector logs very different times (CASSANDRA-9124)
 * Fix deleting from an empty list (CASSANDRA-9198)
 * Update tuple and collection types that use a user-defined type when that UDT
   is modified (CASSANDRA-9148, CASSANDRA-9192)
 * Use higher timeout for prepair and snapshot in repair (CASSANDRA-9261)
 * Fix anticompaction blocking ANTI_ENTROPY stage (CASSANDRA-9151)
 * Repair waits for anticompaction to finish (CASSANDRA-9097)
 * Fix streaming not holding ref when stream error (CASSANDRA-9295)
 * Fix canonical view returning early opened SSTables (CASSANDRA-9396)
Merged from 2.0:
 * (cqlsh) Add LOGIN command to switch users (CASSANDRA-7212)
 * Clone SliceQueryFilter in AbstractReadCommand implementations (CASSANDRA-8940)
 * Push correct protocol notification for DROP INDEX (CASSANDRA-9310)
 * token-generator - generated tokens too long (CASSANDRA-9300)
 * Fix counting of tombstones for TombstoneOverwhelmingException (CASSANDRA-9299)
 * Fix ReconnectableSnitch reconnecting to peers during upgrade (CASSANDRA-6702)
 * Include keyspace and table name in error log for collections over the size
   limit (CASSANDRA-9286)
 * Avoid potential overlap in LCS with single-partition sstables (CASSANDRA-9322)
 * Log warning message when a table is queried before the schema has fully
   propagated (CASSANDRA-9136)
 * Overload SecondaryIndex#indexes to accept the column definition (CASSANDRA-9314)
 * (cqlsh) Add SERIAL and LOCAL_SERIAL consistency levels (CASSANDRA-8051)
 * Fix index selection during rebuild with certain table layouts (CASSANDRA-9281)
 * Fix partition-level-delete-only workload accounting (CASSANDRA-9194)
 * Allow scrub to handle corrupted compressed chunks (CASSANDRA-9140)
 * Fix assertion error when resetlocalschema is run during repair (CASSANDRA-9249)
 * Disable single sstable tombstone compactions for DTCS by default (CASSANDRA-9234)
 * IncomingTcpConnection thread is not named (CASSANDRA-9262)
 * Close incoming connections when MessagingService is stopped (CASSANDRA-9238)
 * Fix streaming hang when retrying (CASSANDRA-9132)


2.1.5
 * Re-add deprecated cold_reads_to_omit param for backwards compat (CASSANDRA-9203)
 * Make anticompaction visible in compactionstats (CASSANDRA-9098)
 * Improve nodetool getendpoints documentation about the partition
   key parameter (CASSANDRA-6458)
 * Don't check other keyspaces for schema changes when an user-defined
   type is altered (CASSANDRA-9187)
 * Add generate-idea-files target to build.xml (CASSANDRA-9123)
 * Allow takeColumnFamilySnapshot to take a list of tables (CASSANDRA-8348)
 * Limit major sstable operations to their canonical representation (CASSANDRA-8669)
 * cqlsh: Add tests for INSERT and UPDATE tab completion (CASSANDRA-9125)
 * cqlsh: quote column names when needed in COPY FROM inserts (CASSANDRA-9080)
 * Do not load read meter for offline operations (CASSANDRA-9082)
 * cqlsh: Make CompositeType data readable (CASSANDRA-8919)
 * cqlsh: Fix display of triggers (CASSANDRA-9081)
 * Fix NullPointerException when deleting or setting an element by index on
   a null list collection (CASSANDRA-9077)
 * Buffer bloom filter serialization (CASSANDRA-9066)
 * Fix anti-compaction target bloom filter size (CASSANDRA-9060)
 * Make FROZEN and TUPLE unreserved keywords in CQL (CASSANDRA-9047)
 * Prevent AssertionError from SizeEstimatesRecorder (CASSANDRA-9034)
 * Avoid overwriting index summaries for sstables with an older format that
   does not support downsampling; rebuild summaries on startup when this
   is detected (CASSANDRA-8993)
 * Fix potential data loss in CompressedSequentialWriter (CASSANDRA-8949)
 * Make PasswordAuthenticator number of hashing rounds configurable (CASSANDRA-8085)
 * Fix AssertionError when binding nested collections in DELETE (CASSANDRA-8900)
 * Check for overlap with non-early sstables in LCS (CASSANDRA-8739)
 * Only calculate max purgable timestamp if we have to (CASSANDRA-8914)
 * (cqlsh) Greatly improve performance of COPY FROM (CASSANDRA-8225)
 * IndexSummary effectiveIndexInterval is now a guideline, not a rule (CASSANDRA-8993)
 * Use correct bounds for page cache eviction of compressed files (CASSANDRA-8746)
 * SSTableScanner enforces its bounds (CASSANDRA-8946)
 * Cleanup cell equality (CASSANDRA-8947)
 * Introduce intra-cluster message coalescing (CASSANDRA-8692)
 * DatabaseDescriptor throws NPE when rpc_interface is used (CASSANDRA-8839)
 * Don't check if an sstable is live for offline compactions (CASSANDRA-8841)
 * Don't set clientMode in SSTableLoader (CASSANDRA-8238)
 * Fix SSTableRewriter with disabled early open (CASSANDRA-8535)
 * Fix cassandra-stress so it respects the CL passed in user mode (CASSANDRA-8948)
 * Fix rare NPE in ColumnDefinition#hasIndexOption() (CASSANDRA-8786)
 * cassandra-stress reports per-operation statistics, plus misc (CASSANDRA-8769)
 * Add SimpleDate (cql date) and Time (cql time) types (CASSANDRA-7523)
 * Use long for key count in cfstats (CASSANDRA-8913)
 * Make SSTableRewriter.abort() more robust to failure (CASSANDRA-8832)
 * Remove cold_reads_to_omit from STCS (CASSANDRA-8860)
 * Make EstimatedHistogram#percentile() use ceil instead of floor (CASSANDRA-8883)
 * Fix top partitions reporting wrong cardinality (CASSANDRA-8834)
 * Fix rare NPE in KeyCacheSerializer (CASSANDRA-8067)
 * Pick sstables for validation as late as possible inc repairs (CASSANDRA-8366)
 * Fix commitlog getPendingTasks to not increment (CASSANDRA-8862)
 * Fix parallelism adjustment in range and secondary index queries
   when the first fetch does not satisfy the limit (CASSANDRA-8856)
 * Check if the filtered sstables is non-empty in STCS (CASSANDRA-8843)
 * Upgrade java-driver used for cassandra-stress (CASSANDRA-8842)
 * Fix CommitLog.forceRecycleAllSegments() memory access error (CASSANDRA-8812)
 * Improve assertions in Memory (CASSANDRA-8792)
 * Fix SSTableRewriter cleanup (CASSANDRA-8802)
 * Introduce SafeMemory for CompressionMetadata.Writer (CASSANDRA-8758)
 * 'nodetool info' prints exception against older node (CASSANDRA-8796)
 * Ensure SSTableReader.last corresponds exactly with the file end (CASSANDRA-8750)
 * Make SSTableWriter.openEarly more robust and obvious (CASSANDRA-8747)
 * Enforce SSTableReader.first/last (CASSANDRA-8744)
 * Cleanup SegmentedFile API (CASSANDRA-8749)
 * Avoid overlap with early compaction replacement (CASSANDRA-8683)
 * Safer Resource Management++ (CASSANDRA-8707)
 * Write partition size estimates into a system table (CASSANDRA-7688)
 * cqlsh: Fix keys() and full() collection indexes in DESCRIBE output
   (CASSANDRA-8154)
 * Show progress of streaming in nodetool netstats (CASSANDRA-8886)
 * IndexSummaryBuilder utilises offheap memory, and shares data between
   each IndexSummary opened from it (CASSANDRA-8757)
 * markCompacting only succeeds if the exact SSTableReader instances being
   marked are in the live set (CASSANDRA-8689)
 * cassandra-stress support for varint (CASSANDRA-8882)
 * Fix Adler32 digest for compressed sstables (CASSANDRA-8778)
 * Add nodetool statushandoff/statusbackup (CASSANDRA-8912)
 * Use stdout for progress and stats in sstableloader (CASSANDRA-8982)
 * Correctly identify 2i datadir from older versions (CASSANDRA-9116)
Merged from 2.0:
 * Ignore gossip SYNs after shutdown (CASSANDRA-9238)
 * Avoid overflow when calculating max sstable size in LCS (CASSANDRA-9235)
 * Make sstable blacklisting work with compression (CASSANDRA-9138)
 * Do not attempt to rebuild indexes if no index accepts any column (CASSANDRA-9196)
 * Don't initiate snitch reconnection for dead states (CASSANDRA-7292)
 * Fix ArrayIndexOutOfBoundsException in CQLSSTableWriter (CASSANDRA-8978)
 * Add shutdown gossip state to prevent timeouts during rolling restarts (CASSANDRA-8336)
 * Fix running with java.net.preferIPv6Addresses=true (CASSANDRA-9137)
 * Fix failed bootstrap/replace attempts being persisted in system.peers (CASSANDRA-9180)
 * Flush system.IndexInfo after marking index built (CASSANDRA-9128)
 * Fix updates to min/max_compaction_threshold through cassandra-cli
   (CASSANDRA-8102)
 * Don't include tmp files when doing offline relevel (CASSANDRA-9088)
 * Use the proper CAS WriteType when finishing a previous round during Paxos
   preparation (CASSANDRA-8672)
 * Avoid race in cancelling compactions (CASSANDRA-9070)
 * More aggressive check for expired sstables in DTCS (CASSANDRA-8359)
 * Fix ignored index_interval change in ALTER TABLE statements (CASSANDRA-7976)
 * Do more aggressive compaction in old time windows in DTCS (CASSANDRA-8360)
 * java.lang.AssertionError when reading saved cache (CASSANDRA-8740)
 * "disk full" when running cleanup (CASSANDRA-9036)
 * Lower logging level from ERROR to DEBUG when a scheduled schema pull
   cannot be completed due to a node being down (CASSANDRA-9032)
 * Fix MOVED_NODE client event (CASSANDRA-8516)
 * Allow overriding MAX_OUTSTANDING_REPLAY_COUNT (CASSANDRA-7533)
 * Fix malformed JMX ObjectName containing IPv6 addresses (CASSANDRA-9027)
 * (cqlsh) Allow increasing CSV field size limit through
   cqlshrc config option (CASSANDRA-8934)
 * Stop logging range tombstones when exceeding the threshold
   (CASSANDRA-8559)
 * Fix NullPointerException when nodetool getendpoints is run
   against invalid keyspaces or tables (CASSANDRA-8950)
 * Allow specifying the tmp dir (CASSANDRA-7712)
 * Improve compaction estimated tasks estimation (CASSANDRA-8904)
 * Fix duplicate up/down messages sent to native clients (CASSANDRA-7816)
 * Expose commit log archive status via JMX (CASSANDRA-8734)
 * Provide better exceptions for invalid replication strategy parameters
   (CASSANDRA-8909)
 * Fix regression in mixed single and multi-column relation support for
   SELECT statements (CASSANDRA-8613)
 * Add ability to limit number of native connections (CASSANDRA-8086)
 * Fix CQLSSTableWriter throwing exception and spawning threads
   (CASSANDRA-8808)
 * Fix MT mismatch between empty and GC-able data (CASSANDRA-8979)
 * Fix incorrect validation when snapshotting single table (CASSANDRA-8056)
 * Add offline tool to relevel sstables (CASSANDRA-8301)
 * Preserve stream ID for more protocol errors (CASSANDRA-8848)
 * Fix combining token() function with multi-column relations on
   clustering columns (CASSANDRA-8797)
 * Make CFS.markReferenced() resistant to bad refcounting (CASSANDRA-8829)
 * Fix StreamTransferTask abort/complete bad refcounting (CASSANDRA-8815)
 * Fix AssertionError when querying a DESC clustering ordered
   table with ASC ordering and paging (CASSANDRA-8767)
 * AssertionError: "Memory was freed" when running cleanup (CASSANDRA-8716)
 * Make it possible to set max_sstable_age to fractional days (CASSANDRA-8406)
 * Fix some multi-column relations with indexes on some clustering
   columns (CASSANDRA-8275)
 * Fix memory leak in SSTableSimple*Writer and SSTableReader.validate()
   (CASSANDRA-8748)
 * Throw OOM if allocating memory fails to return a valid pointer (CASSANDRA-8726)
 * Fix SSTableSimpleUnsortedWriter ConcurrentModificationException (CASSANDRA-8619)
 * 'nodetool info' prints exception against older node (CASSANDRA-8796)
 * Ensure SSTableSimpleUnsortedWriter.close() terminates if
   disk writer has crashed (CASSANDRA-8807)


2.1.4
 * Bind JMX to localhost unless explicitly configured otherwise (CASSANDRA-9085)


2.1.3
 * Fix HSHA/offheap_objects corruption (CASSANDRA-8719)
 * Upgrade libthrift to 0.9.2 (CASSANDRA-8685)
 * Don't use the shared ref in sstableloader (CASSANDRA-8704)
 * Purge internal prepared statements if related tables or
   keyspaces are dropped (CASSANDRA-8693)
 * (cqlsh) Handle unicode BOM at start of files (CASSANDRA-8638)
 * Stop compactions before exiting offline tools (CASSANDRA-8623)
 * Update tools/stress/README.txt to match current behaviour (CASSANDRA-7933)
 * Fix schema from Thrift conversion with empty metadata (CASSANDRA-8695)
 * Safer Resource Management (CASSANDRA-7705)
 * Make sure we compact highly overlapping cold sstables with
   STCS (CASSANDRA-8635)
 * rpc_interface and listen_interface generate NPE on startup when specified
   interface doesn't exist (CASSANDRA-8677)
 * Fix ArrayIndexOutOfBoundsException in nodetool cfhistograms (CASSANDRA-8514)
 * Switch from yammer metrics for nodetool cf/proxy histograms (CASSANDRA-8662)
 * Make sure we don't add tmplink files to the compaction
   strategy (CASSANDRA-8580)
 * (cqlsh) Handle maps with blob keys (CASSANDRA-8372)
 * (cqlsh) Handle DynamicCompositeType schemas correctly (CASSANDRA-8563)
 * Duplicate rows returned when in clause has repeated values (CASSANDRA-6706)
 * Add tooling to detect hot partitions (CASSANDRA-7974)
 * Fix cassandra-stress user-mode truncation of partition generation (CASSANDRA-8608)
 * Only stream from unrepaired sstables during inc repair (CASSANDRA-8267)
 * Don't allow starting multiple inc repairs on the same sstables (CASSANDRA-8316)
 * Invalidate prepared BATCH statements when related tables
   or keyspaces are dropped (CASSANDRA-8652)
 * Fix missing results in secondary index queries on collections
   with ALLOW FILTERING (CASSANDRA-8421)
 * Expose EstimatedHistogram metrics for range slices (CASSANDRA-8627)
 * (cqlsh) Escape clqshrc passwords properly (CASSANDRA-8618)
 * Fix NPE when passing wrong argument in ALTER TABLE statement (CASSANDRA-8355)
 * Pig: Refactor and deprecate CqlStorage (CASSANDRA-8599)
 * Don't reuse the same cleanup strategy for all sstables (CASSANDRA-8537)
 * Fix case-sensitivity of index name on CREATE and DROP INDEX
   statements (CASSANDRA-8365)
 * Better detection/logging for corruption in compressed sstables (CASSANDRA-8192)
 * Use the correct repairedAt value when closing writer (CASSANDRA-8570)
 * (cqlsh) Handle a schema mismatch being detected on startup (CASSANDRA-8512)
 * Properly calculate expected write size during compaction (CASSANDRA-8532)
 * Invalidate affected prepared statements when a table's columns
   are altered (CASSANDRA-7910)
 * Stress - user defined writes should populate sequentally (CASSANDRA-8524)
 * Fix regression in SSTableRewriter causing some rows to become unreadable
   during compaction (CASSANDRA-8429)
 * Run major compactions for repaired/unrepaired in parallel (CASSANDRA-8510)
 * (cqlsh) Fix compression options in DESCRIBE TABLE output when compression
   is disabled (CASSANDRA-8288)
 * (cqlsh) Fix DESCRIBE output after keyspaces are altered (CASSANDRA-7623)
 * Make sure we set lastCompactedKey correctly (CASSANDRA-8463)
 * (cqlsh) Fix output of CONSISTENCY command (CASSANDRA-8507)
 * (cqlsh) Fixed the handling of LIST statements (CASSANDRA-8370)
 * Make sstablescrub check leveled manifest again (CASSANDRA-8432)
 * Check first/last keys in sstable when giving out positions (CASSANDRA-8458)
 * Disable mmap on Windows (CASSANDRA-6993)
 * Add missing ConsistencyLevels to cassandra-stress (CASSANDRA-8253)
 * Add auth support to cassandra-stress (CASSANDRA-7985)
 * Fix ArrayIndexOutOfBoundsException when generating error message
   for some CQL syntax errors (CASSANDRA-8455)
 * Scale memtable slab allocation logarithmically (CASSANDRA-7882)
 * cassandra-stress simultaneous inserts over same seed (CASSANDRA-7964)
 * Reduce cassandra-stress sampling memory requirements (CASSANDRA-7926)
 * Ensure memtable flush cannot expire commit log entries from its future (CASSANDRA-8383)
 * Make read "defrag" async to reclaim memtables (CASSANDRA-8459)
 * Remove tmplink files for offline compactions (CASSANDRA-8321)
 * Reduce maxHintsInProgress (CASSANDRA-8415)
 * BTree updates may call provided update function twice (CASSANDRA-8018)
 * Release sstable references after anticompaction (CASSANDRA-8386)
 * Handle abort() in SSTableRewriter properly (CASSANDRA-8320)
 * Centralize shared executors (CASSANDRA-8055)
 * Fix filtering for CONTAINS (KEY) relations on frozen collection
   clustering columns when the query is restricted to a single
   partition (CASSANDRA-8203)
 * Do more aggressive entire-sstable TTL expiry checks (CASSANDRA-8243)
 * Add more log info if readMeter is null (CASSANDRA-8238)
 * add check of the system wall clock time at startup (CASSANDRA-8305)
 * Support for frozen collections (CASSANDRA-7859)
 * Fix overflow on histogram computation (CASSANDRA-8028)
 * Have paxos reuse the timestamp generation of normal queries (CASSANDRA-7801)
 * Fix incremental repair not remove parent session on remote (CASSANDRA-8291)
 * Improve JBOD disk utilization (CASSANDRA-7386)
 * Log failed host when preparing incremental repair (CASSANDRA-8228)
 * Force config client mode in CQLSSTableWriter (CASSANDRA-8281)
 * Fix sstableupgrade throws exception (CASSANDRA-8688)
 * Fix hang when repairing empty keyspace (CASSANDRA-8694)
Merged from 2.0:
 * Fix IllegalArgumentException in dynamic snitch (CASSANDRA-8448)
 * Add support for UPDATE ... IF EXISTS (CASSANDRA-8610)
 * Fix reversal of list prepends (CASSANDRA-8733)
 * Prevent non-zero default_time_to_live on tables with counters
   (CASSANDRA-8678)
 * Fix SSTableSimpleUnsortedWriter ConcurrentModificationException
   (CASSANDRA-8619)
 * Round up time deltas lower than 1ms in BulkLoader (CASSANDRA-8645)
 * Add batch remove iterator to ABSC (CASSANDRA-8414, 8666)
 * Round up time deltas lower than 1ms in BulkLoader (CASSANDRA-8645)
 * Fix isClientMode check in Keyspace (CASSANDRA-8687)
 * Use more efficient slice size for querying internal secondary
   index tables (CASSANDRA-8550)
 * Fix potentially returning deleted rows with range tombstone (CASSANDRA-8558)
 * Check for available disk space before starting a compaction (CASSANDRA-8562)
 * Fix DISTINCT queries with LIMITs or paging when some partitions
   contain only tombstones (CASSANDRA-8490)
 * Introduce background cache refreshing to permissions cache
   (CASSANDRA-8194)
 * Fix race condition in StreamTransferTask that could lead to
   infinite loops and premature sstable deletion (CASSANDRA-7704)
 * Add an extra version check to MigrationTask (CASSANDRA-8462)
 * Ensure SSTableWriter cleans up properly after failure (CASSANDRA-8499)
 * Increase bf true positive count on key cache hit (CASSANDRA-8525)
 * Move MeteredFlusher to its own thread (CASSANDRA-8485)
 * Fix non-distinct results in DISTNCT queries on static columns when
   paging is enabled (CASSANDRA-8087)
 * Move all hints related tasks to hints internal executor (CASSANDRA-8285)
 * Fix paging for multi-partition IN queries (CASSANDRA-8408)
 * Fix MOVED_NODE topology event never being emitted when a node
   moves its token (CASSANDRA-8373)
 * Fix validation of indexes in COMPACT tables (CASSANDRA-8156)
 * Avoid StackOverflowError when a large list of IN values
   is used for a clustering column (CASSANDRA-8410)
 * Fix NPE when writetime() or ttl() calls are wrapped by
   another function call (CASSANDRA-8451)
 * Fix NPE after dropping a keyspace (CASSANDRA-8332)
 * Fix error message on read repair timeouts (CASSANDRA-7947)
 * Default DTCS base_time_seconds changed to 60 (CASSANDRA-8417)
 * Refuse Paxos operation with more than one pending endpoint (CASSANDRA-8346, 8640)
 * Throw correct exception when trying to bind a keyspace or table
   name (CASSANDRA-6952)
 * Make HHOM.compact synchronized (CASSANDRA-8416)
 * cancel latency-sampling task when CF is dropped (CASSANDRA-8401)
 * don't block SocketThread for MessagingService (CASSANDRA-8188)
 * Increase quarantine delay on replacement (CASSANDRA-8260)
 * Expose off-heap memory usage stats (CASSANDRA-7897)
 * Ignore Paxos commits for truncated tables (CASSANDRA-7538)
 * Validate size of indexed column values (CASSANDRA-8280)
 * Make LCS split compaction results over all data directories (CASSANDRA-8329)
 * Fix some failing queries that use multi-column relations
   on COMPACT STORAGE tables (CASSANDRA-8264)
 * Fix InvalidRequestException with ORDER BY (CASSANDRA-8286)
 * Disable SSLv3 for POODLE (CASSANDRA-8265)
 * Fix millisecond timestamps in Tracing (CASSANDRA-8297)
 * Include keyspace name in error message when there are insufficient
   live nodes to stream from (CASSANDRA-8221)
 * Avoid overlap in L1 when L0 contains many nonoverlapping
   sstables (CASSANDRA-8211)
 * Improve PropertyFileSnitch logging (CASSANDRA-8183)
 * Add DC-aware sequential repair (CASSANDRA-8193)
 * Use live sstables in snapshot repair if possible (CASSANDRA-8312)
 * Fix hints serialized size calculation (CASSANDRA-8587)


2.1.2
 * (cqlsh) parse_for_table_meta errors out on queries with undefined
   grammars (CASSANDRA-8262)
 * (cqlsh) Fix SELECT ... TOKEN() function broken in C* 2.1.1 (CASSANDRA-8258)
 * Fix Cassandra crash when running on JDK8 update 40 (CASSANDRA-8209)
 * Optimize partitioner tokens (CASSANDRA-8230)
 * Improve compaction of repaired/unrepaired sstables (CASSANDRA-8004)
 * Make cache serializers pluggable (CASSANDRA-8096)
 * Fix issues with CONTAINS (KEY) queries on secondary indexes
   (CASSANDRA-8147)
 * Fix read-rate tracking of sstables for some queries (CASSANDRA-8239)
 * Fix default timestamp in QueryOptions (CASSANDRA-8246)
 * Set socket timeout when reading remote version (CASSANDRA-8188)
 * Refactor how we track live size (CASSANDRA-7852)
 * Make sure unfinished compaction files are removed (CASSANDRA-8124)
 * Fix shutdown when run as Windows service (CASSANDRA-8136)
 * Fix DESCRIBE TABLE with custom indexes (CASSANDRA-8031)
 * Fix race in RecoveryManagerTest (CASSANDRA-8176)
 * Avoid IllegalArgumentException while sorting sstables in
   IndexSummaryManager (CASSANDRA-8182)
 * Shutdown JVM on file descriptor exhaustion (CASSANDRA-7579)
 * Add 'die' policy for commit log and disk failure (CASSANDRA-7927)
 * Fix installing as service on Windows (CASSANDRA-8115)
 * Fix CREATE TABLE for CQL2 (CASSANDRA-8144)
 * Avoid boxing in ColumnStats min/max trackers (CASSANDRA-8109)
Merged from 2.0:
 * Correctly handle non-text column names in cql3 (CASSANDRA-8178)
 * Fix deletion for indexes on primary key columns (CASSANDRA-8206)
 * Add 'nodetool statusgossip' (CASSANDRA-8125)
 * Improve client notification that nodes are ready for requests (CASSANDRA-7510)
 * Handle negative timestamp in writetime method (CASSANDRA-8139)
 * Pig: Remove errant LIMIT clause in CqlNativeStorage (CASSANDRA-8166)
 * Throw ConfigurationException when hsha is used with the default
   rpc_max_threads setting of 'unlimited' (CASSANDRA-8116)
 * Allow concurrent writing of the same table in the same JVM using
   CQLSSTableWriter (CASSANDRA-7463)
 * Fix totalDiskSpaceUsed calculation (CASSANDRA-8205)


2.1.1
 * Fix spin loop in AtomicSortedColumns (CASSANDRA-7546)
 * Dont notify when replacing tmplink files (CASSANDRA-8157)
 * Fix validation with multiple CONTAINS clause (CASSANDRA-8131)
 * Fix validation of collections in TriggerExecutor (CASSANDRA-8146)
 * Fix IllegalArgumentException when a list of IN values containing tuples
   is passed as a single arg to a prepared statement with the v1 or v2
   protocol (CASSANDRA-8062)
 * Fix ClassCastException in DISTINCT query on static columns with
   query paging (CASSANDRA-8108)
 * Fix NPE on null nested UDT inside a set (CASSANDRA-8105)
 * Fix exception when querying secondary index on set items or map keys
   when some clustering columns are specified (CASSANDRA-8073)
 * Send proper error response when there is an error during native
   protocol message decode (CASSANDRA-8118)
 * Gossip should ignore generation numbers too far in the future (CASSANDRA-8113)
 * Fix NPE when creating a table with frozen sets, lists (CASSANDRA-8104)
 * Fix high memory use due to tracking reads on incrementally opened sstable
   readers (CASSANDRA-8066)
 * Fix EXECUTE request with skipMetadata=false returning no metadata
   (CASSANDRA-8054)
 * Allow concurrent use of CQLBulkOutputFormat (CASSANDRA-7776)
 * Shutdown JVM on OOM (CASSANDRA-7507)
 * Upgrade netty version and enable epoll event loop (CASSANDRA-7761)
 * Don't duplicate sstables smaller than split size when using
   the sstablesplitter tool (CASSANDRA-7616)
 * Avoid re-parsing already prepared statements (CASSANDRA-7923)
 * Fix some Thrift slice deletions and updates of COMPACT STORAGE
   tables with some clustering columns omitted (CASSANDRA-7990)
 * Fix filtering for CONTAINS on sets (CASSANDRA-8033)
 * Properly track added size (CASSANDRA-7239)
 * Allow compilation in java 8 (CASSANDRA-7208)
 * Fix Assertion error on RangeTombstoneList diff (CASSANDRA-8013)
 * Release references to overlapping sstables during compaction (CASSANDRA-7819)
 * Send notification when opening compaction results early (CASSANDRA-8034)
 * Make native server start block until properly bound (CASSANDRA-7885)
 * (cqlsh) Fix IPv6 support (CASSANDRA-7988)
 * Ignore fat clients when checking for endpoint collision (CASSANDRA-7939)
 * Make sstablerepairedset take a list of files (CASSANDRA-7995)
 * (cqlsh) Tab completeion for indexes on map keys (CASSANDRA-7972)
 * (cqlsh) Fix UDT field selection in select clause (CASSANDRA-7891)
 * Fix resource leak in event of corrupt sstable
 * (cqlsh) Add command line option for cqlshrc file path (CASSANDRA-7131)
 * Provide visibility into prepared statements churn (CASSANDRA-7921, CASSANDRA-7930)
 * Invalidate prepared statements when their keyspace or table is
   dropped (CASSANDRA-7566)
 * cassandra-stress: fix support for NetworkTopologyStrategy (CASSANDRA-7945)
 * Fix saving caches when a table is dropped (CASSANDRA-7784)
 * Add better error checking of new stress profile (CASSANDRA-7716)
 * Use ThreadLocalRandom and remove FBUtilities.threadLocalRandom (CASSANDRA-7934)
 * Prevent operator mistakes due to simultaneous bootstrap (CASSANDRA-7069)
 * cassandra-stress supports whitelist mode for node config (CASSANDRA-7658)
 * GCInspector more closely tracks GC; cassandra-stress and nodetool report it (CASSANDRA-7916)
 * nodetool won't output bogus ownership info without a keyspace (CASSANDRA-7173)
 * Add human readable option to nodetool commands (CASSANDRA-5433)
 * Don't try to set repairedAt on old sstables (CASSANDRA-7913)
 * Add metrics for tracking PreparedStatement use (CASSANDRA-7719)
 * (cqlsh) tab-completion for triggers (CASSANDRA-7824)
 * (cqlsh) Support for query paging (CASSANDRA-7514)
 * (cqlsh) Show progress of COPY operations (CASSANDRA-7789)
 * Add syntax to remove multiple elements from a map (CASSANDRA-6599)
 * Support non-equals conditions in lightweight transactions (CASSANDRA-6839)
 * Add IF [NOT] EXISTS to create/drop triggers (CASSANDRA-7606)
 * (cqlsh) Display the current logged-in user (CASSANDRA-7785)
 * (cqlsh) Don't ignore CTRL-C during COPY FROM execution (CASSANDRA-7815)
 * (cqlsh) Order UDTs according to cross-type dependencies in DESCRIBE
   output (CASSANDRA-7659)
 * (cqlsh) Fix handling of CAS statement results (CASSANDRA-7671)
 * (cqlsh) COPY TO/FROM improvements (CASSANDRA-7405)
 * Support list index operations with conditions (CASSANDRA-7499)
 * Add max live/tombstoned cells to nodetool cfstats output (CASSANDRA-7731)
 * Validate IPv6 wildcard addresses properly (CASSANDRA-7680)
 * (cqlsh) Error when tracing query (CASSANDRA-7613)
 * Avoid IOOBE when building SyntaxError message snippet (CASSANDRA-7569)
 * SSTableExport uses correct validator to create string representation of partition
   keys (CASSANDRA-7498)
 * Avoid NPEs when receiving type changes for an unknown keyspace (CASSANDRA-7689)
 * Add support for custom 2i validation (CASSANDRA-7575)
 * Pig support for hadoop CqlInputFormat (CASSANDRA-6454)
 * Add duration mode to cassandra-stress (CASSANDRA-7468)
 * Add listen_interface and rpc_interface options (CASSANDRA-7417)
 * Improve schema merge performance (CASSANDRA-7444)
 * Adjust MT depth based on # of partition validating (CASSANDRA-5263)
 * Optimise NativeCell comparisons (CASSANDRA-6755)
 * Configurable client timeout for cqlsh (CASSANDRA-7516)
 * Include snippet of CQL query near syntax error in messages (CASSANDRA-7111)
 * Make repair -pr work with -local (CASSANDRA-7450)
 * Fix error in sstableloader with -cph > 1 (CASSANDRA-8007)
 * Fix snapshot repair error on indexed tables (CASSANDRA-8020)
 * Do not exit nodetool repair when receiving JMX NOTIF_LOST (CASSANDRA-7909)
 * Stream to private IP when available (CASSANDRA-8084)
Merged from 2.0:
 * Reject conditions on DELETE unless full PK is given (CASSANDRA-6430)
 * Properly reject the token function DELETE (CASSANDRA-7747)
 * Force batchlog replay before decommissioning a node (CASSANDRA-7446)
 * Fix hint replay with many accumulated expired hints (CASSANDRA-6998)
 * Fix duplicate results in DISTINCT queries on static columns with query
   paging (CASSANDRA-8108)
 * Add DateTieredCompactionStrategy (CASSANDRA-6602)
 * Properly validate ascii and utf8 string literals in CQL queries (CASSANDRA-8101)
 * (cqlsh) Fix autocompletion for alter keyspace (CASSANDRA-8021)
 * Create backup directories for commitlog archiving during startup (CASSANDRA-8111)
 * Reduce totalBlockFor() for LOCAL_* consistency levels (CASSANDRA-8058)
 * Fix merging schemas with re-dropped keyspaces (CASSANDRA-7256)
 * Fix counters in supercolumns during live upgrades from 1.2 (CASSANDRA-7188)
 * Notify DT subscribers when a column family is truncated (CASSANDRA-8088)
 * Add sanity check of $JAVA on startup (CASSANDRA-7676)
 * Schedule fat client schema pull on join (CASSANDRA-7993)
 * Don't reset nodes' versions when closing IncomingTcpConnections
   (CASSANDRA-7734)
 * Record the real messaging version in all cases in OutboundTcpConnection
   (CASSANDRA-8057)
 * SSL does not work in cassandra-cli (CASSANDRA-7899)
 * Fix potential exception when using ReversedType in DynamicCompositeType
   (CASSANDRA-7898)
 * Better validation of collection values (CASSANDRA-7833)
 * Track min/max timestamps correctly (CASSANDRA-7969)
 * Fix possible overflow while sorting CL segments for replay (CASSANDRA-7992)
 * Increase nodetool Xmx (CASSANDRA-7956)
 * Archive any commitlog segments present at startup (CASSANDRA-6904)
 * CrcCheckChance should adjust based on live CFMetadata not
   sstable metadata (CASSANDRA-7978)
 * token() should only accept columns in the partitioning
   key order (CASSANDRA-6075)
 * Add method to invalidate permission cache via JMX (CASSANDRA-7977)
 * Allow propagating multiple gossip states atomically (CASSANDRA-6125)
 * Log exceptions related to unclean native protocol client disconnects
   at DEBUG or INFO (CASSANDRA-7849)
 * Allow permissions cache to be set via JMX (CASSANDRA-7698)
 * Include schema_triggers CF in readable system resources (CASSANDRA-7967)
 * Fix RowIndexEntry to report correct serializedSize (CASSANDRA-7948)
 * Make CQLSSTableWriter sync within partitions (CASSANDRA-7360)
 * Potentially use non-local replicas in CqlConfigHelper (CASSANDRA-7906)
 * Explicitly disallow mixing multi-column and single-column
   relations on clustering columns (CASSANDRA-7711)
 * Better error message when condition is set on PK column (CASSANDRA-7804)
 * Don't send schema change responses and events for no-op DDL
   statements (CASSANDRA-7600)
 * (Hadoop) fix cluster initialisation for a split fetching (CASSANDRA-7774)
 * Throw InvalidRequestException when queries contain relations on entire
   collection columns (CASSANDRA-7506)
 * (cqlsh) enable CTRL-R history search with libedit (CASSANDRA-7577)
 * (Hadoop) allow ACFRW to limit nodes to local DC (CASSANDRA-7252)
 * (cqlsh) cqlsh should automatically disable tracing when selecting
   from system_traces (CASSANDRA-7641)
 * (Hadoop) Add CqlOutputFormat (CASSANDRA-6927)
 * Don't depend on cassandra config for nodetool ring (CASSANDRA-7508)
 * (cqlsh) Fix failing cqlsh formatting tests (CASSANDRA-7703)
 * Fix IncompatibleClassChangeError from hadoop2 (CASSANDRA-7229)
 * Add 'nodetool sethintedhandoffthrottlekb' (CASSANDRA-7635)
 * (cqlsh) Add tab-completion for CREATE/DROP USER IF [NOT] EXISTS (CASSANDRA-7611)
 * Catch errors when the JVM pulls the rug out from GCInspector (CASSANDRA-5345)
 * cqlsh fails when version number parts are not int (CASSANDRA-7524)
 * Fix NPE when table dropped during streaming (CASSANDRA-7946)
 * Fix wrong progress when streaming uncompressed (CASSANDRA-7878)
 * Fix possible infinite loop in creating repair range (CASSANDRA-7983)
 * Fix unit in nodetool for streaming throughput (CASSANDRA-7375)
Merged from 1.2:
 * Don't index tombstones (CASSANDRA-7828)
 * Improve PasswordAuthenticator default super user setup (CASSANDRA-7788)


2.1.0
 * (cqlsh) Removed "ALTER TYPE <name> RENAME TO <name>" from tab-completion
   (CASSANDRA-7895)
 * Fixed IllegalStateException in anticompaction (CASSANDRA-7892)
 * cqlsh: DESCRIBE support for frozen UDTs, tuples (CASSANDRA-7863)
 * Avoid exposing internal classes over JMX (CASSANDRA-7879)
 * Add null check for keys when freezing collection (CASSANDRA-7869)
 * Improve stress workload realism (CASSANDRA-7519)
Merged from 2.0:
 * Configure system.paxos with LeveledCompactionStrategy (CASSANDRA-7753)
 * Fix ALTER clustering column type from DateType to TimestampType when
   using DESC clustering order (CASSANRDA-7797)
 * Throw EOFException if we run out of chunks in compressed datafile
   (CASSANDRA-7664)
 * Fix PRSI handling of CQL3 row markers for row cleanup (CASSANDRA-7787)
 * Fix dropping collection when it's the last regular column (CASSANDRA-7744)
 * Make StreamReceiveTask thread safe and gc friendly (CASSANDRA-7795)
 * Validate empty cell names from counter updates (CASSANDRA-7798)
Merged from 1.2:
 * Don't allow compacted sstables to be marked as compacting (CASSANDRA-7145)
 * Track expired tombstones (CASSANDRA-7810)


2.1.0-rc7
 * Add frozen keyword and require UDT to be frozen (CASSANDRA-7857)
 * Track added sstable size correctly (CASSANDRA-7239)
 * (cqlsh) Fix case insensitivity (CASSANDRA-7834)
 * Fix failure to stream ranges when moving (CASSANDRA-7836)
 * Correctly remove tmplink files (CASSANDRA-7803)
 * (cqlsh) Fix column name formatting for functions, CAS operations,
   and UDT field selections (CASSANDRA-7806)
 * (cqlsh) Fix COPY FROM handling of null/empty primary key
   values (CASSANDRA-7792)
 * Fix ordering of static cells (CASSANDRA-7763)
Merged from 2.0:
 * Forbid re-adding dropped counter columns (CASSANDRA-7831)
 * Fix CFMetaData#isThriftCompatible() for PK-only tables (CASSANDRA-7832)
 * Always reject inequality on the partition key without token()
   (CASSANDRA-7722)
 * Always send Paxos commit to all replicas (CASSANDRA-7479)
 * Make disruptor_thrift_server invocation pool configurable (CASSANDRA-7594)
 * Make repair no-op when RF=1 (CASSANDRA-7864)


2.1.0-rc6
 * Fix OOM issue from netty caching over time (CASSANDRA-7743)
 * json2sstable couldn't import JSON for CQL table (CASSANDRA-7477)
 * Invalidate all caches on table drop (CASSANDRA-7561)
 * Skip strict endpoint selection for ranges if RF == nodes (CASSANRA-7765)
 * Fix Thrift range filtering without 2ary index lookups (CASSANDRA-7741)
 * Add tracing entries about concurrent range requests (CASSANDRA-7599)
 * (cqlsh) Fix DESCRIBE for NTS keyspaces (CASSANDRA-7729)
 * Remove netty buffer ref-counting (CASSANDRA-7735)
 * Pass mutated cf to index updater for use by PRSI (CASSANDRA-7742)
 * Include stress yaml example in release and deb (CASSANDRA-7717)
 * workaround for netty issue causing corrupted data off the wire (CASSANDRA-7695)
 * cqlsh DESC CLUSTER fails retrieving ring information (CASSANDRA-7687)
 * Fix binding null values inside UDT (CASSANDRA-7685)
 * Fix UDT field selection with empty fields (CASSANDRA-7670)
 * Bogus deserialization of static cells from sstable (CASSANDRA-7684)
 * Fix NPE on compaction leftover cleanup for dropped table (CASSANDRA-7770)
Merged from 2.0:
 * Fix race condition in StreamTransferTask that could lead to
   infinite loops and premature sstable deletion (CASSANDRA-7704)
 * (cqlsh) Wait up to 10 sec for a tracing session (CASSANDRA-7222)
 * Fix NPE in FileCacheService.sizeInBytes (CASSANDRA-7756)
 * Remove duplicates from StorageService.getJoiningNodes (CASSANDRA-7478)
 * Clone token map outside of hot gossip loops (CASSANDRA-7758)
 * Fix MS expiring map timeout for Paxos messages (CASSANDRA-7752)
 * Do not flush on truncate if durable_writes is false (CASSANDRA-7750)
 * Give CRR a default input_cql Statement (CASSANDRA-7226)
 * Better error message when adding a collection with the same name
   than a previously dropped one (CASSANDRA-6276)
 * Fix validation when adding static columns (CASSANDRA-7730)
 * (Thrift) fix range deletion of supercolumns (CASSANDRA-7733)
 * Fix potential AssertionError in RangeTombstoneList (CASSANDRA-7700)
 * Validate arguments of blobAs* functions (CASSANDRA-7707)
 * Fix potential AssertionError with 2ndary indexes (CASSANDRA-6612)
 * Avoid logging CompactionInterrupted at ERROR (CASSANDRA-7694)
 * Minor leak in sstable2jon (CASSANDRA-7709)
 * Add cassandra.auto_bootstrap system property (CASSANDRA-7650)
 * Update java driver (for hadoop) (CASSANDRA-7618)
 * Remove CqlPagingRecordReader/CqlPagingInputFormat (CASSANDRA-7570)
 * Support connecting to ipv6 jmx with nodetool (CASSANDRA-7669)


2.1.0-rc5
 * Reject counters inside user types (CASSANDRA-7672)
 * Switch to notification-based GCInspector (CASSANDRA-7638)
 * (cqlsh) Handle nulls in UDTs and tuples correctly (CASSANDRA-7656)
 * Don't use strict consistency when replacing (CASSANDRA-7568)
 * Fix min/max cell name collection on 2.0 SSTables with range
   tombstones (CASSANDRA-7593)
 * Tolerate min/max cell names of different lengths (CASSANDRA-7651)
 * Filter cached results correctly (CASSANDRA-7636)
 * Fix tracing on the new SEPExecutor (CASSANDRA-7644)
 * Remove shuffle and taketoken (CASSANDRA-7601)
 * Clean up Windows batch scripts (CASSANDRA-7619)
 * Fix native protocol drop user type notification (CASSANDRA-7571)
 * Give read access to system.schema_usertypes to all authenticated users
   (CASSANDRA-7578)
 * (cqlsh) Fix cqlsh display when zero rows are returned (CASSANDRA-7580)
 * Get java version correctly when JAVA_TOOL_OPTIONS is set (CASSANDRA-7572)
 * Fix NPE when dropping index from non-existent keyspace, AssertionError when
   dropping non-existent index with IF EXISTS (CASSANDRA-7590)
 * Fix sstablelevelresetter hang (CASSANDRA-7614)
 * (cqlsh) Fix deserialization of blobs (CASSANDRA-7603)
 * Use "keyspace updated" schema change message for UDT changes in v1 and
   v2 protocols (CASSANDRA-7617)
 * Fix tracing of range slices and secondary index lookups that are local
   to the coordinator (CASSANDRA-7599)
 * Set -Dcassandra.storagedir for all tool shell scripts (CASSANDRA-7587)
 * Don't swap max/min col names when mutating sstable metadata (CASSANDRA-7596)
 * (cqlsh) Correctly handle paged result sets (CASSANDRA-7625)
 * (cqlsh) Improve waiting for a trace to complete (CASSANDRA-7626)
 * Fix tracing of concurrent range slices and 2ary index queries (CASSANDRA-7626)
 * Fix scrub against collection type (CASSANDRA-7665)
Merged from 2.0:
 * Set gc_grace_seconds to seven days for system schema tables (CASSANDRA-7668)
 * SimpleSeedProvider no longer caches seeds forever (CASSANDRA-7663)
 * Always flush on truncate (CASSANDRA-7511)
 * Fix ReversedType(DateType) mapping to native protocol (CASSANDRA-7576)
 * Always merge ranges owned by a single node (CASSANDRA-6930)
 * Track max/min timestamps for range tombstones (CASSANDRA-7647)
 * Fix NPE when listing saved caches dir (CASSANDRA-7632)


2.1.0-rc4
 * Fix word count hadoop example (CASSANDRA-7200)
 * Updated memtable_cleanup_threshold and memtable_flush_writers defaults
   (CASSANDRA-7551)
 * (Windows) fix startup when WMI memory query fails (CASSANDRA-7505)
 * Anti-compaction proceeds if any part of the repair failed (CASSANDRA-7521)
 * Add missing table name to DROP INDEX responses and notifications (CASSANDRA-7539)
 * Bump CQL version to 3.2.0 and update CQL documentation (CASSANDRA-7527)
 * Fix configuration error message when running nodetool ring (CASSANDRA-7508)
 * Support conditional updates, tuple type, and the v3 protocol in cqlsh (CASSANDRA-7509)
 * Handle queries on multiple secondary index types (CASSANDRA-7525)
 * Fix cqlsh authentication with v3 native protocol (CASSANDRA-7564)
 * Fix NPE when unknown prepared statement ID is used (CASSANDRA-7454)
Merged from 2.0:
 * (Windows) force range-based repair to non-sequential mode (CASSANDRA-7541)
 * Fix range merging when DES scores are zero (CASSANDRA-7535)
 * Warn when SSL certificates have expired (CASSANDRA-7528)
 * Fix error when doing reversed queries with static columns (CASSANDRA-7490)
Merged from 1.2:
 * Set correct stream ID on responses when non-Exception Throwables
   are thrown while handling native protocol messages (CASSANDRA-7470)


2.1.0-rc3
 * Consider expiry when reconciling otherwise equal cells (CASSANDRA-7403)
 * Introduce CQL support for stress tool (CASSANDRA-6146)
 * Fix ClassCastException processing expired messages (CASSANDRA-7496)
 * Fix prepared marker for collections inside UDT (CASSANDRA-7472)
 * Remove left-over populate_io_cache_on_flush and replicate_on_write
   uses (CASSANDRA-7493)
 * (Windows) handle spaces in path names (CASSANDRA-7451)
 * Ensure writes have completed after dropping a table, before recycling
   commit log segments (CASSANDRA-7437)
 * Remove left-over rows_per_partition_to_cache (CASSANDRA-7493)
 * Fix error when CONTAINS is used with a bind marker (CASSANDRA-7502)
 * Properly reject unknown UDT field (CASSANDRA-7484)
Merged from 2.0:
 * Fix CC#collectTimeOrderedData() tombstone optimisations (CASSANDRA-7394)
 * Support DISTINCT for static columns and fix behaviour when DISTINC is
   not use (CASSANDRA-7305).
 * Workaround JVM NPE on JMX bind failure (CASSANDRA-7254)
 * Fix race in FileCacheService RemovalListener (CASSANDRA-7278)
 * Fix inconsistent use of consistencyForCommit that allowed LOCAL_QUORUM
   operations to incorrect become full QUORUM (CASSANDRA-7345)
 * Properly handle unrecognized opcodes and flags (CASSANDRA-7440)
 * (Hadoop) close CqlRecordWriter clients when finished (CASSANDRA-7459)
 * Commit disk failure policy (CASSANDRA-7429)
 * Make sure high level sstables get compacted (CASSANDRA-7414)
 * Fix AssertionError when using empty clustering columns and static columns
   (CASSANDRA-7455)
 * Add option to disable STCS in L0 (CASSANDRA-6621)
 * Upgrade to snappy-java 1.0.5.2 (CASSANDRA-7476)


2.1.0-rc2
 * Fix heap size calculation for CompoundSparseCellName and
   CompoundSparseCellName.WithCollection (CASSANDRA-7421)
 * Allow counter mutations in UNLOGGED batches (CASSANDRA-7351)
 * Modify reconcile logic to always pick a tombstone over a counter cell
   (CASSANDRA-7346)
 * Avoid incremental compaction on Windows (CASSANDRA-7365)
 * Fix exception when querying a composite-keyed table with a collection index
   (CASSANDRA-7372)
 * Use node's host id in place of counter ids (CASSANDRA-7366)
 * Fix error when doing reversed queries with static columns (CASSANDRA-7490)
 * Backport CASSANDRA-6747 (CASSANDRA-7560)
 * Track max/min timestamps for range tombstones (CASSANDRA-7647)
 * Fix NPE when listing saved caches dir (CASSANDRA-7632)
 * Fix sstableloader unable to connect encrypted node (CASSANDRA-7585)
Merged from 1.2:
 * Clone token map outside of hot gossip loops (CASSANDRA-7758)
 * Add stop method to EmbeddedCassandraService (CASSANDRA-7595)
 * Support connecting to ipv6 jmx with nodetool (CASSANDRA-7669)
 * Set gc_grace_seconds to seven days for system schema tables (CASSANDRA-7668)
 * SimpleSeedProvider no longer caches seeds forever (CASSANDRA-7663)
 * Set correct stream ID on responses when non-Exception Throwables
   are thrown while handling native protocol messages (CASSANDRA-7470)
 * Fix row size miscalculation in LazilyCompactedRow (CASSANDRA-7543)
 * Fix race in background compaction check (CASSANDRA-7745)
 * Don't clear out range tombstones during compaction (CASSANDRA-7808)


2.1.0-rc1
 * Revert flush directory (CASSANDRA-6357)
 * More efficient executor service for fast operations (CASSANDRA-4718)
 * Move less common tools into a new cassandra-tools package (CASSANDRA-7160)
 * Support more concurrent requests in native protocol (CASSANDRA-7231)
 * Add tab-completion to debian nodetool packaging (CASSANDRA-6421)
 * Change concurrent_compactors defaults (CASSANDRA-7139)
 * Add PowerShell Windows launch scripts (CASSANDRA-7001)
 * Make commitlog archive+restore more robust (CASSANDRA-6974)
 * Fix marking commitlogsegments clean (CASSANDRA-6959)
 * Add snapshot "manifest" describing files included (CASSANDRA-6326)
 * Parallel streaming for sstableloader (CASSANDRA-3668)
 * Fix bugs in supercolumns handling (CASSANDRA-7138)
 * Fix ClassClassException on composite dense tables (CASSANDRA-7112)
 * Cleanup and optimize collation and slice iterators (CASSANDRA-7107)
 * Upgrade NBHM lib (CASSANDRA-7128)
 * Optimize netty server (CASSANDRA-6861)
 * Fix repair hang when given CF does not exist (CASSANDRA-7189)
 * Allow c* to be shutdown in an embedded mode (CASSANDRA-5635)
 * Add server side batching to native transport (CASSANDRA-5663)
 * Make batchlog replay asynchronous (CASSANDRA-6134)
 * remove unused classes (CASSANDRA-7197)
 * Limit user types to the keyspace they are defined in (CASSANDRA-6643)
 * Add validate method to CollectionType (CASSANDRA-7208)
 * New serialization format for UDT values (CASSANDRA-7209, CASSANDRA-7261)
 * Fix nodetool netstats (CASSANDRA-7270)
 * Fix potential ClassCastException in HintedHandoffManager (CASSANDRA-7284)
 * Use prepared statements internally (CASSANDRA-6975)
 * Fix broken paging state with prepared statement (CASSANDRA-7120)
 * Fix IllegalArgumentException in CqlStorage (CASSANDRA-7287)
 * Allow nulls/non-existant fields in UDT (CASSANDRA-7206)
 * Add Thrift MultiSliceRequest (CASSANDRA-6757, CASSANDRA-7027)
 * Handle overlapping MultiSlices (CASSANDRA-7279)
 * Fix DataOutputTest on Windows (CASSANDRA-7265)
 * Embedded sets in user defined data-types are not updating (CASSANDRA-7267)
 * Add tuple type to CQL/native protocol (CASSANDRA-7248)
 * Fix CqlPagingRecordReader on tables with few rows (CASSANDRA-7322)
Merged from 2.0:
 * Copy compaction options to make sure they are reloaded (CASSANDRA-7290)
 * Add option to do more aggressive tombstone compactions (CASSANDRA-6563)
 * Don't try to compact already-compacting files in HHOM (CASSANDRA-7288)
 * Always reallocate buffers in HSHA (CASSANDRA-6285)
 * (Hadoop) support authentication in CqlRecordReader (CASSANDRA-7221)
 * (Hadoop) Close java driver Cluster in CQLRR.close (CASSANDRA-7228)
 * Warn when 'USING TIMESTAMP' is used on a CAS BATCH (CASSANDRA-7067)
 * return all cpu values from BackgroundActivityMonitor.readAndCompute (CASSANDRA-7183)
 * Correctly delete scheduled range xfers (CASSANDRA-7143)
 * return all cpu values from BackgroundActivityMonitor.readAndCompute (CASSANDRA-7183)
 * reduce garbage creation in calculatePendingRanges (CASSANDRA-7191)
 * fix c* launch issues on Russian os's due to output of linux 'free' cmd (CASSANDRA-6162)
 * Fix disabling autocompaction (CASSANDRA-7187)
 * Fix potential NumberFormatException when deserializing IntegerType (CASSANDRA-7088)
 * cqlsh can't tab-complete disabling compaction (CASSANDRA-7185)
 * cqlsh: Accept and execute CQL statement(s) from command-line parameter (CASSANDRA-7172)
 * Fix IllegalStateException in CqlPagingRecordReader (CASSANDRA-7198)
 * Fix the InvertedIndex trigger example (CASSANDRA-7211)
 * Add --resolve-ip option to 'nodetool ring' (CASSANDRA-7210)
 * reduce garbage on codec flag deserialization (CASSANDRA-7244)
 * Fix duplicated error messages on directory creation error at startup (CASSANDRA-5818)
 * Proper null handle for IF with map element access (CASSANDRA-7155)
 * Improve compaction visibility (CASSANDRA-7242)
 * Correctly delete scheduled range xfers (CASSANDRA-7143)
 * Make batchlog replica selection rack-aware (CASSANDRA-6551)
 * Fix CFMetaData#getColumnDefinitionFromColumnName() (CASSANDRA-7074)
 * Fix writetime/ttl functions for static columns (CASSANDRA-7081)
 * Suggest CTRL-C or semicolon after three blank lines in cqlsh (CASSANDRA-7142)
 * Fix 2ndary index queries with DESC clustering order (CASSANDRA-6950)
 * Invalid key cache entries on DROP (CASSANDRA-6525)
 * Fix flapping RecoveryManagerTest (CASSANDRA-7084)
 * Add missing iso8601 patterns for date strings (CASSANDRA-6973)
 * Support selecting multiple rows in a partition using IN (CASSANDRA-6875)
 * Add authentication support to shuffle (CASSANDRA-6484)
 * Swap local and global default read repair chances (CASSANDRA-7320)
 * Add conditional CREATE/DROP USER support (CASSANDRA-7264)
 * Cqlsh counts non-empty lines for "Blank lines" warning (CASSANDRA-7325)
Merged from 1.2:
 * Add Cloudstack snitch (CASSANDRA-7147)
 * Update system.peers correctly when relocating tokens (CASSANDRA-7126)
 * Add Google Compute Engine snitch (CASSANDRA-7132)
 * remove duplicate query for local tokens (CASSANDRA-7182)
 * exit CQLSH with error status code if script fails (CASSANDRA-6344)
 * Fix bug with some IN queries missig results (CASSANDRA-7105)
 * Fix availability validation for LOCAL_ONE CL (CASSANDRA-7319)
 * Hint streaming can cause decommission to fail (CASSANDRA-7219)


2.1.0-beta2
 * Increase default CL space to 8GB (CASSANDRA-7031)
 * Add range tombstones to read repair digests (CASSANDRA-6863)
 * Fix BTree.clear for large updates (CASSANDRA-6943)
 * Fail write instead of logging a warning when unable to append to CL
   (CASSANDRA-6764)
 * Eliminate possibility of CL segment appearing twice in active list
   (CASSANDRA-6557)
 * Apply DONTNEED fadvise to commitlog segments (CASSANDRA-6759)
 * Switch CRC component to Adler and include it for compressed sstables
   (CASSANDRA-4165)
 * Allow cassandra-stress to set compaction strategy options (CASSANDRA-6451)
 * Add broadcast_rpc_address option to cassandra.yaml (CASSANDRA-5899)
 * Auto reload GossipingPropertyFileSnitch config (CASSANDRA-5897)
 * Fix overflow of memtable_total_space_in_mb (CASSANDRA-6573)
 * Fix ABTC NPE and apply update function correctly (CASSANDRA-6692)
 * Allow nodetool to use a file or prompt for password (CASSANDRA-6660)
 * Fix AIOOBE when concurrently accessing ABSC (CASSANDRA-6742)
 * Fix assertion error in ALTER TYPE RENAME (CASSANDRA-6705)
 * Scrub should not always clear out repaired status (CASSANDRA-5351)
 * Improve handling of range tombstone for wide partitions (CASSANDRA-6446)
 * Fix ClassCastException for compact table with composites (CASSANDRA-6738)
 * Fix potentially repairing with wrong nodes (CASSANDRA-6808)
 * Change caching option syntax (CASSANDRA-6745)
 * Fix stress to do proper counter reads (CASSANDRA-6835)
 * Fix help message for stress counter_write (CASSANDRA-6824)
 * Fix stress smart Thrift client to pick servers correctly (CASSANDRA-6848)
 * Add logging levels (minimal, normal or verbose) to stress tool (CASSANDRA-6849)
 * Fix race condition in Batch CLE (CASSANDRA-6860)
 * Improve cleanup/scrub/upgradesstables failure handling (CASSANDRA-6774)
 * ByteBuffer write() methods for serializing sstables (CASSANDRA-6781)
 * Proper compare function for CollectionType (CASSANDRA-6783)
 * Update native server to Netty 4 (CASSANDRA-6236)
 * Fix off-by-one error in stress (CASSANDRA-6883)
 * Make OpOrder AutoCloseable (CASSANDRA-6901)
 * Remove sync repair JMX interface (CASSANDRA-6900)
 * Add multiple memory allocation options for memtables (CASSANDRA-6689, 6694)
 * Remove adjusted op rate from stress output (CASSANDRA-6921)
 * Add optimized CF.hasColumns() implementations (CASSANDRA-6941)
 * Serialize batchlog mutations with the version of the target node
   (CASSANDRA-6931)
 * Optimize CounterColumn#reconcile() (CASSANDRA-6953)
 * Properly remove 1.2 sstable support in 2.1 (CASSANDRA-6869)
 * Lock counter cells, not partitions (CASSANDRA-6880)
 * Track presence of legacy counter shards in sstables (CASSANDRA-6888)
 * Ensure safe resource cleanup when replacing sstables (CASSANDRA-6912)
 * Add failure handler to async callback (CASSANDRA-6747)
 * Fix AE when closing SSTable without releasing reference (CASSANDRA-7000)
 * Clean up IndexInfo on keyspace/table drops (CASSANDRA-6924)
 * Only snapshot relative SSTables when sequential repair (CASSANDRA-7024)
 * Require nodetool rebuild_index to specify index names (CASSANDRA-7038)
 * fix cassandra stress errors on reads with native protocol (CASSANDRA-7033)
 * Use OpOrder to guard sstable references for reads (CASSANDRA-6919)
 * Preemptive opening of compaction result (CASSANDRA-6916)
 * Multi-threaded scrub/cleanup/upgradesstables (CASSANDRA-5547)
 * Optimize cellname comparison (CASSANDRA-6934)
 * Native protocol v3 (CASSANDRA-6855)
 * Optimize Cell liveness checks and clean up Cell (CASSANDRA-7119)
 * Support consistent range movements (CASSANDRA-2434)
 * Display min timestamp in sstablemetadata viewer (CASSANDRA-6767)
Merged from 2.0:
 * Avoid race-prone second "scrub" of system keyspace (CASSANDRA-6797)
 * Pool CqlRecordWriter clients by inetaddress rather than Range
   (CASSANDRA-6665)
 * Fix compaction_history timestamps (CASSANDRA-6784)
 * Compare scores of full replica ordering in DES (CASSANDRA-6683)
 * fix CME in SessionInfo updateProgress affecting netstats (CASSANDRA-6577)
 * Allow repairing between specific replicas (CASSANDRA-6440)
 * Allow per-dc enabling of hints (CASSANDRA-6157)
 * Add compatibility for Hadoop 0.2.x (CASSANDRA-5201)
 * Fix EstimatedHistogram races (CASSANDRA-6682)
 * Failure detector correctly converts initial value to nanos (CASSANDRA-6658)
 * Add nodetool taketoken to relocate vnodes (CASSANDRA-4445)
 * Expose bulk loading progress over JMX (CASSANDRA-4757)
 * Correctly handle null with IF conditions and TTL (CASSANDRA-6623)
 * Account for range/row tombstones in tombstone drop
   time histogram (CASSANDRA-6522)
 * Stop CommitLogSegment.close() from calling sync() (CASSANDRA-6652)
 * Make commitlog failure handling configurable (CASSANDRA-6364)
 * Avoid overlaps in LCS (CASSANDRA-6688)
 * Improve support for paginating over composites (CASSANDRA-4851)
 * Fix count(*) queries in a mixed cluster (CASSANDRA-6707)
 * Improve repair tasks(snapshot, differencing) concurrency (CASSANDRA-6566)
 * Fix replaying pre-2.0 commit logs (CASSANDRA-6714)
 * Add static columns to CQL3 (CASSANDRA-6561)
 * Optimize single partition batch statements (CASSANDRA-6737)
 * Disallow post-query re-ordering when paging (CASSANDRA-6722)
 * Fix potential paging bug with deleted columns (CASSANDRA-6748)
 * Fix NPE on BulkLoader caused by losing StreamEvent (CASSANDRA-6636)
 * Fix truncating compression metadata (CASSANDRA-6791)
 * Add CMSClassUnloadingEnabled JVM option (CASSANDRA-6541)
 * Catch memtable flush exceptions during shutdown (CASSANDRA-6735)
 * Fix upgradesstables NPE for non-CF-based indexes (CASSANDRA-6645)
 * Fix UPDATE updating PRIMARY KEY columns implicitly (CASSANDRA-6782)
 * Fix IllegalArgumentException when updating from 1.2 with SuperColumns
   (CASSANDRA-6733)
 * FBUtilities.singleton() should use the CF comparator (CASSANDRA-6778)
 * Fix CQLSStableWriter.addRow(Map<String, Object>) (CASSANDRA-6526)
 * Fix HSHA server introducing corrupt data (CASSANDRA-6285)
 * Fix CAS conditions for COMPACT STORAGE tables (CASSANDRA-6813)
 * Starting threads in OutboundTcpConnectionPool constructor causes race conditions (CASSANDRA-7177)
 * Allow overriding cassandra-rackdc.properties file (CASSANDRA-7072)
 * Set JMX RMI port to 7199 (CASSANDRA-7087)
 * Use LOCAL_QUORUM for data reads at LOCAL_SERIAL (CASSANDRA-6939)
 * Log a warning for large batches (CASSANDRA-6487)
 * Put nodes in hibernate when join_ring is false (CASSANDRA-6961)
 * Avoid early loading of non-system keyspaces before compaction-leftovers
   cleanup at startup (CASSANDRA-6913)
 * Restrict Windows to parallel repairs (CASSANDRA-6907)
 * (Hadoop) Allow manually specifying start/end tokens in CFIF (CASSANDRA-6436)
 * Fix NPE in MeteredFlusher (CASSANDRA-6820)
 * Fix race processing range scan responses (CASSANDRA-6820)
 * Allow deleting snapshots from dropped keyspaces (CASSANDRA-6821)
 * Add uuid() function (CASSANDRA-6473)
 * Omit tombstones from schema digests (CASSANDRA-6862)
 * Include correct consistencyLevel in LWT timeout (CASSANDRA-6884)
 * Lower chances for losing new SSTables during nodetool refresh and
   ColumnFamilyStore.loadNewSSTables (CASSANDRA-6514)
 * Add support for DELETE ... IF EXISTS to CQL3 (CASSANDRA-5708)
 * Update hadoop_cql3_word_count example (CASSANDRA-6793)
 * Fix handling of RejectedExecution in sync Thrift server (CASSANDRA-6788)
 * Log more information when exceeding tombstone_warn_threshold (CASSANDRA-6865)
 * Fix truncate to not abort due to unreachable fat clients (CASSANDRA-6864)
 * Fix schema concurrency exceptions (CASSANDRA-6841)
 * Fix leaking validator FH in StreamWriter (CASSANDRA-6832)
 * Fix saving triggers to schema (CASSANDRA-6789)
 * Fix trigger mutations when base mutation list is immutable (CASSANDRA-6790)
 * Fix accounting in FileCacheService to allow re-using RAR (CASSANDRA-6838)
 * Fix static counter columns (CASSANDRA-6827)
 * Restore expiring->deleted (cell) compaction optimization (CASSANDRA-6844)
 * Fix CompactionManager.needsCleanup (CASSANDRA-6845)
 * Correctly compare BooleanType values other than 0 and 1 (CASSANDRA-6779)
 * Read message id as string from earlier versions (CASSANDRA-6840)
 * Properly use the Paxos consistency for (non-protocol) batch (CASSANDRA-6837)
 * Add paranoid disk failure option (CASSANDRA-6646)
 * Improve PerRowSecondaryIndex performance (CASSANDRA-6876)
 * Extend triggers to support CAS updates (CASSANDRA-6882)
 * Static columns with IF NOT EXISTS don't always work as expected (CASSANDRA-6873)
 * Fix paging with SELECT DISTINCT (CASSANDRA-6857)
 * Fix UnsupportedOperationException on CAS timeout (CASSANDRA-6923)
 * Improve MeteredFlusher handling of MF-unaffected column families
   (CASSANDRA-6867)
 * Add CqlRecordReader using native pagination (CASSANDRA-6311)
 * Add QueryHandler interface (CASSANDRA-6659)
 * Track liveRatio per-memtable, not per-CF (CASSANDRA-6945)
 * Make sure upgradesstables keeps sstable level (CASSANDRA-6958)
 * Fix LIMIT with static columns (CASSANDRA-6956)
 * Fix clash with CQL column name in thrift validation (CASSANDRA-6892)
 * Fix error with super columns in mixed 1.2-2.0 clusters (CASSANDRA-6966)
 * Fix bad skip of sstables on slice query with composite start/finish (CASSANDRA-6825)
 * Fix unintended update with conditional statement (CASSANDRA-6893)
 * Fix map element access in IF (CASSANDRA-6914)
 * Avoid costly range calculations for range queries on system keyspaces
   (CASSANDRA-6906)
 * Fix SSTable not released if stream session fails (CASSANDRA-6818)
 * Avoid build failure due to ANTLR timeout (CASSANDRA-6991)
 * Queries on compact tables can return more rows that requested (CASSANDRA-7052)
 * USING TIMESTAMP for batches does not work (CASSANDRA-7053)
 * Fix performance regression from CASSANDRA-5614 (CASSANDRA-6949)
 * Ensure that batchlog and hint timeouts do not produce hints (CASSANDRA-7058)
 * Merge groupable mutations in TriggerExecutor#execute() (CASSANDRA-7047)
 * Plug holes in resource release when wiring up StreamSession (CASSANDRA-7073)
 * Re-add parameter columns to tracing session (CASSANDRA-6942)
 * Preserves CQL metadata when updating table from thrift (CASSANDRA-6831)
Merged from 1.2:
 * Fix nodetool display with vnodes (CASSANDRA-7082)
 * Add UNLOGGED, COUNTER options to BATCH documentation (CASSANDRA-6816)
 * add extra SSL cipher suites (CASSANDRA-6613)
 * fix nodetool getsstables for blob PK (CASSANDRA-6803)
 * Fix BatchlogManager#deleteBatch() use of millisecond timestamps
   (CASSANDRA-6822)
 * Continue assassinating even if the endpoint vanishes (CASSANDRA-6787)
 * Schedule schema pulls on change (CASSANDRA-6971)
 * Non-droppable verbs shouldn't be dropped from OTC (CASSANDRA-6980)
 * Shutdown batchlog executor in SS#drain() (CASSANDRA-7025)
 * Fix batchlog to account for CF truncation records (CASSANDRA-6999)
 * Fix CQLSH parsing of functions and BLOB literals (CASSANDRA-7018)
 * Properly load trustore in the native protocol (CASSANDRA-6847)
 * Always clean up references in SerializingCache (CASSANDRA-6994)
 * Don't shut MessagingService down when replacing a node (CASSANDRA-6476)
 * fix npe when doing -Dcassandra.fd_initial_value_ms (CASSANDRA-6751)


2.1.0-beta1
 * Add flush directory distinct from compaction directories (CASSANDRA-6357)
 * Require JNA by default (CASSANDRA-6575)
 * add listsnapshots command to nodetool (CASSANDRA-5742)
 * Introduce AtomicBTreeColumns (CASSANDRA-6271, 6692)
 * Multithreaded commitlog (CASSANDRA-3578)
 * allocate fixed index summary memory pool and resample cold index summaries
   to use less memory (CASSANDRA-5519)
 * Removed multithreaded compaction (CASSANDRA-6142)
 * Parallelize fetching rows for low-cardinality indexes (CASSANDRA-1337)
 * change logging from log4j to logback (CASSANDRA-5883)
 * switch to LZ4 compression for internode communication (CASSANDRA-5887)
 * Stop using Thrift-generated Index* classes internally (CASSANDRA-5971)
 * Remove 1.2 network compatibility code (CASSANDRA-5960)
 * Remove leveled json manifest migration code (CASSANDRA-5996)
 * Remove CFDefinition (CASSANDRA-6253)
 * Use AtomicIntegerFieldUpdater in RefCountedMemory (CASSANDRA-6278)
 * User-defined types for CQL3 (CASSANDRA-5590)
 * Use of o.a.c.metrics in nodetool (CASSANDRA-5871, 6406)
 * Batch read from OTC's queue and cleanup (CASSANDRA-1632)
 * Secondary index support for collections (CASSANDRA-4511, 6383)
 * SSTable metadata(Stats.db) format change (CASSANDRA-6356)
 * Push composites support in the storage engine
   (CASSANDRA-5417, CASSANDRA-6520)
 * Add snapshot space used to cfstats (CASSANDRA-6231)
 * Add cardinality estimator for key count estimation (CASSANDRA-5906)
 * CF id is changed to be non-deterministic. Data dir/key cache are created
   uniquely for CF id (CASSANDRA-5202)
 * New counters implementation (CASSANDRA-6504)
 * Replace UnsortedColumns, EmptyColumns, TreeMapBackedSortedColumns with new
   ArrayBackedSortedColumns (CASSANDRA-6630, CASSANDRA-6662, CASSANDRA-6690)
 * Add option to use row cache with a given amount of rows (CASSANDRA-5357)
 * Avoid repairing already repaired data (CASSANDRA-5351)
 * Reject counter updates with USING TTL/TIMESTAMP (CASSANDRA-6649)
 * Replace index_interval with min/max_index_interval (CASSANDRA-6379)
 * Lift limitation that order by columns must be selected for IN queries (CASSANDRA-4911)


2.0.5
 * Reduce garbage generated by bloom filter lookups (CASSANDRA-6609)
 * Add ks.cf names to tombstone logging (CASSANDRA-6597)
 * Use LOCAL_QUORUM for LWT operations at LOCAL_SERIAL (CASSANDRA-6495)
 * Wait for gossip to settle before accepting client connections (CASSANDRA-4288)
 * Delete unfinished compaction incrementally (CASSANDRA-6086)
 * Allow specifying custom secondary index options in CQL3 (CASSANDRA-6480)
 * Improve replica pinning for cache efficiency in DES (CASSANDRA-6485)
 * Fix LOCAL_SERIAL from thrift (CASSANDRA-6584)
 * Don't special case received counts in CAS timeout exceptions (CASSANDRA-6595)
 * Add support for 2.1 global counter shards (CASSANDRA-6505)
 * Fix NPE when streaming connection is not yet established (CASSANDRA-6210)
 * Avoid rare duplicate read repair triggering (CASSANDRA-6606)
 * Fix paging discardFirst (CASSANDRA-6555)
 * Fix ArrayIndexOutOfBoundsException in 2ndary index query (CASSANDRA-6470)
 * Release sstables upon rebuilding 2i (CASSANDRA-6635)
 * Add AbstractCompactionStrategy.startup() method (CASSANDRA-6637)
 * SSTableScanner may skip rows during cleanup (CASSANDRA-6638)
 * sstables from stalled repair sessions can resurrect deleted data (CASSANDRA-6503)
 * Switch stress to use ITransportFactory (CASSANDRA-6641)
 * Fix IllegalArgumentException during prepare (CASSANDRA-6592)
 * Fix possible loss of 2ndary index entries during compaction (CASSANDRA-6517)
 * Fix direct Memory on architectures that do not support unaligned long access
   (CASSANDRA-6628)
 * Let scrub optionally skip broken counter partitions (CASSANDRA-5930)
Merged from 1.2:
 * fsync compression metadata (CASSANDRA-6531)
 * Validate CF existence on execution for prepared statement (CASSANDRA-6535)
 * Add ability to throttle batchlog replay (CASSANDRA-6550)
 * Fix executing LOCAL_QUORUM with SimpleStrategy (CASSANDRA-6545)
 * Avoid StackOverflow when using large IN queries (CASSANDRA-6567)
 * Nodetool upgradesstables includes secondary indexes (CASSANDRA-6598)
 * Paginate batchlog replay (CASSANDRA-6569)
 * skip blocking on streaming during drain (CASSANDRA-6603)
 * Improve error message when schema doesn't match loaded sstable (CASSANDRA-6262)
 * Add properties to adjust FD initial value and max interval (CASSANDRA-4375)
 * Fix preparing with batch and delete from collection (CASSANDRA-6607)
 * Fix ABSC reverse iterator's remove() method (CASSANDRA-6629)
 * Handle host ID conflicts properly (CASSANDRA-6615)
 * Move handling of migration event source to solve bootstrap race. (CASSANDRA-6648)
 * Make sure compaction throughput value doesn't overflow with int math (CASSANDRA-6647)


2.0.4
 * Allow removing snapshots of no-longer-existing CFs (CASSANDRA-6418)
 * add StorageService.stopDaemon() (CASSANDRA-4268)
 * add IRE for invalid CF supplied to get_count (CASSANDRA-5701)
 * add client encryption support to sstableloader (CASSANDRA-6378)
 * Fix accept() loop for SSL sockets post-shutdown (CASSANDRA-6468)
 * Fix size-tiered compaction in LCS L0 (CASSANDRA-6496)
 * Fix assertion failure in filterColdSSTables (CASSANDRA-6483)
 * Fix row tombstones in larger-than-memory compactions (CASSANDRA-6008)
 * Fix cleanup ClassCastException (CASSANDRA-6462)
 * Reduce gossip memory use by interning VersionedValue strings (CASSANDRA-6410)
 * Allow specifying datacenters to participate in a repair (CASSANDRA-6218)
 * Fix divide-by-zero in PCI (CASSANDRA-6403)
 * Fix setting last compacted key in the wrong level for LCS (CASSANDRA-6284)
 * Add millisecond precision formats to the timestamp parser (CASSANDRA-6395)
 * Expose a total memtable size metric for a CF (CASSANDRA-6391)
 * cqlsh: handle symlinks properly (CASSANDRA-6425)
 * Fix potential infinite loop when paging query with IN (CASSANDRA-6464)
 * Fix assertion error in AbstractQueryPager.discardFirst (CASSANDRA-6447)
 * Fix streaming older SSTable yields unnecessary tombstones (CASSANDRA-6527)
Merged from 1.2:
 * Improved error message on bad properties in DDL queries (CASSANDRA-6453)
 * Randomize batchlog candidates selection (CASSANDRA-6481)
 * Fix thundering herd on endpoint cache invalidation (CASSANDRA-6345, 6485)
 * Improve batchlog write performance with vnodes (CASSANDRA-6488)
 * cqlsh: quote single quotes in strings inside collections (CASSANDRA-6172)
 * Improve gossip performance for typical messages (CASSANDRA-6409)
 * Throw IRE if a prepared statement has more markers than supported
   (CASSANDRA-5598)
 * Expose Thread metrics for the native protocol server (CASSANDRA-6234)
 * Change snapshot response message verb to INTERNAL to avoid dropping it
   (CASSANDRA-6415)
 * Warn when collection read has > 65K elements (CASSANDRA-5428)
 * Fix cache persistence when both row and key cache are enabled
   (CASSANDRA-6413)
 * (Hadoop) add describe_local_ring (CASSANDRA-6268)
 * Fix handling of concurrent directory creation failure (CASSANDRA-6459)
 * Allow executing CREATE statements multiple times (CASSANDRA-6471)
 * Don't send confusing info with timeouts (CASSANDRA-6491)
 * Don't resubmit counter mutation runnables internally (CASSANDRA-6427)
 * Don't drop local mutations without a hint (CASSANDRA-6510)
 * Don't allow null max_hint_window_in_ms (CASSANDRA-6419)
 * Validate SliceRange start and finish lengths (CASSANDRA-6521)


2.0.3
 * Fix FD leak on slice read path (CASSANDRA-6275)
 * Cancel read meter task when closing SSTR (CASSANDRA-6358)
 * free off-heap IndexSummary during bulk (CASSANDRA-6359)
 * Recover from IOException in accept() thread (CASSANDRA-6349)
 * Improve Gossip tolerance of abnormally slow tasks (CASSANDRA-6338)
 * Fix trying to hint timed out counter writes (CASSANDRA-6322)
 * Allow restoring specific columnfamilies from archived CL (CASSANDRA-4809)
 * Avoid flushing compaction_history after each operation (CASSANDRA-6287)
 * Fix repair assertion error when tombstones expire (CASSANDRA-6277)
 * Skip loading corrupt key cache (CASSANDRA-6260)
 * Fixes for compacting larger-than-memory rows (CASSANDRA-6274)
 * Compact hottest sstables first and optionally omit coldest from
   compaction entirely (CASSANDRA-6109)
 * Fix modifying column_metadata from thrift (CASSANDRA-6182)
 * cqlsh: fix LIST USERS output (CASSANDRA-6242)
 * Add IRequestSink interface (CASSANDRA-6248)
 * Update memtable size while flushing (CASSANDRA-6249)
 * Provide hooks around CQL2/CQL3 statement execution (CASSANDRA-6252)
 * Require Permission.SELECT for CAS updates (CASSANDRA-6247)
 * New CQL-aware SSTableWriter (CASSANDRA-5894)
 * Reject CAS operation when the protocol v1 is used (CASSANDRA-6270)
 * Correctly throw error when frame too large (CASSANDRA-5981)
 * Fix serialization bug in PagedRange with 2ndary indexes (CASSANDRA-6299)
 * Fix CQL3 table validation in Thrift (CASSANDRA-6140)
 * Fix bug missing results with IN clauses (CASSANDRA-6327)
 * Fix paging with reversed slices (CASSANDRA-6343)
 * Set minTimestamp correctly to be able to drop expired sstables (CASSANDRA-6337)
 * Support NaN and Infinity as float literals (CASSANDRA-6003)
 * Remove RF from nodetool ring output (CASSANDRA-6289)
 * Fix attempting to flush empty rows (CASSANDRA-6374)
 * Fix potential out of bounds exception when paging (CASSANDRA-6333)
Merged from 1.2:
 * Optimize FD phi calculation (CASSANDRA-6386)
 * Improve initial FD phi estimate when starting up (CASSANDRA-6385)
 * Don't list CQL3 table in CLI describe even if named explicitely
   (CASSANDRA-5750)
 * Invalidate row cache when dropping CF (CASSANDRA-6351)
 * add non-jamm path for cached statements (CASSANDRA-6293)
 * add windows bat files for shell commands (CASSANDRA-6145)
 * Require logging in for Thrift CQL2/3 statement preparation (CASSANDRA-6254)
 * restrict max_num_tokens to 1536 (CASSANDRA-6267)
 * Nodetool gets default JMX port from cassandra-env.sh (CASSANDRA-6273)
 * make calculatePendingRanges asynchronous (CASSANDRA-6244)
 * Remove blocking flushes in gossip thread (CASSANDRA-6297)
 * Fix potential socket leak in connectionpool creation (CASSANDRA-6308)
 * Allow LOCAL_ONE/LOCAL_QUORUM to work with SimpleStrategy (CASSANDRA-6238)
 * cqlsh: handle 'null' as session duration (CASSANDRA-6317)
 * Fix json2sstable handling of range tombstones (CASSANDRA-6316)
 * Fix missing one row in reverse query (CASSANDRA-6330)
 * Fix reading expired row value from row cache (CASSANDRA-6325)
 * Fix AssertionError when doing set element deletion (CASSANDRA-6341)
 * Make CL code for the native protocol match the one in C* 2.0
   (CASSANDRA-6347)
 * Disallow altering CQL3 table from thrift (CASSANDRA-6370)
 * Fix size computation of prepared statement (CASSANDRA-6369)


2.0.2
 * Update FailureDetector to use nanontime (CASSANDRA-4925)
 * Fix FileCacheService regressions (CASSANDRA-6149)
 * Never return WriteTimeout for CL.ANY (CASSANDRA-6132)
 * Fix race conditions in bulk loader (CASSANDRA-6129)
 * Add configurable metrics reporting (CASSANDRA-4430)
 * drop queries exceeding a configurable number of tombstones (CASSANDRA-6117)
 * Track and persist sstable read activity (CASSANDRA-5515)
 * Fixes for speculative retry (CASSANDRA-5932, CASSANDRA-6194)
 * Improve memory usage of metadata min/max column names (CASSANDRA-6077)
 * Fix thrift validation refusing row markers on CQL3 tables (CASSANDRA-6081)
 * Fix insertion of collections with CAS (CASSANDRA-6069)
 * Correctly send metadata on SELECT COUNT (CASSANDRA-6080)
 * Track clients' remote addresses in ClientState (CASSANDRA-6070)
 * Create snapshot dir if it does not exist when migrating
   leveled manifest (CASSANDRA-6093)
 * make sequential nodetool repair the default (CASSANDRA-5950)
 * Add more hooks for compaction strategy implementations (CASSANDRA-6111)
 * Fix potential NPE on composite 2ndary indexes (CASSANDRA-6098)
 * Delete can potentially be skipped in batch (CASSANDRA-6115)
 * Allow alter keyspace on system_traces (CASSANDRA-6016)
 * Disallow empty column names in cql (CASSANDRA-6136)
 * Use Java7 file-handling APIs and fix file moving on Windows (CASSANDRA-5383)
 * Save compaction history to system keyspace (CASSANDRA-5078)
 * Fix NPE if StorageService.getOperationMode() is executed before full startup (CASSANDRA-6166)
 * CQL3: support pre-epoch longs for TimestampType (CASSANDRA-6212)
 * Add reloadtriggers command to nodetool (CASSANDRA-4949)
 * cqlsh: ignore empty 'value alias' in DESCRIBE (CASSANDRA-6139)
 * Fix sstable loader (CASSANDRA-6205)
 * Reject bootstrapping if the node already exists in gossip (CASSANDRA-5571)
 * Fix NPE while loading paxos state (CASSANDRA-6211)
 * cqlsh: add SHOW SESSION <tracing-session> command (CASSANDRA-6228)
Merged from 1.2:
 * (Hadoop) Require CFRR batchSize to be at least 2 (CASSANDRA-6114)
 * Add a warning for small LCS sstable size (CASSANDRA-6191)
 * Add ability to list specific KS/CF combinations in nodetool cfstats (CASSANDRA-4191)
 * Mark CF clean if a mutation raced the drop and got it marked dirty (CASSANDRA-5946)
 * Add a LOCAL_ONE consistency level (CASSANDRA-6202)
 * Limit CQL prepared statement cache by size instead of count (CASSANDRA-6107)
 * Tracing should log write failure rather than raw exceptions (CASSANDRA-6133)
 * lock access to TM.endpointToHostIdMap (CASSANDRA-6103)
 * Allow estimated memtable size to exceed slab allocator size (CASSANDRA-6078)
 * Start MeteredFlusher earlier to prevent OOM during CL replay (CASSANDRA-6087)
 * Avoid sending Truncate command to fat clients (CASSANDRA-6088)
 * Allow where clause conditions to be in parenthesis (CASSANDRA-6037)
 * Do not open non-ssl storage port if encryption option is all (CASSANDRA-3916)
 * Move batchlog replay to its own executor (CASSANDRA-6079)
 * Add tombstone debug threshold and histogram (CASSANDRA-6042, 6057)
 * Enable tcp keepalive on incoming connections (CASSANDRA-4053)
 * Fix fat client schema pull NPE (CASSANDRA-6089)
 * Fix memtable flushing for indexed tables (CASSANDRA-6112)
 * Fix skipping columns with multiple slices (CASSANDRA-6119)
 * Expose connected thrift + native client counts (CASSANDRA-5084)
 * Optimize auth setup (CASSANDRA-6122)
 * Trace index selection (CASSANDRA-6001)
 * Update sstablesPerReadHistogram to use biased sampling (CASSANDRA-6164)
 * Log UnknownColumnfamilyException when closing socket (CASSANDRA-5725)
 * Properly error out on CREATE INDEX for counters table (CASSANDRA-6160)
 * Handle JMX notification failure for repair (CASSANDRA-6097)
 * (Hadoop) Fetch no more than 128 splits in parallel (CASSANDRA-6169)
 * stress: add username/password authentication support (CASSANDRA-6068)
 * Fix indexed queries with row cache enabled on parent table (CASSANDRA-5732)
 * Fix compaction race during columnfamily drop (CASSANDRA-5957)
 * Fix validation of empty column names for compact tables (CASSANDRA-6152)
 * Skip replaying mutations that pass CRC but fail to deserialize (CASSANDRA-6183)
 * Rework token replacement to use replace_address (CASSANDRA-5916)
 * Fix altering column types (CASSANDRA-6185)
 * cqlsh: fix CREATE/ALTER WITH completion (CASSANDRA-6196)
 * add windows bat files for shell commands (CASSANDRA-6145)
 * Fix potential stack overflow during range tombstones insertion (CASSANDRA-6181)
 * (Hadoop) Make LOCAL_ONE the default consistency level (CASSANDRA-6214)


2.0.1
 * Fix bug that could allow reading deleted data temporarily (CASSANDRA-6025)
 * Improve memory use defaults (CASSANDRA-6059)
 * Make ThriftServer more easlly extensible (CASSANDRA-6058)
 * Remove Hadoop dependency from ITransportFactory (CASSANDRA-6062)
 * add file_cache_size_in_mb setting (CASSANDRA-5661)
 * Improve error message when yaml contains invalid properties (CASSANDRA-5958)
 * Improve leveled compaction's ability to find non-overlapping L0 compactions
   to work on concurrently (CASSANDRA-5921)
 * Notify indexer of columns shadowed by range tombstones (CASSANDRA-5614)
 * Log Merkle tree stats (CASSANDRA-2698)
 * Switch from crc32 to adler32 for compressed sstable checksums (CASSANDRA-5862)
 * Improve offheap memcpy performance (CASSANDRA-5884)
 * Use a range aware scanner for cleanup (CASSANDRA-2524)
 * Cleanup doesn't need to inspect sstables that contain only local data
   (CASSANDRA-5722)
 * Add ability for CQL3 to list partition keys (CASSANDRA-4536)
 * Improve native protocol serialization (CASSANDRA-5664)
 * Upgrade Thrift to 0.9.1 (CASSANDRA-5923)
 * Require superuser status for adding triggers (CASSANDRA-5963)
 * Make standalone scrubber handle old and new style leveled manifest
   (CASSANDRA-6005)
 * Fix paxos bugs (CASSANDRA-6012, 6013, 6023)
 * Fix paged ranges with multiple replicas (CASSANDRA-6004)
 * Fix potential AssertionError during tracing (CASSANDRA-6041)
 * Fix NPE in sstablesplit (CASSANDRA-6027)
 * Migrate pre-2.0 key/value/column aliases to system.schema_columns
   (CASSANDRA-6009)
 * Paging filter empty rows too agressively (CASSANDRA-6040)
 * Support variadic parameters for IN clauses (CASSANDRA-4210)
 * cqlsh: return the result of CAS writes (CASSANDRA-5796)
 * Fix validation of IN clauses with 2ndary indexes (CASSANDRA-6050)
 * Support named bind variables in CQL (CASSANDRA-6033)
Merged from 1.2:
 * Allow cache-keys-to-save to be set at runtime (CASSANDRA-5980)
 * Avoid second-guessing out-of-space state (CASSANDRA-5605)
 * Tuning knobs for dealing with large blobs and many CFs (CASSANDRA-5982)
 * (Hadoop) Fix CQLRW for thrift tables (CASSANDRA-6002)
 * Fix possible divide-by-zero in HHOM (CASSANDRA-5990)
 * Allow local batchlog writes for CL.ANY (CASSANDRA-5967)
 * Upgrade metrics-core to version 2.2.0 (CASSANDRA-5947)
 * Fix CqlRecordWriter with composite keys (CASSANDRA-5949)
 * Add snitch, schema version, cluster, partitioner to JMX (CASSANDRA-5881)
 * Allow disabling SlabAllocator (CASSANDRA-5935)
 * Make user-defined compaction JMX blocking (CASSANDRA-4952)
 * Fix streaming does not transfer wrapped range (CASSANDRA-5948)
 * Fix loading index summary containing empty key (CASSANDRA-5965)
 * Correctly handle limits in CompositesSearcher (CASSANDRA-5975)
 * Pig: handle CQL collections (CASSANDRA-5867)
 * Pass the updated cf to the PRSI index() method (CASSANDRA-5999)
 * Allow empty CQL3 batches (as no-op) (CASSANDRA-5994)
 * Support null in CQL3 functions (CASSANDRA-5910)
 * Replace the deprecated MapMaker with CacheLoader (CASSANDRA-6007)
 * Add SSTableDeletingNotification to DataTracker (CASSANDRA-6010)
 * Fix snapshots in use get deleted during snapshot repair (CASSANDRA-6011)
 * Move hints and exception count to o.a.c.metrics (CASSANDRA-6017)
 * Fix memory leak in snapshot repair (CASSANDRA-6047)
 * Fix sstable2sjon for CQL3 tables (CASSANDRA-5852)


2.0.0
 * Fix thrift validation when inserting into CQL3 tables (CASSANDRA-5138)
 * Fix periodic memtable flushing behavior with clean memtables (CASSANDRA-5931)
 * Fix dateOf() function for pre-2.0 timestamp columns (CASSANDRA-5928)
 * Fix SSTable unintentionally loads BF when opened for batch (CASSANDRA-5938)
 * Add stream session progress to JMX (CASSANDRA-4757)
 * Fix NPE during CAS operation (CASSANDRA-5925)
Merged from 1.2:
 * Fix getBloomFilterDiskSpaceUsed for AlwaysPresentFilter (CASSANDRA-5900)
 * Don't announce schema version until we've loaded the changes locally
   (CASSANDRA-5904)
 * Fix to support off heap bloom filters size greater than 2 GB (CASSANDRA-5903)
 * Properly handle parsing huge map and set literals (CASSANDRA-5893)


2.0.0-rc2
 * enable vnodes by default (CASSANDRA-5869)
 * fix CAS contention timeout (CASSANDRA-5830)
 * fix HsHa to respect max frame size (CASSANDRA-4573)
 * Fix (some) 2i on composite components omissions (CASSANDRA-5851)
 * cqlsh: add DESCRIBE FULL SCHEMA variant (CASSANDRA-5880)
Merged from 1.2:
 * Correctly validate sparse composite cells in scrub (CASSANDRA-5855)
 * Add KeyCacheHitRate metric to CF metrics (CASSANDRA-5868)
 * cqlsh: add support for multiline comments (CASSANDRA-5798)
 * Handle CQL3 SELECT duplicate IN restrictions on clustering columns
   (CASSANDRA-5856)


2.0.0-rc1
 * improve DecimalSerializer performance (CASSANDRA-5837)
 * fix potential spurious wakeup in AsyncOneResponse (CASSANDRA-5690)
 * fix schema-related trigger issues (CASSANDRA-5774)
 * Better validation when accessing CQL3 table from thrift (CASSANDRA-5138)
 * Fix assertion error during repair (CASSANDRA-5801)
 * Fix range tombstone bug (CASSANDRA-5805)
 * DC-local CAS (CASSANDRA-5797)
 * Add a native_protocol_version column to the system.local table (CASSANRDA-5819)
 * Use index_interval from cassandra.yaml when upgraded (CASSANDRA-5822)
 * Fix buffer underflow on socket close (CASSANDRA-5792)
Merged from 1.2:
 * Fix reading DeletionTime from 1.1-format sstables (CASSANDRA-5814)
 * cqlsh: add collections support to COPY (CASSANDRA-5698)
 * retry important messages for any IOException (CASSANDRA-5804)
 * Allow empty IN relations in SELECT/UPDATE/DELETE statements (CASSANDRA-5626)
 * cqlsh: fix crashing on Windows due to libedit detection (CASSANDRA-5812)
 * fix bulk-loading compressed sstables (CASSANDRA-5820)
 * (Hadoop) fix quoting in CqlPagingRecordReader and CqlRecordWriter
   (CASSANDRA-5824)
 * update default LCS sstable size to 160MB (CASSANDRA-5727)
 * Allow compacting 2Is via nodetool (CASSANDRA-5670)
 * Hex-encode non-String keys in OPP (CASSANDRA-5793)
 * nodetool history logging (CASSANDRA-5823)
 * (Hadoop) fix support for Thrift tables in CqlPagingRecordReader
   (CASSANDRA-5752)
 * add "all time blocked" to StatusLogger output (CASSANDRA-5825)
 * Future-proof inter-major-version schema migrations (CASSANDRA-5845)
 * (Hadoop) add CqlPagingRecordReader support for ReversedType in Thrift table
   (CASSANDRA-5718)
 * Add -no-snapshot option to scrub (CASSANDRA-5891)
 * Fix to support off heap bloom filters size greater than 2 GB (CASSANDRA-5903)
 * Properly handle parsing huge map and set literals (CASSANDRA-5893)
 * Fix LCS L0 compaction may overlap in L1 (CASSANDRA-5907)
 * New sstablesplit tool to split large sstables offline (CASSANDRA-4766)
 * Fix potential deadlock in native protocol server (CASSANDRA-5926)
 * Disallow incompatible type change in CQL3 (CASSANDRA-5882)
Merged from 1.1:
 * Correctly validate sparse composite cells in scrub (CASSANDRA-5855)


2.0.0-beta2
 * Replace countPendingHints with Hints Created metric (CASSANDRA-5746)
 * Allow nodetool with no args, and with help to run without a server (CASSANDRA-5734)
 * Cleanup AbstractType/TypeSerializer classes (CASSANDRA-5744)
 * Remove unimplemented cli option schema-mwt (CASSANDRA-5754)
 * Support range tombstones in thrift (CASSANDRA-5435)
 * Normalize table-manipulating CQL3 statements' class names (CASSANDRA-5759)
 * cqlsh: add missing table options to DESCRIBE output (CASSANDRA-5749)
 * Fix assertion error during repair (CASSANDRA-5757)
 * Fix bulkloader (CASSANDRA-5542)
 * Add LZ4 compression to the native protocol (CASSANDRA-5765)
 * Fix bugs in the native protocol v2 (CASSANDRA-5770)
 * CAS on 'primary key only' table (CASSANDRA-5715)
 * Support streaming SSTables of old versions (CASSANDRA-5772)
 * Always respect protocol version in native protocol (CASSANDRA-5778)
 * Fix ConcurrentModificationException during streaming (CASSANDRA-5782)
 * Update deletion timestamp in Commit#updatesWithPaxosTime (CASSANDRA-5787)
 * Thrift cas() method crashes if input columns are not sorted (CASSANDRA-5786)
 * Order columns names correctly when querying for CAS (CASSANDRA-5788)
 * Fix streaming retry (CASSANDRA-5775)
Merged from 1.2:
 * if no seeds can be a reached a node won't start in a ring by itself (CASSANDRA-5768)
 * add cassandra.unsafesystem property (CASSANDRA-5704)
 * (Hadoop) quote identifiers in CqlPagingRecordReader (CASSANDRA-5763)
 * Add replace_node functionality for vnodes (CASSANDRA-5337)
 * Add timeout events to query traces (CASSANDRA-5520)
 * Fix serialization of the LEFT gossip value (CASSANDRA-5696)
 * Pig: support for cql3 tables (CASSANDRA-5234)
 * Fix skipping range tombstones with reverse queries (CASSANDRA-5712)
 * Expire entries out of ThriftSessionManager (CASSANDRA-5719)
 * Don't keep ancestor information in memory (CASSANDRA-5342)
 * Expose native protocol server status in nodetool info (CASSANDRA-5735)
 * Fix pathetic performance of range tombstones (CASSANDRA-5677)
 * Fix querying with an empty (impossible) range (CASSANDRA-5573)
 * cqlsh: handle CUSTOM 2i in DESCRIBE output (CASSANDRA-5760)
 * Fix minor bug in Range.intersects(Bound) (CASSANDRA-5771)
 * cqlsh: handle disabled compression in DESCRIBE output (CASSANDRA-5766)
 * Ensure all UP events are notified on the native protocol (CASSANDRA-5769)
 * Fix formatting of sstable2json with multiple -k arguments (CASSANDRA-5781)
 * Don't rely on row marker for queries in general to hide lost markers
   after TTL expires (CASSANDRA-5762)
 * Sort nodetool help output (CASSANDRA-5776)
 * Fix column expiring during 2 phases compaction (CASSANDRA-5799)
 * now() is being rejected in INSERTs when inside collections (CASSANDRA-5795)


2.0.0-beta1
 * Add support for indexing clustered columns (CASSANDRA-5125)
 * Removed on-heap row cache (CASSANDRA-5348)
 * use nanotime consistently for node-local timeouts (CASSANDRA-5581)
 * Avoid unnecessary second pass on name-based queries (CASSANDRA-5577)
 * Experimental triggers (CASSANDRA-1311)
 * JEMalloc support for off-heap allocation (CASSANDRA-3997)
 * Single-pass compaction (CASSANDRA-4180)
 * Removed token range bisection (CASSANDRA-5518)
 * Removed compatibility with pre-1.2.5 sstables and network messages
   (CASSANDRA-5511)
 * removed PBSPredictor (CASSANDRA-5455)
 * CAS support (CASSANDRA-5062, 5441, 5442, 5443, 5619, 5667)
 * Leveled compaction performs size-tiered compactions in L0
   (CASSANDRA-5371, 5439)
 * Add yaml network topology snitch for mixed ec2/other envs (CASSANDRA-5339)
 * Log when a node is down longer than the hint window (CASSANDRA-4554)
 * Optimize tombstone creation for ExpiringColumns (CASSANDRA-4917)
 * Improve LeveledScanner work estimation (CASSANDRA-5250, 5407)
 * Replace compaction lock with runWithCompactionsDisabled (CASSANDRA-3430)
 * Change Message IDs to ints (CASSANDRA-5307)
 * Move sstable level information into the Stats component, removing the
   need for a separate Manifest file (CASSANDRA-4872)
 * avoid serializing to byte[] on commitlog append (CASSANDRA-5199)
 * make index_interval configurable per columnfamily (CASSANDRA-3961, CASSANDRA-5650)
 * add default_time_to_live (CASSANDRA-3974)
 * add memtable_flush_period_in_ms (CASSANDRA-4237)
 * replace supercolumns internally by composites (CASSANDRA-3237, 5123)
 * upgrade thrift to 0.9.0 (CASSANDRA-3719)
 * drop unnecessary keyspace parameter from user-defined compaction API
   (CASSANDRA-5139)
 * more robust solution to incomplete compactions + counters (CASSANDRA-5151)
 * Change order of directory searching for c*.in.sh (CASSANDRA-3983)
 * Add tool to reset SSTable compaction level for LCS (CASSANDRA-5271)
 * Allow custom configuration loader (CASSANDRA-5045)
 * Remove memory emergency pressure valve logic (CASSANDRA-3534)
 * Reduce request latency with eager retry (CASSANDRA-4705)
 * cqlsh: Remove ASSUME command (CASSANDRA-5331)
 * Rebuild BF when loading sstables if bloom_filter_fp_chance
   has changed since compaction (CASSANDRA-5015)
 * remove row-level bloom filters (CASSANDRA-4885)
 * Change Kernel Page Cache skipping into row preheating (disabled by default)
   (CASSANDRA-4937)
 * Improve repair by deciding on a gcBefore before sending
   out TreeRequests (CASSANDRA-4932)
 * Add an official way to disable compactions (CASSANDRA-5074)
 * Reenable ALTER TABLE DROP with new semantics (CASSANDRA-3919)
 * Add binary protocol versioning (CASSANDRA-5436)
 * Swap THshaServer for TThreadedSelectorServer (CASSANDRA-5530)
 * Add alias support to SELECT statement (CASSANDRA-5075)
 * Don't create empty RowMutations in CommitLogReplayer (CASSANDRA-5541)
 * Use range tombstones when dropping cfs/columns from schema (CASSANDRA-5579)
 * cqlsh: drop CQL2/CQL3-beta support (CASSANDRA-5585)
 * Track max/min column names in sstables to be able to optimize slice
   queries (CASSANDRA-5514, CASSANDRA-5595, CASSANDRA-5600)
 * Binary protocol: allow batching already prepared statements (CASSANDRA-4693)
 * Allow preparing timestamp, ttl and limit in CQL3 queries (CASSANDRA-4450)
 * Support native link w/o JNA in Java7 (CASSANDRA-3734)
 * Use SASL authentication in binary protocol v2 (CASSANDRA-5545)
 * Replace Thrift HsHa with LMAX Disruptor based implementation (CASSANDRA-5582)
 * cqlsh: Add row count to SELECT output (CASSANDRA-5636)
 * Include a timestamp with all read commands to determine column expiration
   (CASSANDRA-5149)
 * Streaming 2.0 (CASSANDRA-5286, 5699)
 * Conditional create/drop ks/table/index statements in CQL3 (CASSANDRA-2737)
 * more pre-table creation property validation (CASSANDRA-5693)
 * Redesign repair messages (CASSANDRA-5426)
 * Fix ALTER RENAME post-5125 (CASSANDRA-5702)
 * Disallow renaming a 2ndary indexed column (CASSANDRA-5705)
 * Rename Table to Keyspace (CASSANDRA-5613)
 * Ensure changing column_index_size_in_kb on different nodes don't corrupt the
   sstable (CASSANDRA-5454)
 * Move resultset type information into prepare, not execute (CASSANDRA-5649)
 * Auto paging in binary protocol (CASSANDRA-4415, 5714)
 * Don't tie client side use of AbstractType to JDBC (CASSANDRA-4495)
 * Adds new TimestampType to replace DateType (CASSANDRA-5723, CASSANDRA-5729)
Merged from 1.2:
 * make starting native protocol server idempotent (CASSANDRA-5728)
 * Fix loading key cache when a saved entry is no longer valid (CASSANDRA-5706)
 * Fix serialization of the LEFT gossip value (CASSANDRA-5696)
 * cqlsh: Don't show 'null' in place of empty values (CASSANDRA-5675)
 * Race condition in detecting version on a mixed 1.1/1.2 cluster
   (CASSANDRA-5692)
 * Fix skipping range tombstones with reverse queries (CASSANDRA-5712)
 * Expire entries out of ThriftSessionManager (CASSANRDA-5719)
 * Don't keep ancestor information in memory (CASSANDRA-5342)
 * cqlsh: fix handling of semicolons inside BATCH queries (CASSANDRA-5697)


1.2.6
 * Fix tracing when operation completes before all responses arrive
   (CASSANDRA-5668)
 * Fix cross-DC mutation forwarding (CASSANDRA-5632)
 * Reduce SSTableLoader memory usage (CASSANDRA-5555)
 * Scale hinted_handoff_throttle_in_kb to cluster size (CASSANDRA-5272)
 * (Hadoop) Add CQL3 input/output formats (CASSANDRA-4421, 5622)
 * (Hadoop) Fix InputKeyRange in CFIF (CASSANDRA-5536)
 * Fix dealing with ridiculously large max sstable sizes in LCS (CASSANDRA-5589)
 * Ignore pre-truncate hints (CASSANDRA-4655)
 * Move System.exit on OOM into a separate thread (CASSANDRA-5273)
 * Write row markers when serializing schema (CASSANDRA-5572)
 * Check only SSTables for the requested range when streaming (CASSANDRA-5569)
 * Improve batchlog replay behavior and hint ttl handling (CASSANDRA-5314)
 * Exclude localTimestamp from validation for tombstones (CASSANDRA-5398)
 * cqlsh: add custom prompt support (CASSANDRA-5539)
 * Reuse prepared statements in hot auth queries (CASSANDRA-5594)
 * cqlsh: add vertical output option (see EXPAND) (CASSANDRA-5597)
 * Add a rate limit option to stress (CASSANDRA-5004)
 * have BulkLoader ignore snapshots directories (CASSANDRA-5587)
 * fix SnitchProperties logging context (CASSANDRA-5602)
 * Expose whether jna is enabled and memory is locked via JMX (CASSANDRA-5508)
 * cqlsh: fix COPY FROM with ReversedType (CASSANDRA-5610)
 * Allow creating CUSTOM indexes on collections (CASSANDRA-5615)
 * Evaluate now() function at execution time (CASSANDRA-5616)
 * Expose detailed read repair metrics (CASSANDRA-5618)
 * Correct blob literal + ReversedType parsing (CASSANDRA-5629)
 * Allow GPFS to prefer the internal IP like EC2MRS (CASSANDRA-5630)
 * fix help text for -tspw cassandra-cli (CASSANDRA-5643)
 * don't throw away initial causes exceptions for internode encryption issues
   (CASSANDRA-5644)
 * Fix message spelling errors for cql select statements (CASSANDRA-5647)
 * Suppress custom exceptions thru jmx (CASSANDRA-5652)
 * Update CREATE CUSTOM INDEX syntax (CASSANDRA-5639)
 * Fix PermissionDetails.equals() method (CASSANDRA-5655)
 * Never allow partition key ranges in CQL3 without token() (CASSANDRA-5666)
 * Gossiper incorrectly drops AppState for an upgrading node (CASSANDRA-5660)
 * Connection thrashing during multi-region ec2 during upgrade, due to
   messaging version (CASSANDRA-5669)
 * Avoid over reconnecting in EC2MRS (CASSANDRA-5678)
 * Fix ReadResponseSerializer.serializedSize() for digest reads (CASSANDRA-5476)
 * allow sstable2json on 2i CFs (CASSANDRA-5694)
Merged from 1.1:
 * Remove buggy thrift max message length option (CASSANDRA-5529)
 * Fix NPE in Pig's widerow mode (CASSANDRA-5488)
 * Add split size parameter to Pig and disable split combination (CASSANDRA-5544)


1.2.5
 * make BytesToken.toString only return hex bytes (CASSANDRA-5566)
 * Ensure that submitBackground enqueues at least one task (CASSANDRA-5554)
 * fix 2i updates with identical values and timestamps (CASSANDRA-5540)
 * fix compaction throttling bursty-ness (CASSANDRA-4316)
 * reduce memory consumption of IndexSummary (CASSANDRA-5506)
 * remove per-row column name bloom filters (CASSANDRA-5492)
 * Include fatal errors in trace events (CASSANDRA-5447)
 * Ensure that PerRowSecondaryIndex is notified of row-level deletes
   (CASSANDRA-5445)
 * Allow empty blob literals in CQL3 (CASSANDRA-5452)
 * Fix streaming RangeTombstones at column index boundary (CASSANDRA-5418)
 * Fix preparing statements when current keyspace is not set (CASSANDRA-5468)
 * Fix SemanticVersion.isSupportedBy minor/patch handling (CASSANDRA-5496)
 * Don't provide oldCfId for post-1.1 system cfs (CASSANDRA-5490)
 * Fix primary range ignores replication strategy (CASSANDRA-5424)
 * Fix shutdown of binary protocol server (CASSANDRA-5507)
 * Fix repair -snapshot not working (CASSANDRA-5512)
 * Set isRunning flag later in binary protocol server (CASSANDRA-5467)
 * Fix use of CQL3 functions with descending clustering order (CASSANDRA-5472)
 * Disallow renaming columns one at a time for thrift table in CQL3
   (CASSANDRA-5531)
 * cqlsh: add CLUSTERING ORDER BY support to DESCRIBE (CASSANDRA-5528)
 * Add custom secondary index support to CQL3 (CASSANDRA-5484)
 * Fix repair hanging silently on unexpected error (CASSANDRA-5229)
 * Fix Ec2Snitch regression introduced by CASSANDRA-5171 (CASSANDRA-5432)
 * Add nodetool enablebackup/disablebackup (CASSANDRA-5556)
 * cqlsh: fix DESCRIBE after case insensitive USE (CASSANDRA-5567)
Merged from 1.1
 * Add retry mechanism to OTC for non-droppable_verbs (CASSANDRA-5393)
 * Use allocator information to improve memtable memory usage estimate
   (CASSANDRA-5497)
 * Fix trying to load deleted row into row cache on startup (CASSANDRA-4463)
 * fsync leveled manifest to avoid corruption (CASSANDRA-5535)
 * Fix Bound intersection computation (CASSANDRA-5551)
 * sstablescrub now respects max memory size in cassandra.in.sh (CASSANDRA-5562)


1.2.4
 * Ensure that PerRowSecondaryIndex updates see the most recent values
   (CASSANDRA-5397)
 * avoid duplicate index entries ind PrecompactedRow and
   ParallelCompactionIterable (CASSANDRA-5395)
 * remove the index entry on oldColumn when new column is a tombstone
   (CASSANDRA-5395)
 * Change default stream throughput from 400 to 200 mbps (CASSANDRA-5036)
 * Gossiper logs DOWN for symmetry with UP (CASSANDRA-5187)
 * Fix mixing prepared statements between keyspaces (CASSANDRA-5352)
 * Fix consistency level during bootstrap - strike 3 (CASSANDRA-5354)
 * Fix transposed arguments in AlreadyExistsException (CASSANDRA-5362)
 * Improve asynchronous hint delivery (CASSANDRA-5179)
 * Fix Guava dependency version (12.0 -> 13.0.1) for Maven (CASSANDRA-5364)
 * Validate that provided CQL3 collection value are < 64K (CASSANDRA-5355)
 * Make upgradeSSTable skip current version sstables by default (CASSANDRA-5366)
 * Optimize min/max timestamp collection (CASSANDRA-5373)
 * Invalid streamId in cql binary protocol when using invalid CL
   (CASSANDRA-5164)
 * Fix validation for IN where clauses with collections (CASSANDRA-5376)
 * Copy resultSet on count query to avoid ConcurrentModificationException
   (CASSANDRA-5382)
 * Correctly typecheck in CQL3 even with ReversedType (CASSANDRA-5386)
 * Fix streaming compressed files when using encryption (CASSANDRA-5391)
 * cassandra-all 1.2.0 pom missing netty dependency (CASSANDRA-5392)
 * Fix writetime/ttl functions on null values (CASSANDRA-5341)
 * Fix NPE during cql3 select with token() (CASSANDRA-5404)
 * IndexHelper.skipBloomFilters won't skip non-SHA filters (CASSANDRA-5385)
 * cqlsh: Print maps ordered by key, sort sets (CASSANDRA-5413)
 * Add null syntax support in CQL3 for inserts (CASSANDRA-3783)
 * Allow unauthenticated set_keyspace() calls (CASSANDRA-5423)
 * Fix potential incremental backups race (CASSANDRA-5410)
 * Fix prepared BATCH statements with batch-level timestamps (CASSANDRA-5415)
 * Allow overriding superuser setup delay (CASSANDRA-5430)
 * cassandra-shuffle with JMX usernames and passwords (CASSANDRA-5431)
Merged from 1.1:
 * cli: Quote ks and cf names in schema output when needed (CASSANDRA-5052)
 * Fix bad default for min/max timestamp in SSTableMetadata (CASSANDRA-5372)
 * Fix cf name extraction from manifest in Directories.migrateFile()
   (CASSANDRA-5242)
 * Support pluggable internode authentication (CASSANDRA-5401)


1.2.3
 * add check for sstable overlap within a level on startup (CASSANDRA-5327)
 * replace ipv6 colons in jmx object names (CASSANDRA-5298, 5328)
 * Avoid allocating SSTableBoundedScanner during repair when the range does
   not intersect the sstable (CASSANDRA-5249)
 * Don't lowercase property map keys (this breaks NTS) (CASSANDRA-5292)
 * Fix composite comparator with super columns (CASSANDRA-5287)
 * Fix insufficient validation of UPDATE queries against counter cfs
   (CASSANDRA-5300)
 * Fix PropertyFileSnitch default DC/Rack behavior (CASSANDRA-5285)
 * Handle null values when executing prepared statement (CASSANDRA-5081)
 * Add netty to pom dependencies (CASSANDRA-5181)
 * Include type arguments in Thrift CQLPreparedResult (CASSANDRA-5311)
 * Fix compaction not removing columns when bf_fp_ratio is 1 (CASSANDRA-5182)
 * cli: Warn about missing CQL3 tables in schema descriptions (CASSANDRA-5309)
 * Re-enable unknown option in replication/compaction strategies option for
   backward compatibility (CASSANDRA-4795)
 * Add binary protocol support to stress (CASSANDRA-4993)
 * cqlsh: Fix COPY FROM value quoting and null handling (CASSANDRA-5305)
 * Fix repair -pr for vnodes (CASSANDRA-5329)
 * Relax CL for auth queries for non-default users (CASSANDRA-5310)
 * Fix AssertionError during repair (CASSANDRA-5245)
 * Don't announce migrations to pre-1.2 nodes (CASSANDRA-5334)
Merged from 1.1:
 * Update offline scrub for 1.0 -> 1.1 directory structure (CASSANDRA-5195)
 * add tmp flag to Descriptor hashcode (CASSANDRA-4021)
 * fix logging of "Found table data in data directories" when only system tables
   are present (CASSANDRA-5289)
 * cli: Add JMX authentication support (CASSANDRA-5080)
 * nodetool: ability to repair specific range (CASSANDRA-5280)
 * Fix possible assertion triggered in SliceFromReadCommand (CASSANDRA-5284)
 * cqlsh: Add inet type support on Windows (ipv4-only) (CASSANDRA-4801)
 * Fix race when initializing ColumnFamilyStore (CASSANDRA-5350)
 * Add UseTLAB JVM flag (CASSANDRA-5361)


1.2.2
 * fix potential for multiple concurrent compactions of the same sstables
   (CASSANDRA-5256)
 * avoid no-op caching of byte[] on commitlog append (CASSANDRA-5199)
 * fix symlinks under data dir not working (CASSANDRA-5185)
 * fix bug in compact storage metadata handling (CASSANDRA-5189)
 * Validate login for USE queries (CASSANDRA-5207)
 * cli: remove default username and password (CASSANDRA-5208)
 * configure populate_io_cache_on_flush per-CF (CASSANDRA-4694)
 * allow configuration of internode socket buffer (CASSANDRA-3378)
 * Make sstable directory picking blacklist-aware again (CASSANDRA-5193)
 * Correctly expire gossip states for edge cases (CASSANDRA-5216)
 * Improve handling of directory creation failures (CASSANDRA-5196)
 * Expose secondary indicies to the rest of nodetool (CASSANDRA-4464)
 * Binary protocol: avoid sending notification for 0.0.0.0 (CASSANDRA-5227)
 * add UseCondCardMark XX jvm settings on jdk 1.7 (CASSANDRA-4366)
 * CQL3 refactor to allow conversion function (CASSANDRA-5226)
 * Fix drop of sstables in some circumstance (CASSANDRA-5232)
 * Implement caching of authorization results (CASSANDRA-4295)
 * Add support for LZ4 compression (CASSANDRA-5038)
 * Fix missing columns in wide rows queries (CASSANDRA-5225)
 * Simplify auth setup and make system_auth ks alterable (CASSANDRA-5112)
 * Stop compactions from hanging during bootstrap (CASSANDRA-5244)
 * fix compressed streaming sending extra chunk (CASSANDRA-5105)
 * Add CQL3-based implementations of IAuthenticator and IAuthorizer
   (CASSANDRA-4898)
 * Fix timestamp-based tomstone removal logic (CASSANDRA-5248)
 * cli: Add JMX authentication support (CASSANDRA-5080)
 * Fix forceFlush behavior (CASSANDRA-5241)
 * cqlsh: Add username autocompletion (CASSANDRA-5231)
 * Fix CQL3 composite partition key error (CASSANDRA-5240)
 * Allow IN clause on last clustering key (CASSANDRA-5230)
Merged from 1.1:
 * fix start key/end token validation for wide row iteration (CASSANDRA-5168)
 * add ConfigHelper support for Thrift frame and max message sizes (CASSANDRA-5188)
 * fix nodetool repair not fail on node down (CASSANDRA-5203)
 * always collect tombstone hints (CASSANDRA-5068)
 * Fix error when sourcing file in cqlsh (CASSANDRA-5235)


1.2.1
 * stream undelivered hints on decommission (CASSANDRA-5128)
 * GossipingPropertyFileSnitch loads saved dc/rack info if needed (CASSANDRA-5133)
 * drain should flush system CFs too (CASSANDRA-4446)
 * add inter_dc_tcp_nodelay setting (CASSANDRA-5148)
 * re-allow wrapping ranges for start_token/end_token range pairitspwng (CASSANDRA-5106)
 * fix validation compaction of empty rows (CASSANDRA-5136)
 * nodetool methods to enable/disable hint storage/delivery (CASSANDRA-4750)
 * disallow bloom filter false positive chance of 0 (CASSANDRA-5013)
 * add threadpool size adjustment methods to JMXEnabledThreadPoolExecutor and
   CompactionManagerMBean (CASSANDRA-5044)
 * fix hinting for dropped local writes (CASSANDRA-4753)
 * off-heap cache doesn't need mutable column container (CASSANDRA-5057)
 * apply disk_failure_policy to bad disks on initial directory creation
   (CASSANDRA-4847)
 * Optimize name-based queries to use ArrayBackedSortedColumns (CASSANDRA-5043)
 * Fall back to old manifest if most recent is unparseable (CASSANDRA-5041)
 * pool [Compressed]RandomAccessReader objects on the partitioned read path
   (CASSANDRA-4942)
 * Add debug logging to list filenames processed by Directories.migrateFile
   method (CASSANDRA-4939)
 * Expose black-listed directories via JMX (CASSANDRA-4848)
 * Log compaction merge counts (CASSANDRA-4894)
 * Minimize byte array allocation by AbstractData{Input,Output} (CASSANDRA-5090)
 * Add SSL support for the binary protocol (CASSANDRA-5031)
 * Allow non-schema system ks modification for shuffle to work (CASSANDRA-5097)
 * cqlsh: Add default limit to SELECT statements (CASSANDRA-4972)
 * cqlsh: fix DESCRIBE for 1.1 cfs in CQL3 (CASSANDRA-5101)
 * Correctly gossip with nodes >= 1.1.7 (CASSANDRA-5102)
 * Ensure CL guarantees on digest mismatch (CASSANDRA-5113)
 * Validate correctly selects on composite partition key (CASSANDRA-5122)
 * Fix exception when adding collection (CASSANDRA-5117)
 * Handle states for non-vnode clusters correctly (CASSANDRA-5127)
 * Refuse unrecognized replication and compaction strategy options (CASSANDRA-4795)
 * Pick the correct value validator in sstable2json for cql3 tables (CASSANDRA-5134)
 * Validate login for describe_keyspace, describe_keyspaces and set_keyspace
   (CASSANDRA-5144)
 * Fix inserting empty maps (CASSANDRA-5141)
 * Don't remove tokens from System table for node we know (CASSANDRA-5121)
 * fix streaming progress report for compresed files (CASSANDRA-5130)
 * Coverage analysis for low-CL queries (CASSANDRA-4858)
 * Stop interpreting dates as valid timeUUID value (CASSANDRA-4936)
 * Adds E notation for floating point numbers (CASSANDRA-4927)
 * Detect (and warn) unintentional use of the cql2 thrift methods when cql3 was
   intended (CASSANDRA-5172)
 * cli: Quote ks and cf names in schema output when needed (CASSANDRA-5052)
 * Fix cf name extraction from manifest in Directories.migrateFile() (CASSANDRA-5242)
 * Replace mistaken usage of commons-logging with slf4j (CASSANDRA-5464)
 * Ensure Jackson dependency matches lib (CASSANDRA-5126)
 * Expose droppable tombstone ratio stats over JMX (CASSANDRA-5159)
Merged from 1.1:
 * Simplify CompressedRandomAccessReader to work around JDK FD bug (CASSANDRA-5088)
 * Improve handling a changing target throttle rate mid-compaction (CASSANDRA-5087)
 * Pig: correctly decode row keys in widerow mode (CASSANDRA-5098)
 * nodetool repair command now prints progress (CASSANDRA-4767)
 * fix user defined compaction to run against 1.1 data directory (CASSANDRA-5118)
 * Fix CQL3 BATCH authorization caching (CASSANDRA-5145)
 * fix get_count returns incorrect value with TTL (CASSANDRA-5099)
 * better handling for mid-compaction failure (CASSANDRA-5137)
 * convert default marshallers list to map for better readability (CASSANDRA-5109)
 * fix ConcurrentModificationException in getBootstrapSource (CASSANDRA-5170)
 * fix sstable maxtimestamp for row deletes and pre-1.1.1 sstables (CASSANDRA-5153)
 * Fix thread growth on node removal (CASSANDRA-5175)
 * Make Ec2Region's datacenter name configurable (CASSANDRA-5155)


1.2.0
 * Disallow counters in collections (CASSANDRA-5082)
 * cqlsh: add unit tests (CASSANDRA-3920)
 * fix default bloom_filter_fp_chance for LeveledCompactionStrategy (CASSANDRA-5093)
Merged from 1.1:
 * add validation for get_range_slices with start_key and end_token (CASSANDRA-5089)


1.2.0-rc2
 * fix nodetool ownership display with vnodes (CASSANDRA-5065)
 * cqlsh: add DESCRIBE KEYSPACES command (CASSANDRA-5060)
 * Fix potential infinite loop when reloading CFS (CASSANDRA-5064)
 * Fix SimpleAuthorizer example (CASSANDRA-5072)
 * cqlsh: force CL.ONE for tracing and system.schema* queries (CASSANDRA-5070)
 * Includes cassandra-shuffle in the debian package (CASSANDRA-5058)
Merged from 1.1:
 * fix multithreaded compaction deadlock (CASSANDRA-4492)
 * fix temporarily missing schema after upgrade from pre-1.1.5 (CASSANDRA-5061)
 * Fix ALTER TABLE overriding compression options with defaults
   (CASSANDRA-4996, 5066)
 * fix specifying and altering crc_check_chance (CASSANDRA-5053)
 * fix Murmur3Partitioner ownership% calculation (CASSANDRA-5076)
 * Don't expire columns sooner than they should in 2ndary indexes (CASSANDRA-5079)


1.2-rc1
 * rename rpc_timeout settings to request_timeout (CASSANDRA-5027)
 * add BF with 0.1 FP to LCS by default (CASSANDRA-5029)
 * Fix preparing insert queries (CASSANDRA-5016)
 * Fix preparing queries with counter increment (CASSANDRA-5022)
 * Fix preparing updates with collections (CASSANDRA-5017)
 * Don't generate UUID based on other node address (CASSANDRA-5002)
 * Fix message when trying to alter a clustering key type (CASSANDRA-5012)
 * Update IAuthenticator to match the new IAuthorizer (CASSANDRA-5003)
 * Fix inserting only a key in CQL3 (CASSANDRA-5040)
 * Fix CQL3 token() function when used with strings (CASSANDRA-5050)
Merged from 1.1:
 * reduce log spam from invalid counter shards (CASSANDRA-5026)
 * Improve schema propagation performance (CASSANDRA-5025)
 * Fix for IndexHelper.IndexFor throws OOB Exception (CASSANDRA-5030)
 * cqlsh: make it possible to describe thrift CFs (CASSANDRA-4827)
 * cqlsh: fix timestamp formatting on some platforms (CASSANDRA-5046)


1.2-beta3
 * make consistency level configurable in cqlsh (CASSANDRA-4829)
 * fix cqlsh rendering of blob fields (CASSANDRA-4970)
 * fix cqlsh DESCRIBE command (CASSANDRA-4913)
 * save truncation position in system table (CASSANDRA-4906)
 * Move CompressionMetadata off-heap (CASSANDRA-4937)
 * allow CLI to GET cql3 columnfamily data (CASSANDRA-4924)
 * Fix rare race condition in getExpireTimeForEndpoint (CASSANDRA-4402)
 * acquire references to overlapping sstables during compaction so bloom filter
   doesn't get free'd prematurely (CASSANDRA-4934)
 * Don't share slice query filter in CQL3 SelectStatement (CASSANDRA-4928)
 * Separate tracing from Log4J (CASSANDRA-4861)
 * Exclude gcable tombstones from merkle-tree computation (CASSANDRA-4905)
 * Better printing of AbstractBounds for tracing (CASSANDRA-4931)
 * Optimize mostRecentTombstone check in CC.collectAllData (CASSANDRA-4883)
 * Change stream session ID to UUID to avoid collision from same node (CASSANDRA-4813)
 * Use Stats.db when bulk loading if present (CASSANDRA-4957)
 * Skip repair on system_trace and keyspaces with RF=1 (CASSANDRA-4956)
 * (cql3) Remove arbitrary SELECT limit (CASSANDRA-4918)
 * Correctly handle prepared operation on collections (CASSANDRA-4945)
 * Fix CQL3 LIMIT (CASSANDRA-4877)
 * Fix Stress for CQL3 (CASSANDRA-4979)
 * Remove cassandra specific exceptions from JMX interface (CASSANDRA-4893)
 * (CQL3) Force using ALLOW FILTERING on potentially inefficient queries (CASSANDRA-4915)
 * (cql3) Fix adding column when the table has collections (CASSANDRA-4982)
 * (cql3) Fix allowing collections with compact storage (CASSANDRA-4990)
 * (cql3) Refuse ttl/writetime function on collections (CASSANDRA-4992)
 * Replace IAuthority with new IAuthorizer (CASSANDRA-4874)
 * clqsh: fix KEY pseudocolumn escaping when describing Thrift tables
   in CQL3 mode (CASSANDRA-4955)
 * add basic authentication support for Pig CassandraStorage (CASSANDRA-3042)
 * fix CQL2 ALTER TABLE compaction_strategy_class altering (CASSANDRA-4965)
Merged from 1.1:
 * Fall back to old describe_splits if d_s_ex is not available (CASSANDRA-4803)
 * Improve error reporting when streaming ranges fail (CASSANDRA-5009)
 * Fix cqlsh timestamp formatting of timezone info (CASSANDRA-4746)
 * Fix assertion failure with leveled compaction (CASSANDRA-4799)
 * Check for null end_token in get_range_slice (CASSANDRA-4804)
 * Remove all remnants of removed nodes (CASSANDRA-4840)
 * Add aut-reloading of the log4j file in debian package (CASSANDRA-4855)
 * Fix estimated row cache entry size (CASSANDRA-4860)
 * reset getRangeSlice filter after finishing a row for get_paged_slice
   (CASSANDRA-4919)
 * expunge row cache post-truncate (CASSANDRA-4940)
 * Allow static CF definition with compact storage (CASSANDRA-4910)
 * Fix endless loop/compaction of schema_* CFs due to broken timestamps (CASSANDRA-4880)
 * Fix 'wrong class type' assertion in CounterColumn (CASSANDRA-4976)


1.2-beta2
 * fp rate of 1.0 disables BF entirely; LCS defaults to 1.0 (CASSANDRA-4876)
 * off-heap bloom filters for row keys (CASSANDRA_4865)
 * add extension point for sstable components (CASSANDRA-4049)
 * improve tracing output (CASSANDRA-4852, 4862)
 * make TRACE verb droppable (CASSANDRA-4672)
 * fix BulkLoader recognition of CQL3 columnfamilies (CASSANDRA-4755)
 * Sort commitlog segments for replay by id instead of mtime (CASSANDRA-4793)
 * Make hint delivery asynchronous (CASSANDRA-4761)
 * Pluggable Thrift transport factories for CLI and cqlsh (CASSANDRA-4609, 4610)
 * cassandra-cli: allow Double value type to be inserted to a column (CASSANDRA-4661)
 * Add ability to use custom TServerFactory implementations (CASSANDRA-4608)
 * optimize batchlog flushing to skip successful batches (CASSANDRA-4667)
 * include metadata for system keyspace itself in schema tables (CASSANDRA-4416)
 * add check to PropertyFileSnitch to verify presence of location for
   local node (CASSANDRA-4728)
 * add PBSPredictor consistency modeler (CASSANDRA-4261)
 * remove vestiges of Thrift unframed mode (CASSANDRA-4729)
 * optimize single-row PK lookups (CASSANDRA-4710)
 * adjust blockFor calculation to account for pending ranges due to node
   movement (CASSANDRA-833)
 * Change CQL version to 3.0.0 and stop accepting 3.0.0-beta1 (CASSANDRA-4649)
 * (CQL3) Make prepared statement global instead of per connection
   (CASSANDRA-4449)
 * Fix scrubbing of CQL3 created tables (CASSANDRA-4685)
 * (CQL3) Fix validation when using counter and regular columns in the same
   table (CASSANDRA-4706)
 * Fix bug starting Cassandra with simple authentication (CASSANDRA-4648)
 * Add support for batchlog in CQL3 (CASSANDRA-4545, 4738)
 * Add support for multiple column family outputs in CFOF (CASSANDRA-4208)
 * Support repairing only the local DC nodes (CASSANDRA-4747)
 * Use rpc_address for binary protocol and change default port (CASSANDRA-4751)
 * Fix use of collections in prepared statements (CASSANDRA-4739)
 * Store more information into peers table (CASSANDRA-4351, 4814)
 * Configurable bucket size for size tiered compaction (CASSANDRA-4704)
 * Run leveled compaction in parallel (CASSANDRA-4310)
 * Fix potential NPE during CFS reload (CASSANDRA-4786)
 * Composite indexes may miss results (CASSANDRA-4796)
 * Move consistency level to the protocol level (CASSANDRA-4734, 4824)
 * Fix Subcolumn slice ends not respected (CASSANDRA-4826)
 * Fix Assertion error in cql3 select (CASSANDRA-4783)
 * Fix list prepend logic (CQL3) (CASSANDRA-4835)
 * Add booleans as literals in CQL3 (CASSANDRA-4776)
 * Allow renaming PK columns in CQL3 (CASSANDRA-4822)
 * Fix binary protocol NEW_NODE event (CASSANDRA-4679)
 * Fix potential infinite loop in tombstone compaction (CASSANDRA-4781)
 * Remove system tables accounting from schema (CASSANDRA-4850)
 * (cql3) Force provided columns in clustering key order in
   'CLUSTERING ORDER BY' (CASSANDRA-4881)
 * Fix composite index bug (CASSANDRA-4884)
 * Fix short read protection for CQL3 (CASSANDRA-4882)
 * Add tracing support to the binary protocol (CASSANDRA-4699)
 * (cql3) Don't allow prepared marker inside collections (CASSANDRA-4890)
 * Re-allow order by on non-selected columns (CASSANDRA-4645)
 * Bug when composite index is created in a table having collections (CASSANDRA-4909)
 * log index scan subject in CompositesSearcher (CASSANDRA-4904)
Merged from 1.1:
 * add get[Row|Key]CacheEntries to CacheServiceMBean (CASSANDRA-4859)
 * fix get_paged_slice to wrap to next row correctly (CASSANDRA-4816)
 * fix indexing empty column values (CASSANDRA-4832)
 * allow JdbcDate to compose null Date objects (CASSANDRA-4830)
 * fix possible stackoverflow when compacting 1000s of sstables
   (CASSANDRA-4765)
 * fix wrong leveled compaction progress calculation (CASSANDRA-4807)
 * add a close() method to CRAR to prevent leaking file descriptors (CASSANDRA-4820)
 * fix potential infinite loop in get_count (CASSANDRA-4833)
 * fix compositeType.{get/from}String methods (CASSANDRA-4842)
 * (CQL) fix CREATE COLUMNFAMILY permissions check (CASSANDRA-4864)
 * Fix DynamicCompositeType same type comparison (CASSANDRA-4711)
 * Fix duplicate SSTable reference when stream session failed (CASSANDRA-3306)
 * Allow static CF definition with compact storage (CASSANDRA-4910)
 * Fix endless loop/compaction of schema_* CFs due to broken timestamps (CASSANDRA-4880)
 * Fix 'wrong class type' assertion in CounterColumn (CASSANDRA-4976)


1.2-beta1
 * add atomic_batch_mutate (CASSANDRA-4542, -4635)
 * increase default max_hint_window_in_ms to 3h (CASSANDRA-4632)
 * include message initiation time to replicas so they can more
   accurately drop timed-out requests (CASSANDRA-2858)
 * fix clientutil.jar dependencies (CASSANDRA-4566)
 * optimize WriteResponse (CASSANDRA-4548)
 * new metrics (CASSANDRA-4009)
 * redesign KEYS indexes to avoid read-before-write (CASSANDRA-2897)
 * debug tracing (CASSANDRA-1123)
 * parallelize row cache loading (CASSANDRA-4282)
 * Make compaction, flush JBOD-aware (CASSANDRA-4292)
 * run local range scans on the read stage (CASSANDRA-3687)
 * clean up ioexceptions (CASSANDRA-2116)
 * add disk_failure_policy (CASSANDRA-2118)
 * Introduce new json format with row level deletion (CASSANDRA-4054)
 * remove redundant "name" column from schema_keyspaces (CASSANDRA-4433)
 * improve "nodetool ring" handling of multi-dc clusters (CASSANDRA-3047)
 * update NTS calculateNaturalEndpoints to be O(N log N) (CASSANDRA-3881)
 * split up rpc timeout by operation type (CASSANDRA-2819)
 * rewrite key cache save/load to use only sequential i/o (CASSANDRA-3762)
 * update MS protocol with a version handshake + broadcast address id
   (CASSANDRA-4311)
 * multithreaded hint replay (CASSANDRA-4189)
 * add inter-node message compression (CASSANDRA-3127)
 * remove COPP (CASSANDRA-2479)
 * Track tombstone expiration and compact when tombstone content is
   higher than a configurable threshold, default 20% (CASSANDRA-3442, 4234)
 * update MurmurHash to version 3 (CASSANDRA-2975)
 * (CLI) track elapsed time for `delete' operation (CASSANDRA-4060)
 * (CLI) jline version is bumped to 1.0 to properly  support
   'delete' key function (CASSANDRA-4132)
 * Save IndexSummary into new SSTable 'Summary' component (CASSANDRA-2392, 4289)
 * Add support for range tombstones (CASSANDRA-3708)
 * Improve MessagingService efficiency (CASSANDRA-3617)
 * Avoid ID conflicts from concurrent schema changes (CASSANDRA-3794)
 * Set thrift HSHA server thread limit to unlimited by default (CASSANDRA-4277)
 * Avoids double serialization of CF id in RowMutation messages
   (CASSANDRA-4293)
 * stream compressed sstables directly with java nio (CASSANDRA-4297)
 * Support multiple ranges in SliceQueryFilter (CASSANDRA-3885)
 * Add column metadata to system column families (CASSANDRA-4018)
 * (cql3) Always use composite types by default (CASSANDRA-4329)
 * (cql3) Add support for set, map and list (CASSANDRA-3647)
 * Validate date type correctly (CASSANDRA-4441)
 * (cql3) Allow definitions with only a PK (CASSANDRA-4361)
 * (cql3) Add support for row key composites (CASSANDRA-4179)
 * improve DynamicEndpointSnitch by using reservoir sampling (CASSANDRA-4038)
 * (cql3) Add support for 2ndary indexes (CASSANDRA-3680)
 * (cql3) fix defining more than one PK to be invalid (CASSANDRA-4477)
 * remove schema agreement checking from all external APIs (Thrift, CQL and CQL3) (CASSANDRA-4487)
 * add Murmur3Partitioner and make it default for new installations (CASSANDRA-3772, 4621)
 * (cql3) update pseudo-map syntax to use map syntax (CASSANDRA-4497)
 * Finer grained exceptions hierarchy and provides error code with exceptions (CASSANDRA-3979)
 * Adds events push to binary protocol (CASSANDRA-4480)
 * Rewrite nodetool help (CASSANDRA-2293)
 * Make CQL3 the default for CQL (CASSANDRA-4640)
 * update stress tool to be able to use CQL3 (CASSANDRA-4406)
 * Accept all thrift update on CQL3 cf but don't expose their metadata (CASSANDRA-4377)
 * Replace Throttle with Guava's RateLimiter for HintedHandOff (CASSANDRA-4541)
 * fix counter add/get using CQL2 and CQL3 in stress tool (CASSANDRA-4633)
 * Add sstable count per level to cfstats (CASSANDRA-4537)
 * (cql3) Add ALTER KEYSPACE statement (CASSANDRA-4611)
 * (cql3) Allow defining default consistency levels (CASSANDRA-4448)
 * (cql3) Fix queries using LIMIT missing results (CASSANDRA-4579)
 * fix cross-version gossip messaging (CASSANDRA-4576)
 * added inet data type (CASSANDRA-4627)


1.1.6
 * Wait for writes on synchronous read digest mismatch (CASSANDRA-4792)
 * fix commitlog replay for nanotime-infected sstables (CASSANDRA-4782)
 * preflight check ttl for maximum of 20 years (CASSANDRA-4771)
 * (Pig) fix widerow input with single column rows (CASSANDRA-4789)
 * Fix HH to compact with correct gcBefore, which avoids wiping out
   undelivered hints (CASSANDRA-4772)
 * LCS will merge up to 32 L0 sstables as intended (CASSANDRA-4778)
 * NTS will default unconfigured DC replicas to zero (CASSANDRA-4675)
 * use default consistency level in counter validation if none is
   explicitly provide (CASSANDRA-4700)
 * Improve IAuthority interface by introducing fine-grained
   access permissions and grant/revoke commands (CASSANDRA-4490, 4644)
 * fix assumption error in CLI when updating/describing keyspace
   (CASSANDRA-4322)
 * Adds offline sstablescrub to debian packaging (CASSANDRA-4642)
 * Automatic fixing of overlapping leveled sstables (CASSANDRA-4644)
 * fix error when using ORDER BY with extended selections (CASSANDRA-4689)
 * (CQL3) Fix validation for IN queries for non-PK cols (CASSANDRA-4709)
 * fix re-created keyspace disappering after 1.1.5 upgrade
   (CASSANDRA-4698, 4752)
 * (CLI) display elapsed time in 2 fraction digits (CASSANDRA-3460)
 * add authentication support to sstableloader (CASSANDRA-4712)
 * Fix CQL3 'is reversed' logic (CASSANDRA-4716, 4759)
 * (CQL3) Don't return ReversedType in result set metadata (CASSANDRA-4717)
 * Backport adding AlterKeyspace statement (CASSANDRA-4611)
 * (CQL3) Correcty accept upper-case data types (CASSANDRA-4770)
 * Add binary protocol events for schema changes (CASSANDRA-4684)
Merged from 1.0:
 * Switch from NBHM to CHM in MessagingService's callback map, which
   prevents OOM in long-running instances (CASSANDRA-4708)


1.1.5
 * add SecondaryIndex.reload API (CASSANDRA-4581)
 * use millis + atomicint for commitlog segment creation instead of
   nanotime, which has issues under some hypervisors (CASSANDRA-4601)
 * fix FD leak in slice queries (CASSANDRA-4571)
 * avoid recursion in leveled compaction (CASSANDRA-4587)
 * increase stack size under Java7 to 180K
 * Log(info) schema changes (CASSANDRA-4547)
 * Change nodetool setcachecapcity to manipulate global caches (CASSANDRA-4563)
 * (cql3) fix setting compaction strategy (CASSANDRA-4597)
 * fix broken system.schema_* timestamps on system startup (CASSANDRA-4561)
 * fix wrong skip of cache saving (CASSANDRA-4533)
 * Avoid NPE when lost+found is in data dir (CASSANDRA-4572)
 * Respect five-minute flush moratorium after initial CL replay (CASSANDRA-4474)
 * Adds ntp as recommended in debian packaging (CASSANDRA-4606)
 * Configurable transport in CF Record{Reader|Writer} (CASSANDRA-4558)
 * (cql3) fix potential NPE with both equal and unequal restriction (CASSANDRA-4532)
 * (cql3) improves ORDER BY validation (CASSANDRA-4624)
 * Fix potential deadlock during counter writes (CASSANDRA-4578)
 * Fix cql error with ORDER BY when using IN (CASSANDRA-4612)
Merged from 1.0:
 * increase Xss to 160k to accomodate latest 1.6 JVMs (CASSANDRA-4602)
 * fix toString of hint destination tokens (CASSANDRA-4568)
 * Fix multiple values for CurrentLocal NodeID (CASSANDRA-4626)


1.1.4
 * fix offline scrub to catch >= out of order rows (CASSANDRA-4411)
 * fix cassandra-env.sh on RHEL and other non-dash-based systems
   (CASSANDRA-4494)
Merged from 1.0:
 * (Hadoop) fix setting key length for old-style mapred api (CASSANDRA-4534)
 * (Hadoop) fix iterating through a resultset consisting entirely
   of tombstoned rows (CASSANDRA-4466)


1.1.3
 * (cqlsh) add COPY TO (CASSANDRA-4434)
 * munmap commitlog segments before rename (CASSANDRA-4337)
 * (JMX) rename getRangeKeySample to sampleKeyRange to avoid returning
   multi-MB results as an attribute (CASSANDRA-4452)
 * flush based on data size, not throughput; overwritten columns no
   longer artificially inflate liveRatio (CASSANDRA-4399)
 * update default commitlog segment size to 32MB and total commitlog
   size to 32/1024 MB for 32/64 bit JVMs, respectively (CASSANDRA-4422)
 * avoid using global partitioner to estimate ranges in index sstables
   (CASSANDRA-4403)
 * restore pre-CASSANDRA-3862 approach to removing expired tombstones
   from row cache during compaction (CASSANDRA-4364)
 * (stress) support for CQL prepared statements (CASSANDRA-3633)
 * Correctly catch exception when Snappy cannot be loaded (CASSANDRA-4400)
 * (cql3) Support ORDER BY when IN condition is given in WHERE clause (CASSANDRA-4327)
 * (cql3) delete "component_index" column on DROP TABLE call (CASSANDRA-4420)
 * change nanoTime() to currentTimeInMillis() in schema related code (CASSANDRA-4432)
 * add a token generation tool (CASSANDRA-3709)
 * Fix LCS bug with sstable containing only 1 row (CASSANDRA-4411)
 * fix "Can't Modify Index Name" problem on CF update (CASSANDRA-4439)
 * Fix assertion error in getOverlappingSSTables during repair (CASSANDRA-4456)
 * fix nodetool's setcompactionthreshold command (CASSANDRA-4455)
 * Ensure compacted files are never used, to avoid counter overcount (CASSANDRA-4436)
Merged from 1.0:
 * Push the validation of secondary index values to the SecondaryIndexManager (CASSANDRA-4240)
 * allow dropping columns shadowed by not-yet-expired supercolumn or row
   tombstones in PrecompactedRow (CASSANDRA-4396)


1.1.2
 * Fix cleanup not deleting index entries (CASSANDRA-4379)
 * Use correct partitioner when saving + loading caches (CASSANDRA-4331)
 * Check schema before trying to export sstable (CASSANDRA-2760)
 * Raise a meaningful exception instead of NPE when PFS encounters
   an unconfigured node + no default (CASSANDRA-4349)
 * fix bug in sstable blacklisting with LCS (CASSANDRA-4343)
 * LCS no longer promotes tiny sstables out of L0 (CASSANDRA-4341)
 * skip tombstones during hint replay (CASSANDRA-4320)
 * fix NPE in compactionstats (CASSANDRA-4318)
 * enforce 1m min keycache for auto (CASSANDRA-4306)
 * Have DeletedColumn.isMFD always return true (CASSANDRA-4307)
 * (cql3) exeption message for ORDER BY constraints said primary filter can be
    an IN clause, which is misleading (CASSANDRA-4319)
 * (cql3) Reject (not yet supported) creation of 2ndardy indexes on tables with
   composite primary keys (CASSANDRA-4328)
 * Set JVM stack size to 160k for java 7 (CASSANDRA-4275)
 * cqlsh: add COPY command to load data from CSV flat files (CASSANDRA-4012)
 * CFMetaData.fromThrift to throw ConfigurationException upon error (CASSANDRA-4353)
 * Use CF comparator to sort indexed columns in SecondaryIndexManager
   (CASSANDRA-4365)
 * add strategy_options to the KSMetaData.toString() output (CASSANDRA-4248)
 * (cql3) fix range queries containing unqueried results (CASSANDRA-4372)
 * (cql3) allow updating column_alias types (CASSANDRA-4041)
 * (cql3) Fix deletion bug (CASSANDRA-4193)
 * Fix computation of overlapping sstable for leveled compaction (CASSANDRA-4321)
 * Improve scrub and allow to run it offline (CASSANDRA-4321)
 * Fix assertionError in StorageService.bulkLoad (CASSANDRA-4368)
 * (cqlsh) add option to authenticate to a keyspace at startup (CASSANDRA-4108)
 * (cqlsh) fix ASSUME functionality (CASSANDRA-4352)
 * Fix ColumnFamilyRecordReader to not return progress > 100% (CASSANDRA-3942)
Merged from 1.0:
 * Set gc_grace on index CF to 0 (CASSANDRA-4314)


1.1.1
 * add populate_io_cache_on_flush option (CASSANDRA-2635)
 * allow larger cache capacities than 2GB (CASSANDRA-4150)
 * add getsstables command to nodetool (CASSANDRA-4199)
 * apply parent CF compaction settings to secondary index CFs (CASSANDRA-4280)
 * preserve commitlog size cap when recycling segments at startup
   (CASSANDRA-4201)
 * (Hadoop) fix split generation regression (CASSANDRA-4259)
 * ignore min/max compactions settings in LCS, while preserving
   behavior that min=max=0 disables autocompaction (CASSANDRA-4233)
 * log number of rows read from saved cache (CASSANDRA-4249)
 * calculate exact size required for cleanup operations (CASSANDRA-1404)
 * avoid blocking additional writes during flush when the commitlog
   gets behind temporarily (CASSANDRA-1991)
 * enable caching on index CFs based on data CF cache setting (CASSANDRA-4197)
 * warn on invalid replication strategy creation options (CASSANDRA-4046)
 * remove [Freeable]Memory finalizers (CASSANDRA-4222)
 * include tombstone size in ColumnFamily.size, which can prevent OOM
   during sudden mass delete operations by yielding a nonzero liveRatio
   (CASSANDRA-3741)
 * Open 1 sstableScanner per level for leveled compaction (CASSANDRA-4142)
 * Optimize reads when row deletion timestamps allow us to restrict
   the set of sstables we check (CASSANDRA-4116)
 * add support for commitlog archiving and point-in-time recovery
   (CASSANDRA-3690)
 * avoid generating redundant compaction tasks during streaming
   (CASSANDRA-4174)
 * add -cf option to nodetool snapshot, and takeColumnFamilySnapshot to
   StorageService mbean (CASSANDRA-556)
 * optimize cleanup to drop entire sstables where possible (CASSANDRA-4079)
 * optimize truncate when autosnapshot is disabled (CASSANDRA-4153)
 * update caches to use byte[] keys to reduce memory overhead (CASSANDRA-3966)
 * add column limit to cli (CASSANDRA-3012, 4098)
 * clean up and optimize DataOutputBuffer, used by CQL compression and
   CompositeType (CASSANDRA-4072)
 * optimize commitlog checksumming (CASSANDRA-3610)
 * identify and blacklist corrupted SSTables from future compactions
   (CASSANDRA-2261)
 * Move CfDef and KsDef validation out of thrift (CASSANDRA-4037)
 * Expose API to repair a user provided range (CASSANDRA-3912)
 * Add way to force the cassandra-cli to refresh its schema (CASSANDRA-4052)
 * Avoid having replicate on write tasks stacking up at CL.ONE (CASSANDRA-2889)
 * (cql3) Backwards compatibility for composite comparators in non-cql3-aware
   clients (CASSANDRA-4093)
 * (cql3) Fix order by for reversed queries (CASSANDRA-4160)
 * (cql3) Add ReversedType support (CASSANDRA-4004)
 * (cql3) Add timeuuid type (CASSANDRA-4194)
 * (cql3) Minor fixes (CASSANDRA-4185)
 * (cql3) Fix prepared statement in BATCH (CASSANDRA-4202)
 * (cql3) Reduce the list of reserved keywords (CASSANDRA-4186)
 * (cql3) Move max/min compaction thresholds to compaction strategy options
   (CASSANDRA-4187)
 * Fix exception during move when localhost is the only source (CASSANDRA-4200)
 * (cql3) Allow paging through non-ordered partitioner results (CASSANDRA-3771)
 * (cql3) Fix drop index (CASSANDRA-4192)
 * (cql3) Don't return range ghosts anymore (CASSANDRA-3982)
 * fix re-creating Keyspaces/ColumnFamilies with the same name as dropped
   ones (CASSANDRA-4219)
 * fix SecondaryIndex LeveledManifest save upon snapshot (CASSANDRA-4230)
 * fix missing arrayOffset in FBUtilities.hash (CASSANDRA-4250)
 * (cql3) Add name of parameters in CqlResultSet (CASSANDRA-4242)
 * (cql3) Correctly validate order by queries (CASSANDRA-4246)
 * rename stress to cassandra-stress for saner packaging (CASSANDRA-4256)
 * Fix exception on colum metadata with non-string comparator (CASSANDRA-4269)
 * Check for unknown/invalid compression options (CASSANDRA-4266)
 * (cql3) Adds simple access to column timestamp and ttl (CASSANDRA-4217)
 * (cql3) Fix range queries with secondary indexes (CASSANDRA-4257)
 * Better error messages from improper input in cli (CASSANDRA-3865)
 * Try to stop all compaction upon Keyspace or ColumnFamily drop (CASSANDRA-4221)
 * (cql3) Allow keyspace properties to contain hyphens (CASSANDRA-4278)
 * (cql3) Correctly validate keyspace access in create table (CASSANDRA-4296)
 * Avoid deadlock in migration stage (CASSANDRA-3882)
 * Take supercolumn names and deletion info into account in memtable throughput
   (CASSANDRA-4264)
 * Add back backward compatibility for old style replication factor (CASSANDRA-4294)
 * Preserve compatibility with pre-1.1 index queries (CASSANDRA-4262)
Merged from 1.0:
 * Fix super columns bug where cache is not updated (CASSANDRA-4190)
 * fix maxTimestamp to include row tombstones (CASSANDRA-4116)
 * (CLI) properly handle quotes in create/update keyspace commands (CASSANDRA-4129)
 * Avoids possible deadlock during bootstrap (CASSANDRA-4159)
 * fix stress tool that hangs forever on timeout or error (CASSANDRA-4128)
 * stress tool to return appropriate exit code on failure (CASSANDRA-4188)
 * fix compaction NPE when out of disk space and assertions disabled
   (CASSANDRA-3985)
 * synchronize LCS getEstimatedTasks to avoid CME (CASSANDRA-4255)
 * ensure unique streaming session id's (CASSANDRA-4223)
 * kick off background compaction when min/max thresholds change
   (CASSANDRA-4279)
 * improve ability of STCS.getBuckets to deal with 100s of 1000s of
   sstables, such as when convertinb back from LCS (CASSANDRA-4287)
 * Oversize integer in CQL throws NumberFormatException (CASSANDRA-4291)
 * fix 1.0.x node join to mixed version cluster, other nodes >= 1.1 (CASSANDRA-4195)
 * Fix LCS splitting sstable base on uncompressed size (CASSANDRA-4419)
 * Push the validation of secondary index values to the SecondaryIndexManager (CASSANDRA-4240)
 * Don't purge columns during upgradesstables (CASSANDRA-4462)
 * Make cqlsh work with piping (CASSANDRA-4113)
 * Validate arguments for nodetool decommission (CASSANDRA-4061)
 * Report thrift status in nodetool info (CASSANDRA-4010)


1.1.0-final
 * average a reduced liveRatio estimate with the previous one (CASSANDRA-4065)
 * Allow KS and CF names up to 48 characters (CASSANDRA-4157)
 * fix stress build (CASSANDRA-4140)
 * add time remaining estimate to nodetool compactionstats (CASSANDRA-4167)
 * (cql) fix NPE in cql3 ALTER TABLE (CASSANDRA-4163)
 * (cql) Add support for CL.TWO and CL.THREE in CQL (CASSANDRA-4156)
 * (cql) Fix type in CQL3 ALTER TABLE preventing update (CASSANDRA-4170)
 * (cql) Throw invalid exception from CQL3 on obsolete options (CASSANDRA-4171)
 * (cqlsh) fix recognizing uppercase SELECT keyword (CASSANDRA-4161)
 * Pig: wide row support (CASSANDRA-3909)
Merged from 1.0:
 * avoid streaming empty files with bulk loader if sstablewriter errors out
   (CASSANDRA-3946)


1.1-rc1
 * Include stress tool in binary builds (CASSANDRA-4103)
 * (Hadoop) fix wide row iteration when last row read was deleted
   (CASSANDRA-4154)
 * fix read_repair_chance to really default to 0.1 in the cli (CASSANDRA-4114)
 * Adds caching and bloomFilterFpChange to CQL options (CASSANDRA-4042)
 * Adds posibility to autoconfigure size of the KeyCache (CASSANDRA-4087)
 * fix KEYS index from skipping results (CASSANDRA-3996)
 * Remove sliced_buffer_size_in_kb dead option (CASSANDRA-4076)
 * make loadNewSStable preserve sstable version (CASSANDRA-4077)
 * Respect 1.0 cache settings as much as possible when upgrading
   (CASSANDRA-4088)
 * relax path length requirement for sstable files when upgrading on
   non-Windows platforms (CASSANDRA-4110)
 * fix terminination of the stress.java when errors were encountered
   (CASSANDRA-4128)
 * Move CfDef and KsDef validation out of thrift (CASSANDRA-4037)
 * Fix get_paged_slice (CASSANDRA-4136)
 * CQL3: Support slice with exclusive start and stop (CASSANDRA-3785)
Merged from 1.0:
 * support PropertyFileSnitch in bulk loader (CASSANDRA-4145)
 * add auto_snapshot option allowing disabling snapshot before drop/truncate
   (CASSANDRA-3710)
 * allow short snitch names (CASSANDRA-4130)


1.1-beta2
 * rename loaded sstables to avoid conflicts with local snapshots
   (CASSANDRA-3967)
 * start hint replay as soon as FD notifies that the target is back up
   (CASSANDRA-3958)
 * avoid unproductive deserializing of cached rows during compaction
   (CASSANDRA-3921)
 * fix concurrency issues with CQL keyspace creation (CASSANDRA-3903)
 * Show Effective Owership via Nodetool ring <keyspace> (CASSANDRA-3412)
 * Update ORDER BY syntax for CQL3 (CASSANDRA-3925)
 * Fix BulkRecordWriter to not throw NPE if reducer gets no map data from Hadoop (CASSANDRA-3944)
 * Fix bug with counters in super columns (CASSANDRA-3821)
 * Remove deprecated merge_shard_chance (CASSANDRA-3940)
 * add a convenient way to reset a node's schema (CASSANDRA-2963)
 * fix for intermittent SchemaDisagreementException (CASSANDRA-3884)
 * CLI `list <CF>` to limit number of columns and their order (CASSANDRA-3012)
 * ignore deprecated KsDef/CfDef/ColumnDef fields in native schema (CASSANDRA-3963)
 * CLI to report when unsupported column_metadata pair was given (CASSANDRA-3959)
 * reincarnate removed and deprecated KsDef/CfDef attributes (CASSANDRA-3953)
 * Fix race between writes and read for cache (CASSANDRA-3862)
 * perform static initialization of StorageProxy on start-up (CASSANDRA-3797)
 * support trickling fsync() on writes (CASSANDRA-3950)
 * expose counters for unavailable/timeout exceptions given to thrift clients (CASSANDRA-3671)
 * avoid quadratic startup time in LeveledManifest (CASSANDRA-3952)
 * Add type information to new schema_ columnfamilies and remove thrift
   serialization for schema (CASSANDRA-3792)
 * add missing column validator options to the CLI help (CASSANDRA-3926)
 * skip reading saved key cache if CF's caching strategy is NONE or ROWS_ONLY (CASSANDRA-3954)
 * Unify migration code (CASSANDRA-4017)
Merged from 1.0:
 * cqlsh: guess correct version of Python for Arch Linux (CASSANDRA-4090)
 * (CLI) properly handle quotes in create/update keyspace commands (CASSANDRA-4129)
 * Avoids possible deadlock during bootstrap (CASSANDRA-4159)
 * fix stress tool that hangs forever on timeout or error (CASSANDRA-4128)
 * Fix super columns bug where cache is not updated (CASSANDRA-4190)
 * stress tool to return appropriate exit code on failure (CASSANDRA-4188)


1.0.9
 * improve index sampling performance (CASSANDRA-4023)
 * always compact away deleted hints immediately after handoff (CASSANDRA-3955)
 * delete hints from dropped ColumnFamilies on handoff instead of
   erroring out (CASSANDRA-3975)
 * add CompositeType ref to the CLI doc for create/update column family (CASSANDRA-3980)
 * Pig: support Counter ColumnFamilies (CASSANDRA-3973)
 * Pig: Composite column support (CASSANDRA-3684)
 * Avoid NPE during repair when a keyspace has no CFs (CASSANDRA-3988)
 * Fix division-by-zero error on get_slice (CASSANDRA-4000)
 * don't change manifest level for cleanup, scrub, and upgradesstables
   operations under LeveledCompactionStrategy (CASSANDRA-3989, 4112)
 * fix race leading to super columns assertion failure (CASSANDRA-3957)
 * fix NPE on invalid CQL delete command (CASSANDRA-3755)
 * allow custom types in CLI's assume command (CASSANDRA-4081)
 * fix totalBytes count for parallel compactions (CASSANDRA-3758)
 * fix intermittent NPE in get_slice (CASSANDRA-4095)
 * remove unnecessary asserts in native code interfaces (CASSANDRA-4096)
 * Validate blank keys in CQL to avoid assertion errors (CASSANDRA-3612)
 * cqlsh: fix bad decoding of some column names (CASSANDRA-4003)
 * cqlsh: fix incorrect padding with unicode chars (CASSANDRA-4033)
 * Fix EC2 snitch incorrectly reporting region (CASSANDRA-4026)
 * Shut down thrift during decommission (CASSANDRA-4086)
 * Expose nodetool cfhistograms for 2ndary indexes (CASSANDRA-4063)
Merged from 0.8:
 * Fix ConcurrentModificationException in gossiper (CASSANDRA-4019)


1.1-beta1
 * (cqlsh)
   + add SOURCE and CAPTURE commands, and --file option (CASSANDRA-3479)
   + add ALTER COLUMNFAMILY WITH (CASSANDRA-3523)
   + bundle Python dependencies with Cassandra (CASSANDRA-3507)
   + added to Debian package (CASSANDRA-3458)
   + display byte data instead of erroring out on decode failure
     (CASSANDRA-3874)
 * add nodetool rebuild_index (CASSANDRA-3583)
 * add nodetool rangekeysample (CASSANDRA-2917)
 * Fix streaming too much data during move operations (CASSANDRA-3639)
 * Nodetool and CLI connect to localhost by default (CASSANDRA-3568)
 * Reduce memory used by primary index sample (CASSANDRA-3743)
 * (Hadoop) separate input/output configurations (CASSANDRA-3197, 3765)
 * avoid returning internal Cassandra classes over JMX (CASSANDRA-2805)
 * add row-level isolation via SnapTree (CASSANDRA-2893)
 * Optimize key count estimation when opening sstable on startup
   (CASSANDRA-2988)
 * multi-dc replication optimization supporting CL > ONE (CASSANDRA-3577)
 * add command to stop compactions (CASSANDRA-1740, 3566, 3582)
 * multithreaded streaming (CASSANDRA-3494)
 * removed in-tree redhat spec (CASSANDRA-3567)
 * "defragment" rows for name-based queries under STCS, again (CASSANDRA-2503)
 * Recycle commitlog segments for improved performance
   (CASSANDRA-3411, 3543, 3557, 3615)
 * update size-tiered compaction to prioritize small tiers (CASSANDRA-2407)
 * add message expiration logic to OutboundTcpConnection (CASSANDRA-3005)
 * off-heap cache to use sun.misc.Unsafe instead of JNA (CASSANDRA-3271)
 * EACH_QUORUM is only supported for writes (CASSANDRA-3272)
 * replace compactionlock use in schema migration by checking CFS.isValid
   (CASSANDRA-3116)
 * recognize that "SELECT first ... *" isn't really "SELECT *" (CASSANDRA-3445)
 * Use faster bytes comparison (CASSANDRA-3434)
 * Bulk loader is no longer a fat client, (HADOOP) bulk load output format
   (CASSANDRA-3045)
 * (Hadoop) add support for KeyRange.filter
 * remove assumption that keys and token are in bijection
   (CASSANDRA-1034, 3574, 3604)
 * always remove endpoints from delevery queue in HH (CASSANDRA-3546)
 * fix race between cf flush and its 2ndary indexes flush (CASSANDRA-3547)
 * fix potential race in AES when a repair fails (CASSANDRA-3548)
 * Remove columns shadowed by a deleted container even when we cannot purge
   (CASSANDRA-3538)
 * Improve memtable slice iteration performance (CASSANDRA-3545)
 * more efficient allocation of small bloom filters (CASSANDRA-3618)
 * Use separate writer thread in SSTableSimpleUnsortedWriter (CASSANDRA-3619)
 * fsync the directory after new sstable or commitlog segment are created (CASSANDRA-3250)
 * fix minor issues reported by FindBugs (CASSANDRA-3658)
 * global key/row caches (CASSANDRA-3143, 3849)
 * optimize memtable iteration during range scan (CASSANDRA-3638)
 * introduce 'crc_check_chance' in CompressionParameters to support
   a checksum percentage checking chance similarly to read-repair (CASSANDRA-3611)
 * a way to deactivate global key/row cache on per-CF basis (CASSANDRA-3667)
 * fix LeveledCompactionStrategy broken because of generation pre-allocation
   in LeveledManifest (CASSANDRA-3691)
 * finer-grained control over data directories (CASSANDRA-2749)
 * Fix ClassCastException during hinted handoff (CASSANDRA-3694)
 * Upgrade Thrift to 0.7 (CASSANDRA-3213)
 * Make stress.java insert operation to use microseconds (CASSANDRA-3725)
 * Allows (internally) doing a range query with a limit of columns instead of
   rows (CASSANDRA-3742)
 * Allow rangeSlice queries to be start/end inclusive/exclusive (CASSANDRA-3749)
 * Fix BulkLoader to support new SSTable layout and add stream
   throttling to prevent an NPE when there is no yaml config (CASSANDRA-3752)
 * Allow concurrent schema migrations (CASSANDRA-1391, 3832)
 * Add SnapshotCommand to trigger snapshot on remote node (CASSANDRA-3721)
 * Make CFMetaData conversions to/from thrift/native schema inverses
   (CASSANDRA_3559)
 * Add initial code for CQL 3.0-beta (CASSANDRA-2474, 3781, 3753)
 * Add wide row support for ColumnFamilyInputFormat (CASSANDRA-3264)
 * Allow extending CompositeType comparator (CASSANDRA-3657)
 * Avoids over-paging during get_count (CASSANDRA-3798)
 * Add new command to rebuild a node without (repair) merkle tree calculations
   (CASSANDRA-3483, 3922)
 * respect not only row cache capacity but caching mode when
   trying to read data (CASSANDRA-3812)
 * fix system tests (CASSANDRA-3827)
 * CQL support for altering row key type in ALTER TABLE (CASSANDRA-3781)
 * turn compression on by default (CASSANDRA-3871)
 * make hexToBytes refuse invalid input (CASSANDRA-2851)
 * Make secondary indexes CF inherit compression and compaction from their
   parent CF (CASSANDRA-3877)
 * Finish cleanup up tombstone purge code (CASSANDRA-3872)
 * Avoid NPE on aboarted stream-out sessions (CASSANDRA-3904)
 * BulkRecordWriter throws NPE for counter columns (CASSANDRA-3906)
 * Support compression using BulkWriter (CASSANDRA-3907)


1.0.8
 * fix race between cleanup and flush on secondary index CFSes (CASSANDRA-3712)
 * avoid including non-queried nodes in rangeslice read repair
   (CASSANDRA-3843)
 * Only snapshot CF being compacted for snapshot_before_compaction
   (CASSANDRA-3803)
 * Log active compactions in StatusLogger (CASSANDRA-3703)
 * Compute more accurate compaction score per level (CASSANDRA-3790)
 * Return InvalidRequest when using a keyspace that doesn't exist
   (CASSANDRA-3764)
 * disallow user modification of System keyspace (CASSANDRA-3738)
 * allow using sstable2json on secondary index data (CASSANDRA-3738)
 * (cqlsh) add DESCRIBE COLUMNFAMILIES (CASSANDRA-3586)
 * (cqlsh) format blobs correctly and use colors to improve output
   readability (CASSANDRA-3726)
 * synchronize BiMap of bootstrapping tokens (CASSANDRA-3417)
 * show index options in CLI (CASSANDRA-3809)
 * add optional socket timeout for streaming (CASSANDRA-3838)
 * fix truncate not to leave behind non-CFS backed secondary indexes
   (CASSANDRA-3844)
 * make CLI `show schema` to use output stream directly instead
   of StringBuilder (CASSANDRA-3842)
 * remove the wait on hint future during write (CASSANDRA-3870)
 * (cqlsh) ignore missing CfDef opts (CASSANDRA-3933)
 * (cqlsh) look for cqlshlib relative to realpath (CASSANDRA-3767)
 * Fix short read protection (CASSANDRA-3934)
 * Make sure infered and actual schema match (CASSANDRA-3371)
 * Fix NPE during HH delivery (CASSANDRA-3677)
 * Don't put boostrapping node in 'hibernate' status (CASSANDRA-3737)
 * Fix double quotes in windows bat files (CASSANDRA-3744)
 * Fix bad validator lookup (CASSANDRA-3789)
 * Fix soft reset in EC2MultiRegionSnitch (CASSANDRA-3835)
 * Don't leave zombie connections with THSHA thrift server (CASSANDRA-3867)
 * (cqlsh) fix deserialization of data (CASSANDRA-3874)
 * Fix removetoken force causing an inconsistent state (CASSANDRA-3876)
 * Fix ahndling of some types with Pig (CASSANDRA-3886)
 * Don't allow to drop the system keyspace (CASSANDRA-3759)
 * Make Pig deletes disabled by default and configurable (CASSANDRA-3628)
Merged from 0.8:
 * (Pig) fix CassandraStorage to use correct comparator in Super ColumnFamily
   case (CASSANDRA-3251)
 * fix thread safety issues in commitlog replay, primarily affecting
   systems with many (100s) of CF definitions (CASSANDRA-3751)
 * Fix relevant tombstone ignored with super columns (CASSANDRA-3875)


1.0.7
 * fix regression in HH page size calculation (CASSANDRA-3624)
 * retry failed stream on IOException (CASSANDRA-3686)
 * allow configuring bloom_filter_fp_chance (CASSANDRA-3497)
 * attempt hint delivery every ten minutes, or when failure detector
   notifies us that a node is back up, whichever comes first.  hint
   handoff throttle delay default changed to 1ms, from 50 (CASSANDRA-3554)
 * add nodetool setstreamthroughput (CASSANDRA-3571)
 * fix assertion when dropping a columnfamily with no sstables (CASSANDRA-3614)
 * more efficient allocation of small bloom filters (CASSANDRA-3618)
 * CLibrary.createHardLinkWithExec() to check for errors (CASSANDRA-3101)
 * Avoid creating empty and non cleaned writer during compaction (CASSANDRA-3616)
 * stop thrift service in shutdown hook so we can quiesce MessagingService
   (CASSANDRA-3335)
 * (CQL) compaction_strategy_options and compression_parameters for
   CREATE COLUMNFAMILY statement (CASSANDRA-3374)
 * Reset min/max compaction threshold when creating size tiered compaction
   strategy (CASSANDRA-3666)
 * Don't ignore IOException during compaction (CASSANDRA-3655)
 * Fix assertion error for CF with gc_grace=0 (CASSANDRA-3579)
 * Shutdown ParallelCompaction reducer executor after use (CASSANDRA-3711)
 * Avoid < 0 value for pending tasks in leveled compaction (CASSANDRA-3693)
 * (Hadoop) Support TimeUUID in Pig CassandraStorage (CASSANDRA-3327)
 * Check schema is ready before continuing boostrapping (CASSANDRA-3629)
 * Catch overflows during parsing of chunk_length_kb (CASSANDRA-3644)
 * Improve stream protocol mismatch errors (CASSANDRA-3652)
 * Avoid multiple thread doing HH to the same target (CASSANDRA-3681)
 * Add JMX property for rp_timeout_in_ms (CASSANDRA-2940)
 * Allow DynamicCompositeType to compare component of different types
   (CASSANDRA-3625)
 * Flush non-cfs backed secondary indexes (CASSANDRA-3659)
 * Secondary Indexes should report memory consumption (CASSANDRA-3155)
 * fix for SelectStatement start/end key are not set correctly
   when a key alias is involved (CASSANDRA-3700)
 * fix CLI `show schema` command insert of an extra comma in
   column_metadata (CASSANDRA-3714)
Merged from 0.8:
 * avoid logging (harmless) exception when GC takes < 1ms (CASSANDRA-3656)
 * prevent new nodes from thinking down nodes are up forever (CASSANDRA-3626)
 * use correct list of replicas for LOCAL_QUORUM reads when read repair
   is disabled (CASSANDRA-3696)
 * block on flush before compacting hints (may prevent OOM) (CASSANDRA-3733)


1.0.6
 * (CQL) fix cqlsh support for replicate_on_write (CASSANDRA-3596)
 * fix adding to leveled manifest after streaming (CASSANDRA-3536)
 * filter out unavailable cipher suites when using encryption (CASSANDRA-3178)
 * (HADOOP) add old-style api support for CFIF and CFRR (CASSANDRA-2799)
 * Support TimeUUIDType column names in Stress.java tool (CASSANDRA-3541)
 * (CQL) INSERT/UPDATE/DELETE/TRUNCATE commands should allow CF names to
   be qualified by keyspace (CASSANDRA-3419)
 * always remove endpoints from delevery queue in HH (CASSANDRA-3546)
 * fix race between cf flush and its 2ndary indexes flush (CASSANDRA-3547)
 * fix potential race in AES when a repair fails (CASSANDRA-3548)
 * fix default value validation usage in CLI SET command (CASSANDRA-3553)
 * Optimize componentsFor method for compaction and startup time
   (CASSANDRA-3532)
 * (CQL) Proper ColumnFamily metadata validation on CREATE COLUMNFAMILY
   (CASSANDRA-3565)
 * fix compression "chunk_length_kb" option to set correct kb value for
   thrift/avro (CASSANDRA-3558)
 * fix missing response during range slice repair (CASSANDRA-3551)
 * 'describe ring' moved from CLI to nodetool and available through JMX (CASSANDRA-3220)
 * add back partitioner to sstable metadata (CASSANDRA-3540)
 * fix NPE in get_count for counters (CASSANDRA-3601)
Merged from 0.8:
 * remove invalid assertion that table was opened before dropping it
   (CASSANDRA-3580)
 * range and index scans now only send requests to enough replicas to
   satisfy requested CL + RR (CASSANDRA-3598)
 * use cannonical host for local node in nodetool info (CASSANDRA-3556)
 * remove nonlocal DC write optimization since it only worked with
   CL.ONE or CL.LOCAL_QUORUM (CASSANDRA-3577, 3585)
 * detect misuses of CounterColumnType (CASSANDRA-3422)
 * turn off string interning in json2sstable, take 2 (CASSANDRA-2189)
 * validate compression parameters on add/update of the ColumnFamily
   (CASSANDRA-3573)
 * Check for 0.0.0.0 is incorrect in CFIF (CASSANDRA-3584)
 * Increase vm.max_map_count in debian packaging (CASSANDRA-3563)
 * gossiper will never add itself to saved endpoints (CASSANDRA-3485)


1.0.5
 * revert CASSANDRA-3407 (see CASSANDRA-3540)
 * fix assertion error while forwarding writes to local nodes (CASSANDRA-3539)


1.0.4
 * fix self-hinting of timed out read repair updates and make hinted handoff
   less prone to OOMing a coordinator (CASSANDRA-3440)
 * expose bloom filter sizes via JMX (CASSANDRA-3495)
 * enforce RP tokens 0..2**127 (CASSANDRA-3501)
 * canonicalize paths exposed through JMX (CASSANDRA-3504)
 * fix "liveSize" stat when sstables are removed (CASSANDRA-3496)
 * add bloom filter FP rates to nodetool cfstats (CASSANDRA-3347)
 * record partitioner in sstable metadata component (CASSANDRA-3407)
 * add new upgradesstables nodetool command (CASSANDRA-3406)
 * skip --debug requirement to see common exceptions in CLI (CASSANDRA-3508)
 * fix incorrect query results due to invalid max timestamp (CASSANDRA-3510)
 * make sstableloader recognize compressed sstables (CASSANDRA-3521)
 * avoids race in OutboundTcpConnection in multi-DC setups (CASSANDRA-3530)
 * use SETLOCAL in cassandra.bat (CASSANDRA-3506)
 * fix ConcurrentModificationException in Table.all() (CASSANDRA-3529)
Merged from 0.8:
 * fix concurrence issue in the FailureDetector (CASSANDRA-3519)
 * fix array out of bounds error in counter shard removal (CASSANDRA-3514)
 * avoid dropping tombstones when they might still be needed to shadow
   data in a different sstable (CASSANDRA-2786)


1.0.3
 * revert name-based query defragmentation aka CASSANDRA-2503 (CASSANDRA-3491)
 * fix invalidate-related test failures (CASSANDRA-3437)
 * add next-gen cqlsh to bin/ (CASSANDRA-3188, 3131, 3493)
 * (CQL) fix handling of rows with no columns (CASSANDRA-3424, 3473)
 * fix querying supercolumns by name returning only a subset of
   subcolumns or old subcolumn versions (CASSANDRA-3446)
 * automatically compute sha1 sum for uncompressed data files (CASSANDRA-3456)
 * fix reading metadata/statistics component for version < h (CASSANDRA-3474)
 * add sstable forward-compatibility (CASSANDRA-3478)
 * report compression ratio in CFSMBean (CASSANDRA-3393)
 * fix incorrect size exception during streaming of counters (CASSANDRA-3481)
 * (CQL) fix for counter decrement syntax (CASSANDRA-3418)
 * Fix race introduced by CASSANDRA-2503 (CASSANDRA-3482)
 * Fix incomplete deletion of delivered hints (CASSANDRA-3466)
 * Avoid rescheduling compactions when no compaction was executed
   (CASSANDRA-3484)
 * fix handling of the chunk_length_kb compression options (CASSANDRA-3492)
Merged from 0.8:
 * fix updating CF row_cache_provider (CASSANDRA-3414)
 * CFMetaData.convertToThrift method to set RowCacheProvider (CASSANDRA-3405)
 * acquire compactionlock during truncate (CASSANDRA-3399)
 * fix displaying cfdef entries for super columnfamilies (CASSANDRA-3415)
 * Make counter shard merging thread safe (CASSANDRA-3178)
 * Revert CASSANDRA-2855
 * Fix bug preventing the use of efficient cross-DC writes (CASSANDRA-3472)
 * `describe ring` command for CLI (CASSANDRA-3220)
 * (Hadoop) skip empty rows when entire row is requested, redux (CASSANDRA-2855)


1.0.2
 * "defragment" rows for name-based queries under STCS (CASSANDRA-2503)
 * Add timing information to cassandra-cli GET/SET/LIST queries (CASSANDRA-3326)
 * Only create one CompressionMetadata object per sstable (CASSANDRA-3427)
 * cleanup usage of StorageService.setMode() (CASSANDRA-3388)
 * Avoid large array allocation for compressed chunk offsets (CASSANDRA-3432)
 * fix DecimalType bytebuffer marshalling (CASSANDRA-3421)
 * fix bug that caused first column in per row indexes to be ignored
   (CASSANDRA-3441)
 * add JMX call to clean (failed) repair sessions (CASSANDRA-3316)
 * fix sstableloader reference acquisition bug (CASSANDRA-3438)
 * fix estimated row size regression (CASSANDRA-3451)
 * make sure we don't return more columns than asked (CASSANDRA-3303, 3395)
Merged from 0.8:
 * acquire compactionlock during truncate (CASSANDRA-3399)
 * fix displaying cfdef entries for super columnfamilies (CASSANDRA-3415)


1.0.1
 * acquire references during index build to prevent delete problems
   on Windows (CASSANDRA-3314)
 * describe_ring should include datacenter/topology information (CASSANDRA-2882)
 * Thrift sockets are not properly buffered (CASSANDRA-3261)
 * performance improvement for bytebufferutil compare function (CASSANDRA-3286)
 * add system.versions ColumnFamily (CASSANDRA-3140)
 * reduce network copies (CASSANDRA-3333, 3373)
 * limit nodetool to 32MB of heap (CASSANDRA-3124)
 * (CQL) update parser to accept "timestamp" instead of "date" (CASSANDRA-3149)
 * Fix CLI `show schema` to include "compression_options" (CASSANDRA-3368)
 * Snapshot to include manifest under LeveledCompactionStrategy (CASSANDRA-3359)
 * (CQL) SELECT query should allow CF name to be qualified by keyspace (CASSANDRA-3130)
 * (CQL) Fix internal application error specifying 'using consistency ...'
   in lower case (CASSANDRA-3366)
 * fix Deflate compression when compression actually makes the data bigger
   (CASSANDRA-3370)
 * optimize UUIDGen to avoid lock contention on InetAddress.getLocalHost
   (CASSANDRA-3387)
 * tolerate index being dropped mid-mutation (CASSANDRA-3334, 3313)
 * CompactionManager is now responsible for checking for new candidates
   post-task execution, enabling more consistent leveled compaction
   (CASSANDRA-3391)
 * Cache HSHA threads (CASSANDRA-3372)
 * use CF/KS names as snapshot prefix for drop + truncate operations
   (CASSANDRA-2997)
 * Break bloom filters up to avoid heap fragmentation (CASSANDRA-2466)
 * fix cassandra hanging on jsvc stop (CASSANDRA-3302)
 * Avoid leveled compaction getting blocked on errors (CASSANDRA-3408)
 * Make reloading the compaction strategy safe (CASSANDRA-3409)
 * ignore 0.8 hints even if compaction begins before we try to purge
   them (CASSANDRA-3385)
 * remove procrun (bin\daemon) from Cassandra source tree and
   artifacts (CASSANDRA-3331)
 * make cassandra compile under JDK7 (CASSANDRA-3275)
 * remove dependency of clientutil.jar to FBUtilities (CASSANDRA-3299)
 * avoid truncation errors by using long math on long values (CASSANDRA-3364)
 * avoid clock drift on some Windows machine (CASSANDRA-3375)
 * display cache provider in cli 'describe keyspace' command (CASSANDRA-3384)
 * fix incomplete topology information in describe_ring (CASSANDRA-3403)
 * expire dead gossip states based on time (CASSANDRA-2961)
 * improve CompactionTask extensibility (CASSANDRA-3330)
 * Allow one leveled compaction task to kick off another (CASSANDRA-3363)
 * allow encryption only between datacenters (CASSANDRA-2802)
Merged from 0.8:
 * fix truncate allowing data to be replayed post-restart (CASSANDRA-3297)
 * make iwriter final in IndexWriter to avoid NPE (CASSANDRA-2863)
 * (CQL) update grammar to require key clause in DELETE statement
   (CASSANDRA-3349)
 * (CQL) allow numeric keyspace names in USE statement (CASSANDRA-3350)
 * (Hadoop) skip empty rows when slicing the entire row (CASSANDRA-2855)
 * Fix handling of tombstone by SSTableExport/Import (CASSANDRA-3357)
 * fix ColumnIndexer to use long offsets (CASSANDRA-3358)
 * Improved CLI exceptions (CASSANDRA-3312)
 * Fix handling of tombstone by SSTableExport/Import (CASSANDRA-3357)
 * Only count compaction as active (for throttling) when they have
   successfully acquired the compaction lock (CASSANDRA-3344)
 * Display CLI version string on startup (CASSANDRA-3196)
 * (Hadoop) make CFIF try rpc_address or fallback to listen_address
   (CASSANDRA-3214)
 * (Hadoop) accept comma delimited lists of initial thrift connections
   (CASSANDRA-3185)
 * ColumnFamily min_compaction_threshold should be >= 2 (CASSANDRA-3342)
 * (Pig) add 0.8+ types and key validation type in schema (CASSANDRA-3280)
 * Fix completely removing column metadata using CLI (CASSANDRA-3126)
 * CLI `describe cluster;` output should be on separate lines for separate versions
   (CASSANDRA-3170)
 * fix changing durable_writes keyspace option during CF creation
   (CASSANDRA-3292)
 * avoid locking on update when no indexes are involved (CASSANDRA-3386)
 * fix assertionError during repair with ordered partitioners (CASSANDRA-3369)
 * correctly serialize key_validation_class for avro (CASSANDRA-3391)
 * don't expire counter tombstone after streaming (CASSANDRA-3394)
 * prevent nodes that failed to join from hanging around forever
   (CASSANDRA-3351)
 * remove incorrect optimization from slice read path (CASSANDRA-3390)
 * Fix race in AntiEntropyService (CASSANDRA-3400)


1.0.0-final
 * close scrubbed sstable fd before deleting it (CASSANDRA-3318)
 * fix bug preventing obsolete commitlog segments from being removed
   (CASSANDRA-3269)
 * tolerate whitespace in seed CDL (CASSANDRA-3263)
 * Change default heap thresholds to max(min(1/2 ram, 1G), min(1/4 ram, 8GB))
   (CASSANDRA-3295)
 * Fix broken CompressedRandomAccessReaderTest (CASSANDRA-3298)
 * (CQL) fix type information returned for wildcard queries (CASSANDRA-3311)
 * add estimated tasks to LeveledCompactionStrategy (CASSANDRA-3322)
 * avoid including compaction cache-warming in keycache stats (CASSANDRA-3325)
 * run compaction and hinted handoff threads at MIN_PRIORITY (CASSANDRA-3308)
 * default hsha thrift server to cpu core count in rpc pool (CASSANDRA-3329)
 * add bin\daemon to binary tarball for Windows service (CASSANDRA-3331)
 * Fix places where uncompressed size of sstables was use in place of the
   compressed one (CASSANDRA-3338)
 * Fix hsha thrift server (CASSANDRA-3346)
 * Make sure repair only stream needed sstables (CASSANDRA-3345)


1.0.0-rc2
 * Log a meaningful warning when a node receives a message for a repair session
   that doesn't exist anymore (CASSANDRA-3256)
 * test for NUMA policy support as well as numactl presence (CASSANDRA-3245)
 * Fix FD leak when internode encryption is enabled (CASSANDRA-3257)
 * Remove incorrect assertion in mergeIterator (CASSANDRA-3260)
 * FBUtilities.hexToBytes(String) to throw NumberFormatException when string
   contains non-hex characters (CASSANDRA-3231)
 * Keep SimpleSnitch proximity ordering unchanged from what the Strategy
   generates, as intended (CASSANDRA-3262)
 * remove Scrub from compactionstats when finished (CASSANDRA-3255)
 * fix counter entry in jdbc TypesMap (CASSANDRA-3268)
 * fix full queue scenario for ParallelCompactionIterator (CASSANDRA-3270)
 * fix bootstrap process (CASSANDRA-3285)
 * don't try delivering hints if when there isn't any (CASSANDRA-3176)
 * CLI documentation change for ColumnFamily `compression_options` (CASSANDRA-3282)
 * ignore any CF ids sent by client for adding CF/KS (CASSANDRA-3288)
 * remove obsolete hints on first startup (CASSANDRA-3291)
 * use correct ISortedColumns for time-optimized reads (CASSANDRA-3289)
 * Evict gossip state immediately when a token is taken over by a new IP
   (CASSANDRA-3259)


1.0.0-rc1
 * Update CQL to generate microsecond timestamps by default (CASSANDRA-3227)
 * Fix counting CFMetadata towards Memtable liveRatio (CASSANDRA-3023)
 * Kill server on wrapped OOME such as from FileChannel.map (CASSANDRA-3201)
 * remove unnecessary copy when adding to row cache (CASSANDRA-3223)
 * Log message when a full repair operation completes (CASSANDRA-3207)
 * Fix streamOutSession keeping sstables references forever if the remote end
   dies (CASSANDRA-3216)
 * Remove dynamic_snitch boolean from example configuration (defaulting to
   true) and set default badness threshold to 0.1 (CASSANDRA-3229)
 * Base choice of random or "balanced" token on bootstrap on whether
   schema definitions were found (CASSANDRA-3219)
 * Fixes for LeveledCompactionStrategy score computation, prioritization,
   scheduling, and performance (CASSANDRA-3224, 3234)
 * parallelize sstable open at server startup (CASSANDRA-2988)
 * fix handling of exceptions writing to OutboundTcpConnection (CASSANDRA-3235)
 * Allow using quotes in "USE <keyspace>;" CLI command (CASSANDRA-3208)
 * Don't allow any cache loading exceptions to halt startup (CASSANDRA-3218)
 * Fix sstableloader --ignores option (CASSANDRA-3247)
 * File descriptor limit increased in packaging (CASSANDRA-3206)
 * Fix deadlock in commit log during flush (CASSANDRA-3253)


1.0.0-beta1
 * removed binarymemtable (CASSANDRA-2692)
 * add commitlog_total_space_in_mb to prevent fragmented logs (CASSANDRA-2427)
 * removed commitlog_rotation_threshold_in_mb configuration (CASSANDRA-2771)
 * make AbstractBounds.normalize de-overlapp overlapping ranges (CASSANDRA-2641)
 * replace CollatingIterator, ReducingIterator with MergeIterator
   (CASSANDRA-2062)
 * Fixed the ability to set compaction strategy in cli using create column
   family command (CASSANDRA-2778)
 * clean up tmp files after failed compaction (CASSANDRA-2468)
 * restrict repair streaming to specific columnfamilies (CASSANDRA-2280)
 * don't bother persisting columns shadowed by a row tombstone (CASSANDRA-2589)
 * reset CF and SC deletion times after gc_grace (CASSANDRA-2317)
 * optimize away seek when compacting wide rows (CASSANDRA-2879)
 * single-pass streaming (CASSANDRA-2677, 2906, 2916, 3003)
 * use reference counting for deleting sstables instead of relying on GC
   (CASSANDRA-2521, 3179)
 * store hints as serialized mutations instead of pointers to data row
   (CASSANDRA-2045)
 * store hints in the coordinator node instead of in the closest replica
   (CASSANDRA-2914)
 * add row_cache_keys_to_save CF option (CASSANDRA-1966)
 * check column family validity in nodetool repair (CASSANDRA-2933)
 * use lazy initialization instead of class initialization in NodeId
   (CASSANDRA-2953)
 * add paging to get_count (CASSANDRA-2894)
 * fix "short reads" in [multi]get (CASSANDRA-2643, 3157, 3192)
 * add optional compression for sstables (CASSANDRA-47, 2994, 3001, 3128)
 * add scheduler JMX metrics (CASSANDRA-2962)
 * add block level checksum for compressed data (CASSANDRA-1717)
 * make column family backed column map pluggable and introduce unsynchronized
   ArrayList backed one to speedup reads (CASSANDRA-2843, 3165, 3205)
 * refactoring of the secondary index api (CASSANDRA-2982)
 * make CL > ONE reads wait for digest reconciliation before returning
   (CASSANDRA-2494)
 * fix missing logging for some exceptions (CASSANDRA-2061)
 * refactor and optimize ColumnFamilyStore.files(...) and Descriptor.fromFilename(String)
   and few other places responsible for work with SSTable files (CASSANDRA-3040)
 * Stop reading from sstables once we know we have the most recent columns,
   for query-by-name requests (CASSANDRA-2498)
 * Add query-by-column mode to stress.java (CASSANDRA-3064)
 * Add "install" command to cassandra.bat (CASSANDRA-292)
 * clean up KSMetadata, CFMetadata from unnecessary
   Thrift<->Avro conversion methods (CASSANDRA-3032)
 * Add timeouts to client request schedulers (CASSANDRA-3079, 3096)
 * Cli to use hashes rather than array of hashes for strategy options (CASSANDRA-3081)
 * LeveledCompactionStrategy (CASSANDRA-1608, 3085, 3110, 3087, 3145, 3154, 3182)
 * Improvements of the CLI `describe` command (CASSANDRA-2630)
 * reduce window where dropped CF sstables may not be deleted (CASSANDRA-2942)
 * Expose gossip/FD info to JMX (CASSANDRA-2806)
 * Fix streaming over SSL when compressed SSTable involved (CASSANDRA-3051)
 * Add support for pluggable secondary index implementations (CASSANDRA-3078)
 * remove compaction_thread_priority setting (CASSANDRA-3104)
 * generate hints for replicas that timeout, not just replicas that are known
   to be down before starting (CASSANDRA-2034)
 * Add throttling for internode streaming (CASSANDRA-3080)
 * make the repair of a range repair all replica (CASSANDRA-2610, 3194)
 * expose the ability to repair the first range (as returned by the
   partitioner) of a node (CASSANDRA-2606)
 * Streams Compression (CASSANDRA-3015)
 * add ability to use multiple threads during a single compaction
   (CASSANDRA-2901)
 * make AbstractBounds.normalize support overlapping ranges (CASSANDRA-2641)
 * fix of the CQL count() behavior (CASSANDRA-3068)
 * use TreeMap backed column families for the SSTable simple writers
   (CASSANDRA-3148)
 * fix inconsistency of the CLI syntax when {} should be used instead of [{}]
   (CASSANDRA-3119)
 * rename CQL type names to match expected SQL behavior (CASSANDRA-3149, 3031)
 * Arena-based allocation for memtables (CASSANDRA-2252, 3162, 3163, 3168)
 * Default RR chance to 0.1 (CASSANDRA-3169)
 * Add RowLevel support to secondary index API (CASSANDRA-3147)
 * Make SerializingCacheProvider the default if JNA is available (CASSANDRA-3183)
 * Fix backwards compatibilty for CQL memtable properties (CASSANDRA-3190)
 * Add five-minute delay before starting compactions on a restarted server
   (CASSANDRA-3181)
 * Reduce copies done for intra-host messages (CASSANDRA-1788, 3144)
 * support of compaction strategy option for stress.java (CASSANDRA-3204)
 * make memtable throughput and column count thresholds no-ops (CASSANDRA-2449)
 * Return schema information along with the resultSet in CQL (CASSANDRA-2734)
 * Add new DecimalType (CASSANDRA-2883)
 * Fix assertion error in RowRepairResolver (CASSANDRA-3156)
 * Reduce unnecessary high buffer sizes (CASSANDRA-3171)
 * Pluggable compaction strategy (CASSANDRA-1610)
 * Add new broadcast_address config option (CASSANDRA-2491)


0.8.7
 * Kill server on wrapped OOME such as from FileChannel.map (CASSANDRA-3201)
 * Allow using quotes in "USE <keyspace>;" CLI command (CASSANDRA-3208)
 * Log message when a full repair operation completes (CASSANDRA-3207)
 * Don't allow any cache loading exceptions to halt startup (CASSANDRA-3218)
 * Fix sstableloader --ignores option (CASSANDRA-3247)
 * File descriptor limit increased in packaging (CASSANDRA-3206)
 * Log a meaningfull warning when a node receive a message for a repair session
   that doesn't exist anymore (CASSANDRA-3256)
 * Fix FD leak when internode encryption is enabled (CASSANDRA-3257)
 * FBUtilities.hexToBytes(String) to throw NumberFormatException when string
   contains non-hex characters (CASSANDRA-3231)
 * Keep SimpleSnitch proximity ordering unchanged from what the Strategy
   generates, as intended (CASSANDRA-3262)
 * remove Scrub from compactionstats when finished (CASSANDRA-3255)
 * Fix tool .bat files when CASSANDRA_HOME contains spaces (CASSANDRA-3258)
 * Force flush of status table when removing/updating token (CASSANDRA-3243)
 * Evict gossip state immediately when a token is taken over by a new IP (CASSANDRA-3259)
 * Fix bug where the failure detector can take too long to mark a host
   down (CASSANDRA-3273)
 * (Hadoop) allow wrapping ranges in queries (CASSANDRA-3137)
 * (Hadoop) check all interfaces for a match with split location
   before falling back to random replica (CASSANDRA-3211)
 * (Hadoop) Make Pig storage handle implements LoadMetadata (CASSANDRA-2777)
 * (Hadoop) Fix exception during PIG 'dump' (CASSANDRA-2810)
 * Fix stress COUNTER_GET option (CASSANDRA-3301)
 * Fix missing fields in CLI `show schema` output (CASSANDRA-3304)
 * Nodetool no longer leaks threads and closes JMX connections (CASSANDRA-3309)
 * fix truncate allowing data to be replayed post-restart (CASSANDRA-3297)
 * Move SimpleAuthority and SimpleAuthenticator to examples (CASSANDRA-2922)
 * Fix handling of tombstone by SSTableExport/Import (CASSANDRA-3357)
 * Fix transposition in cfHistograms (CASSANDRA-3222)
 * Allow using number as DC name when creating keyspace in CQL (CASSANDRA-3239)
 * Force flush of system table after updating/removing a token (CASSANDRA-3243)


0.8.6
 * revert CASSANDRA-2388
 * change TokenRange.endpoints back to listen/broadcast address to match
   pre-1777 behavior, and add TokenRange.rpc_endpoints instead (CASSANDRA-3187)
 * avoid trying to watch cassandra-topology.properties when loaded from jar
   (CASSANDRA-3138)
 * prevent users from creating keyspaces with LocalStrategy replication
   (CASSANDRA-3139)
 * fix CLI `show schema;` to output correct keyspace definition statement
   (CASSANDRA-3129)
 * CustomTThreadPoolServer to log TTransportException at DEBUG level
   (CASSANDRA-3142)
 * allow topology sort to work with non-unique rack names between
   datacenters (CASSANDRA-3152)
 * Improve caching of same-version Messages on digest and repair paths
   (CASSANDRA-3158)
 * Randomize choice of first replica for counter increment (CASSANDRA-2890)
 * Fix using read_repair_chance instead of merge_shard_change (CASSANDRA-3202)
 * Avoid streaming data to nodes that already have it, on move as well as
   decommission (CASSANDRA-3041)
 * Fix divide by zero error in GCInspector (CASSANDRA-3164)
 * allow quoting of the ColumnFamily name in CLI `create column family`
   statement (CASSANDRA-3195)
 * Fix rolling upgrade from 0.7 to 0.8 problem (CASSANDRA-3166)
 * Accomodate missing encryption_options in IncomingTcpConnection.stream
   (CASSANDRA-3212)


0.8.5
 * fix NPE when encryption_options is unspecified (CASSANDRA-3007)
 * include column name in validation failure exceptions (CASSANDRA-2849)
 * make sure truncate clears out the commitlog so replay won't re-
   populate with truncated data (CASSANDRA-2950)
 * fix NPE when debug logging is enabled and dropped CF is present
   in a commitlog segment (CASSANDRA-3021)
 * fix cassandra.bat when CASSANDRA_HOME contains spaces (CASSANDRA-2952)
 * fix to SSTableSimpleUnsortedWriter bufferSize calculation (CASSANDRA-3027)
 * make cleanup and normal compaction able to skip empty rows
   (rows containing nothing but expired tombstones) (CASSANDRA-3039)
 * work around native memory leak in com.sun.management.GarbageCollectorMXBean
   (CASSANDRA-2868)
 * validate that column names in column_metadata are not equal to key_alias
   on create/update of the ColumnFamily and CQL 'ALTER' statement (CASSANDRA-3036)
 * return an InvalidRequestException if an indexed column is assigned
   a value larger than 64KB (CASSANDRA-3057)
 * fix of numeric-only and string column names handling in CLI "drop index"
   (CASSANDRA-3054)
 * prune index scan resultset back to original request for lazy
   resultset expansion case (CASSANDRA-2964)
 * (Hadoop) fail jobs when Cassandra node has failed but TaskTracker
   has not (CASSANDRA-2388)
 * fix dynamic snitch ignoring nodes when read_repair_chance is zero
   (CASSANDRA-2662)
 * avoid retaining references to dropped CFS objects in
   CompactionManager.estimatedCompactions (CASSANDRA-2708)
 * expose rpc timeouts per host in MessagingServiceMBean (CASSANDRA-2941)
 * avoid including cwd in classpath for deb and rpm packages (CASSANDRA-2881)
 * remove gossip state when a new IP takes over a token (CASSANDRA-3071)
 * allow sstable2json to work on index sstable files (CASSANDRA-3059)
 * always hint counters (CASSANDRA-3099)
 * fix log4j initialization in EmbeddedCassandraService (CASSANDRA-2857)
 * remove gossip state when a new IP takes over a token (CASSANDRA-3071)
 * work around native memory leak in com.sun.management.GarbageCollectorMXBean
    (CASSANDRA-2868)
 * fix UnavailableException with writes at CL.EACH_QUORM (CASSANDRA-3084)
 * fix parsing of the Keyspace and ColumnFamily names in numeric
   and string representations in CLI (CASSANDRA-3075)
 * fix corner cases in Range.differenceToFetch (CASSANDRA-3084)
 * fix ip address String representation in the ring cache (CASSANDRA-3044)
 * fix ring cache compatibility when mixing pre-0.8.4 nodes with post-
   in the same cluster (CASSANDRA-3023)
 * make repair report failure when a node participating dies (instead of
   hanging forever) (CASSANDRA-2433)
 * fix handling of the empty byte buffer by ReversedType (CASSANDRA-3111)
 * Add validation that Keyspace names are case-insensitively unique (CASSANDRA-3066)
 * catch invalid key_validation_class before instantiating UpdateColumnFamily (CASSANDRA-3102)
 * make Range and Bounds objects client-safe (CASSANDRA-3108)
 * optionally skip log4j configuration (CASSANDRA-3061)
 * bundle sstableloader with the debian package (CASSANDRA-3113)
 * don't try to build secondary indexes when there is none (CASSANDRA-3123)
 * improve SSTableSimpleUnsortedWriter speed for large rows (CASSANDRA-3122)
 * handle keyspace arguments correctly in nodetool snapshot (CASSANDRA-3038)
 * Fix SSTableImportTest on windows (CASSANDRA-3043)
 * expose compactionThroughputMbPerSec through JMX (CASSANDRA-3117)
 * log keyspace and CF of large rows being compacted


0.8.4
 * change TokenRing.endpoints to be a list of rpc addresses instead of
   listen/broadcast addresses (CASSANDRA-1777)
 * include files-to-be-streamed in StreamInSession.getSources (CASSANDRA-2972)
 * use JAVA env var in cassandra-env.sh (CASSANDRA-2785, 2992)
 * avoid doing read for no-op replicate-on-write at CL=1 (CASSANDRA-2892)
 * refuse counter write for CL.ANY (CASSANDRA-2990)
 * switch back to only logging recent dropped messages (CASSANDRA-3004)
 * always deserialize RowMutation for counters (CASSANDRA-3006)
 * ignore saved replication_factor strategy_option for NTS (CASSANDRA-3011)
 * make sure pre-truncate CL segments are discarded (CASSANDRA-2950)


0.8.3
 * add ability to drop local reads/writes that are going to timeout
   (CASSANDRA-2943)
 * revamp token removal process, keep gossip states for 3 days (CASSANDRA-2496)
 * don't accept extra args for 0-arg nodetool commands (CASSANDRA-2740)
 * log unavailableexception details at debug level (CASSANDRA-2856)
 * expose data_dir though jmx (CASSANDRA-2770)
 * don't include tmp files as sstable when create cfs (CASSANDRA-2929)
 * log Java classpath on startup (CASSANDRA-2895)
 * keep gossipped version in sync with actual on migration coordinator
   (CASSANDRA-2946)
 * use lazy initialization instead of class initialization in NodeId
   (CASSANDRA-2953)
 * check column family validity in nodetool repair (CASSANDRA-2933)
 * speedup bytes to hex conversions dramatically (CASSANDRA-2850)
 * Flush memtables on shutdown when durable writes are disabled
   (CASSANDRA-2958)
 * improved POSIX compatibility of start scripts (CASsANDRA-2965)
 * add counter support to Hadoop InputFormat (CASSANDRA-2981)
 * fix bug where dirty commitlog segments were removed (and avoid keeping
   segments with no post-flush activity permanently dirty) (CASSANDRA-2829)
 * fix throwing exception with batch mutation of counter super columns
   (CASSANDRA-2949)
 * ignore system tables during repair (CASSANDRA-2979)
 * throw exception when NTS is given replication_factor as an option
   (CASSANDRA-2960)
 * fix assertion error during compaction of counter CFs (CASSANDRA-2968)
 * avoid trying to create index names, when no index exists (CASSANDRA-2867)
 * don't sample the system table when choosing a bootstrap token
   (CASSANDRA-2825)
 * gossiper notifies of local state changes (CASSANDRA-2948)
 * add asynchronous and half-sync/half-async (hsha) thrift servers
   (CASSANDRA-1405)
 * fix potential use of free'd native memory in SerializingCache
   (CASSANDRA-2951)
 * prune index scan resultset back to original request for lazy
   resultset expansion case (CASSANDRA-2964)
 * (Hadoop) fail jobs when Cassandra node has failed but TaskTracker
    has not (CASSANDRA-2388)


0.8.2
 * CQL:
   - include only one row per unique key for IN queries (CASSANDRA-2717)
   - respect client timestamp on full row deletions (CASSANDRA-2912)
 * improve thread-safety in StreamOutSession (CASSANDRA-2792)
 * allow deleting a row and updating indexed columns in it in the
   same mutation (CASSANDRA-2773)
 * Expose number of threads blocked on submitting memtable to flush
   in JMX (CASSANDRA-2817)
 * add ability to return "endpoints" to nodetool (CASSANDRA-2776)
 * Add support for multiple (comma-delimited) coordinator addresses
   to ColumnFamilyInputFormat (CASSANDRA-2807)
 * fix potential NPE while scheduling read repair for range slice
   (CASSANDRA-2823)
 * Fix race in SystemTable.getCurrentLocalNodeId (CASSANDRA-2824)
 * Correctly set default for replicate_on_write (CASSANDRA-2835)
 * improve nodetool compactionstats formatting (CASSANDRA-2844)
 * fix index-building status display (CASSANDRA-2853)
 * fix CLI perpetuating obsolete KsDef.replication_factor (CASSANDRA-2846)
 * improve cli treatment of multiline comments (CASSANDRA-2852)
 * handle row tombstones correctly in EchoedRow (CASSANDRA-2786)
 * add MessagingService.get[Recently]DroppedMessages and
   StorageService.getExceptionCount (CASSANDRA-2804)
 * fix possibility of spurious UnavailableException for LOCAL_QUORUM
   reads with dynamic snitch + read repair disabled (CASSANDRA-2870)
 * add ant-optional as dependence for the debian package (CASSANDRA-2164)
 * add option to specify limit for get_slice in the CLI (CASSANDRA-2646)
 * decrease HH page size (CASSANDRA-2832)
 * reset cli keyspace after dropping the current one (CASSANDRA-2763)
 * add KeyRange option to Hadoop inputformat (CASSANDRA-1125)
 * fix protocol versioning (CASSANDRA-2818, 2860)
 * support spaces in path to log4j configuration (CASSANDRA-2383)
 * avoid including inferred types in CF update (CASSANDRA-2809)
 * fix JMX bulkload call (CASSANDRA-2908)
 * fix updating KS with durable_writes=false (CASSANDRA-2907)
 * add simplified facade to SSTableWriter for bulk loading use
   (CASSANDRA-2911)
 * fix re-using index CF sstable names after drop/recreate (CASSANDRA-2872)
 * prepend CF to default index names (CASSANDRA-2903)
 * fix hint replay (CASSANDRA-2928)
 * Properly synchronize repair's merkle tree computation (CASSANDRA-2816)


0.8.1
 * CQL:
   - support for insert, delete in BATCH (CASSANDRA-2537)
   - support for IN to SELECT, UPDATE (CASSANDRA-2553)
   - timestamp support for INSERT, UPDATE, and BATCH (CASSANDRA-2555)
   - TTL support (CASSANDRA-2476)
   - counter support (CASSANDRA-2473)
   - ALTER COLUMNFAMILY (CASSANDRA-1709)
   - DROP INDEX (CASSANDRA-2617)
   - add SCHEMA/TABLE as aliases for KS/CF (CASSANDRA-2743)
   - server handles wait-for-schema-agreement (CASSANDRA-2756)
   - key alias support (CASSANDRA-2480)
 * add support for comparator parameters and a generic ReverseType
   (CASSANDRA-2355)
 * add CompositeType and DynamicCompositeType (CASSANDRA-2231)
 * optimize batches containing multiple updates to the same row
   (CASSANDRA-2583)
 * adjust hinted handoff page size to avoid OOM with large columns
   (CASSANDRA-2652)
 * mark BRAF buffer invalid post-flush so we don't re-flush partial
   buffers again, especially on CL writes (CASSANDRA-2660)
 * add DROP INDEX support to CLI (CASSANDRA-2616)
 * don't perform HH to client-mode [storageproxy] nodes (CASSANDRA-2668)
 * Improve forceDeserialize/getCompactedRow encapsulation (CASSANDRA-2659)
 * Don't write CounterUpdateColumn to disk in tests (CASSANDRA-2650)
 * Add sstable bulk loading utility (CASSANDRA-1278)
 * avoid replaying hints to dropped columnfamilies (CASSANDRA-2685)
 * add placeholders for missing rows in range query pseudo-RR (CASSANDRA-2680)
 * remove no-op HHOM.renameHints (CASSANDRA-2693)
 * clone super columns to avoid modifying them during flush (CASSANDRA-2675)
 * allow writes to bypass the commitlog for certain keyspaces (CASSANDRA-2683)
 * avoid NPE when bypassing commitlog during memtable flush (CASSANDRA-2781)
 * Added support for making bootstrap retry if nodes flap (CASSANDRA-2644)
 * Added statusthrift to nodetool to report if thrift server is running (CASSANDRA-2722)
 * Fixed rows being cached if they do not exist (CASSANDRA-2723)
 * Support passing tableName and cfName to RowCacheProviders (CASSANDRA-2702)
 * close scrub file handles (CASSANDRA-2669)
 * throttle migration replay (CASSANDRA-2714)
 * optimize column serializer creation (CASSANDRA-2716)
 * Added support for making bootstrap retry if nodes flap (CASSANDRA-2644)
 * Added statusthrift to nodetool to report if thrift server is running
   (CASSANDRA-2722)
 * Fixed rows being cached if they do not exist (CASSANDRA-2723)
 * fix truncate/compaction race (CASSANDRA-2673)
 * workaround large resultsets causing large allocation retention
   by nio sockets (CASSANDRA-2654)
 * fix nodetool ring use with Ec2Snitch (CASSANDRA-2733)
 * fix removing columns and subcolumns that are supressed by a row or
   supercolumn tombstone during replica resolution (CASSANDRA-2590)
 * support sstable2json against snapshot sstables (CASSANDRA-2386)
 * remove active-pull schema requests (CASSANDRA-2715)
 * avoid marking entire list of sstables as actively being compacted
   in multithreaded compaction (CASSANDRA-2765)
 * seek back after deserializing a row to update cache with (CASSANDRA-2752)
 * avoid skipping rows in scrub for counter column family (CASSANDRA-2759)
 * fix ConcurrentModificationException in repair when dealing with 0.7 node
   (CASSANDRA-2767)
 * use threadsafe collections for StreamInSession (CASSANDRA-2766)
 * avoid infinite loop when creating merkle tree (CASSANDRA-2758)
 * avoids unmarking compacting sstable prematurely in cleanup (CASSANDRA-2769)
 * fix NPE when the commit log is bypassed (CASSANDRA-2718)
 * don't throw an exception in SS.isRPCServerRunning (CASSANDRA-2721)
 * make stress.jar executable (CASSANDRA-2744)
 * add daemon mode to java stress (CASSANDRA-2267)
 * expose the DC and rack of a node through JMX and nodetool ring (CASSANDRA-2531)
 * fix cache mbean getSize (CASSANDRA-2781)
 * Add Date, Float, Double, and Boolean types (CASSANDRA-2530)
 * Add startup flag to renew counter node id (CASSANDRA-2788)
 * add jamm agent to cassandra.bat (CASSANDRA-2787)
 * fix repair hanging if a neighbor has nothing to send (CASSANDRA-2797)
 * purge tombstone even if row is in only one sstable (CASSANDRA-2801)
 * Fix wrong purge of deleted cf during compaction (CASSANDRA-2786)
 * fix race that could result in Hadoop writer failing to throw an
   exception encountered after close() (CASSANDRA-2755)
 * fix scan wrongly throwing assertion error (CASSANDRA-2653)
 * Always use even distribution for merkle tree with RandomPartitionner
   (CASSANDRA-2841)
 * fix describeOwnership for OPP (CASSANDRA-2800)
 * ensure that string tokens do not contain commas (CASSANDRA-2762)


0.8.0-final
 * fix CQL grammar warning and cqlsh regression from CASSANDRA-2622
 * add ant generate-cql-html target (CASSANDRA-2526)
 * update CQL consistency levels (CASSANDRA-2566)
 * debian packaging fixes (CASSANDRA-2481, 2647)
 * fix UUIDType, IntegerType for direct buffers (CASSANDRA-2682, 2684)
 * switch to native Thrift for Hadoop map/reduce (CASSANDRA-2667)
 * fix StackOverflowError when building from eclipse (CASSANDRA-2687)
 * only provide replication_factor to strategy_options "help" for
   SimpleStrategy, OldNetworkTopologyStrategy (CASSANDRA-2678, 2713)
 * fix exception adding validators to non-string columns (CASSANDRA-2696)
 * avoid instantiating DatabaseDescriptor in JDBC (CASSANDRA-2694)
 * fix potential stack overflow during compaction (CASSANDRA-2626)
 * clone super columns to avoid modifying them during flush (CASSANDRA-2675)
 * reset underlying iterator in EchoedRow constructor (CASSANDRA-2653)


0.8.0-rc1
 * faster flushes and compaction from fixing excessively pessimistic
   rebuffering in BRAF (CASSANDRA-2581)
 * fix returning null column values in the python cql driver (CASSANDRA-2593)
 * fix merkle tree splitting exiting early (CASSANDRA-2605)
 * snapshot_before_compaction directory name fix (CASSANDRA-2598)
 * Disable compaction throttling during bootstrap (CASSANDRA-2612)
 * fix CQL treatment of > and < operators in range slices (CASSANDRA-2592)
 * fix potential double-application of counter updates on commitlog replay
   by moving replay position from header to sstable metadata (CASSANDRA-2419)
 * JDBC CQL driver exposes getColumn for access to timestamp
 * JDBC ResultSetMetadata properties added to AbstractType
 * r/m clustertool (CASSANDRA-2607)
 * add support for presenting row key as a column in CQL result sets
   (CASSANDRA-2622)
 * Don't allow {LOCAL|EACH}_QUORUM unless strategy is NTS (CASSANDRA-2627)
 * validate keyspace strategy_options during CQL create (CASSANDRA-2624)
 * fix empty Result with secondary index when limit=1 (CASSANDRA-2628)
 * Fix regression where bootstrapping a node with no schema fails
   (CASSANDRA-2625)
 * Allow removing LocationInfo sstables (CASSANDRA-2632)
 * avoid attempting to replay mutations from dropped keyspaces (CASSANDRA-2631)
 * avoid using cached position of a key when GT is requested (CASSANDRA-2633)
 * fix counting bloom filter true positives (CASSANDRA-2637)
 * initialize local ep state prior to gossip startup if needed (CASSANDRA-2638)
 * fix counter increment lost after restart (CASSANDRA-2642)
 * add quote-escaping via backslash to CLI (CASSANDRA-2623)
 * fix pig example script (CASSANDRA-2487)
 * fix dynamic snitch race in adding latencies (CASSANDRA-2618)
 * Start/stop cassandra after more important services such as mdadm in
   debian packaging (CASSANDRA-2481)


0.8.0-beta2
 * fix NPE compacting index CFs (CASSANDRA-2528)
 * Remove checking all column families on startup for compaction candidates
   (CASSANDRA-2444)
 * validate CQL create keyspace options (CASSANDRA-2525)
 * fix nodetool setcompactionthroughput (CASSANDRA-2550)
 * move	gossip heartbeat back to its own thread (CASSANDRA-2554)
 * validate cql TRUNCATE columnfamily before truncating (CASSANDRA-2570)
 * fix batch_mutate for mixed standard-counter mutations (CASSANDRA-2457)
 * disallow making schema changes to system keyspace (CASSANDRA-2563)
 * fix sending mutation messages multiple times (CASSANDRA-2557)
 * fix incorrect use of NBHM.size in ReadCallback that could cause
   reads to time out even when responses were received (CASSANDRA-2552)
 * trigger read repair correctly for LOCAL_QUORUM reads (CASSANDRA-2556)
 * Allow configuring the number of compaction thread (CASSANDRA-2558)
 * forceUserDefinedCompaction will attempt to compact what it is given
   even if the pessimistic estimate is that there is not enough disk space;
   automatic compactions will only compact 2 or more sstables (CASSANDRA-2575)
 * refuse to apply migrations with older timestamps than the current
   schema (CASSANDRA-2536)
 * remove unframed Thrift transport option
 * include indexes in snapshots (CASSANDRA-2596)
 * improve ignoring of obsolete mutations in index maintenance (CASSANDRA-2401)
 * recognize attempt to drop just the index while leaving the column
   definition alone (CASSANDRA-2619)


0.8.0-beta1
 * remove Avro RPC support (CASSANDRA-926)
 * support for columns that act as incr/decr counters
   (CASSANDRA-1072, 1937, 1944, 1936, 2101, 2093, 2288, 2105, 2384, 2236, 2342,
   2454)
 * CQL (CASSANDRA-1703, 1704, 1705, 1706, 1707, 1708, 1710, 1711, 1940,
   2124, 2302, 2277, 2493)
 * avoid double RowMutation serialization on write path (CASSANDRA-1800)
 * make NetworkTopologyStrategy the default (CASSANDRA-1960)
 * configurable internode encryption (CASSANDRA-1567, 2152)
 * human readable column names in sstable2json output (CASSANDRA-1933)
 * change default JMX port to 7199 (CASSANDRA-2027)
 * backwards compatible internal messaging (CASSANDRA-1015)
 * atomic switch of memtables and sstables (CASSANDRA-2284)
 * add pluggable SeedProvider (CASSANDRA-1669)
 * Fix clustertool to not throw exception when calling get_endpoints (CASSANDRA-2437)
 * upgrade to thrift 0.6 (CASSANDRA-2412)
 * repair works on a token range instead of full ring (CASSANDRA-2324)
 * purge tombstones from row cache (CASSANDRA-2305)
 * push replication_factor into strategy_options (CASSANDRA-1263)
 * give snapshots the same name on each node (CASSANDRA-1791)
 * remove "nodetool loadbalance" (CASSANDRA-2448)
 * multithreaded compaction (CASSANDRA-2191)
 * compaction throttling (CASSANDRA-2156)
 * add key type information and alias (CASSANDRA-2311, 2396)
 * cli no longer divides read_repair_chance by 100 (CASSANDRA-2458)
 * made CompactionInfo.getTaskType return an enum (CASSANDRA-2482)
 * add a server-wide cap on measured memtable memory usage and aggressively
   flush to keep under that threshold (CASSANDRA-2006)
 * add unified UUIDType (CASSANDRA-2233)
 * add off-heap row cache support (CASSANDRA-1969)


0.7.5
 * improvements/fixes to PIG driver (CASSANDRA-1618, CASSANDRA-2387,
   CASSANDRA-2465, CASSANDRA-2484)
 * validate index names (CASSANDRA-1761)
 * reduce contention on Table.flusherLock (CASSANDRA-1954)
 * try harder to detect failures during streaming, cleaning up temporary
   files more reliably (CASSANDRA-2088)
 * shut down server for OOM on a Thrift thread (CASSANDRA-2269)
 * fix tombstone handling in repair and sstable2json (CASSANDRA-2279)
 * preserve version when streaming data from old sstables (CASSANDRA-2283)
 * don't start repair if a neighboring node is marked as dead (CASSANDRA-2290)
 * purge tombstones from row cache (CASSANDRA-2305)
 * Avoid seeking when sstable2json exports the entire file (CASSANDRA-2318)
 * clear Built flag in system table when dropping an index (CASSANDRA-2320)
 * don't allow arbitrary argument for stress.java (CASSANDRA-2323)
 * validate values for index predicates in get_indexed_slice (CASSANDRA-2328)
 * queue secondary indexes for flush before the parent (CASSANDRA-2330)
 * allow job configuration to set the CL used in Hadoop jobs (CASSANDRA-2331)
 * add memtable_flush_queue_size defaulting to 4 (CASSANDRA-2333)
 * Allow overriding of initial_token, storage_port and rpc_port from system
   properties (CASSANDRA-2343)
 * fix comparator used for non-indexed secondary expressions in index scan
   (CASSANDRA-2347)
 * ensure size calculation and write phase of large-row compaction use
   the same threshold for TTL expiration (CASSANDRA-2349)
 * fix race when iterating CFs during add/drop (CASSANDRA-2350)
 * add ConsistencyLevel command to CLI (CASSANDRA-2354)
 * allow negative numbers in the cli (CASSANDRA-2358)
 * hard code serialVersionUID for tokens class (CASSANDRA-2361)
 * fix potential infinite loop in ByteBufferUtil.inputStream (CASSANDRA-2365)
 * fix encoding bugs in HintedHandoffManager, SystemTable when default
   charset is not UTF8 (CASSANDRA-2367)
 * avoids having removed node reappearing in Gossip (CASSANDRA-2371)
 * fix incorrect truncation of long to int when reading columns via block
   index (CASSANDRA-2376)
 * fix NPE during stream session (CASSANDRA-2377)
 * fix race condition that could leave orphaned data files when dropping CF or
   KS (CASSANDRA-2381)
 * fsync statistics component on write (CASSANDRA-2382)
 * fix duplicate results from CFS.scan (CASSANDRA-2406)
 * add IntegerType to CLI help (CASSANDRA-2414)
 * avoid caching token-only decoratedkeys (CASSANDRA-2416)
 * convert mmap assertion to if/throw so scrub can catch it (CASSANDRA-2417)
 * don't overwrite gc log (CASSANDR-2418)
 * invalidate row cache for streamed row to avoid inconsitencies
   (CASSANDRA-2420)
 * avoid copies in range/index scans (CASSANDRA-2425)
 * make sure we don't wipe data during cleanup if the node has not join
   the ring (CASSANDRA-2428)
 * Try harder to close files after compaction (CASSANDRA-2431)
 * re-set bootstrapped flag after move finishes (CASSANDRA-2435)
 * display validation_class in CLI 'describe keyspace' (CASSANDRA-2442)
 * make cleanup compactions cleanup the row cache (CASSANDRA-2451)
 * add column fields validation to scrub (CASSANDRA-2460)
 * use 64KB flush buffer instead of in_memory_compaction_limit (CASSANDRA-2463)
 * fix backslash substitutions in CLI (CASSANDRA-2492)
 * disable cache saving for system CFS (CASSANDRA-2502)
 * fixes for verifying destination availability under hinted conditions
   so UE can be thrown intead of timing out (CASSANDRA-2514)
 * fix update of validation class in column metadata (CASSANDRA-2512)
 * support LOCAL_QUORUM, EACH_QUORUM CLs outside of NTS (CASSANDRA-2516)
 * preserve version when streaming data from old sstables (CASSANDRA-2283)
 * fix backslash substitutions in CLI (CASSANDRA-2492)
 * count a row deletion as one operation towards memtable threshold
   (CASSANDRA-2519)
 * support LOCAL_QUORUM, EACH_QUORUM CLs outside of NTS (CASSANDRA-2516)


0.7.4
 * add nodetool join command (CASSANDRA-2160)
 * fix secondary indexes on pre-existing or streamed data (CASSANDRA-2244)
 * initialize endpoint in gossiper earlier (CASSANDRA-2228)
 * add ability to write to Cassandra from Pig (CASSANDRA-1828)
 * add rpc_[min|max]_threads (CASSANDRA-2176)
 * add CL.TWO, CL.THREE (CASSANDRA-2013)
 * avoid exporting an un-requested row in sstable2json, when exporting
   a key that does not exist (CASSANDRA-2168)
 * add incremental_backups option (CASSANDRA-1872)
 * add configurable row limit to Pig loadfunc (CASSANDRA-2276)
 * validate column values in batches as well as single-Column inserts
   (CASSANDRA-2259)
 * move sample schema from cassandra.yaml to schema-sample.txt,
   a cli scripts (CASSANDRA-2007)
 * avoid writing empty rows when scrubbing tombstoned rows (CASSANDRA-2296)
 * fix assertion error in range and index scans for CL < ALL
   (CASSANDRA-2282)
 * fix commitlog replay when flush position refers to data that didn't
   get synced before server died (CASSANDRA-2285)
 * fix fd leak in sstable2json with non-mmap'd i/o (CASSANDRA-2304)
 * reduce memory use during streaming of multiple sstables (CASSANDRA-2301)
 * purge tombstoned rows from cache after GCGraceSeconds (CASSANDRA-2305)
 * allow zero replicas in a NTS datacenter (CASSANDRA-1924)
 * make range queries respect snitch for local replicas (CASSANDRA-2286)
 * fix HH delivery when column index is larger than 2GB (CASSANDRA-2297)
 * make 2ary indexes use parent CF flush thresholds during initial build
   (CASSANDRA-2294)
 * update memtable_throughput to be a long (CASSANDRA-2158)


0.7.3
 * Keep endpoint state until aVeryLongTime (CASSANDRA-2115)
 * lower-latency read repair (CASSANDRA-2069)
 * add hinted_handoff_throttle_delay_in_ms option (CASSANDRA-2161)
 * fixes for cache save/load (CASSANDRA-2172, -2174)
 * Handle whole-row deletions in CFOutputFormat (CASSANDRA-2014)
 * Make memtable_flush_writers flush in parallel (CASSANDRA-2178)
 * Add compaction_preheat_key_cache option (CASSANDRA-2175)
 * refactor stress.py to have only one copy of the format string
   used for creating row keys (CASSANDRA-2108)
 * validate index names for \w+ (CASSANDRA-2196)
 * Fix Cassandra cli to respect timeout if schema does not settle
   (CASSANDRA-2187)
 * fix for compaction and cleanup writing old-format data into new-version
   sstable (CASSANDRA-2211, -2216)
 * add nodetool scrub (CASSANDRA-2217, -2240)
 * fix sstable2json large-row pagination (CASSANDRA-2188)
 * fix EOFing on requests for the last bytes in a file (CASSANDRA-2213)
 * fix BufferedRandomAccessFile bugs (CASSANDRA-2218, -2241)
 * check for memtable flush_after_mins exceeded every 10s (CASSANDRA-2183)
 * fix cache saving on Windows (CASSANDRA-2207)
 * add validateSchemaAgreement call + synchronization to schema
   modification operations (CASSANDRA-2222)
 * fix for reversed slice queries on large rows (CASSANDRA-2212)
 * fat clients were writing local data (CASSANDRA-2223)
 * set DEFAULT_MEMTABLE_LIFETIME_IN_MINS to 24h
 * improve detection and cleanup of partially-written sstables
   (CASSANDRA-2206)
 * fix supercolumn de/serialization when subcolumn comparator is different
   from supercolumn's (CASSANDRA-2104)
 * fix starting up on Windows when CASSANDRA_HOME contains whitespace
   (CASSANDRA-2237)
 * add [get|set][row|key]cacheSavePeriod to JMX (CASSANDRA-2100)
 * fix Hadoop ColumnFamilyOutputFormat dropping of mutations
   when batch fills up (CASSANDRA-2255)
 * move file deletions off of scheduledtasks executor (CASSANDRA-2253)


0.7.2
 * copy DecoratedKey.key when inserting into caches to avoid retaining
   a reference to the underlying buffer (CASSANDRA-2102)
 * format subcolumn names with subcomparator (CASSANDRA-2136)
 * fix column bloom filter deserialization (CASSANDRA-2165)


0.7.1
 * refactor MessageDigest creation code. (CASSANDRA-2107)
 * buffer network stack to avoid inefficient small TCP messages while avoiding
   the nagle/delayed ack problem (CASSANDRA-1896)
 * check log4j configuration for changes every 10s (CASSANDRA-1525, 1907)
 * more-efficient cross-DC replication (CASSANDRA-1530, -2051, -2138)
 * avoid polluting page cache with commitlog or sstable writes
   and seq scan operations (CASSANDRA-1470)
 * add RMI authentication options to nodetool (CASSANDRA-1921)
 * make snitches configurable at runtime (CASSANDRA-1374)
 * retry hadoop split requests on connection failure (CASSANDRA-1927)
 * implement describeOwnership for BOP, COPP (CASSANDRA-1928)
 * make read repair behave as expected for ConsistencyLevel > ONE
   (CASSANDRA-982, 2038)
 * distributed test harness (CASSANDRA-1859, 1964)
 * reduce flush lock contention (CASSANDRA-1930)
 * optimize supercolumn deserialization (CASSANDRA-1891)
 * fix CFMetaData.apply to only compare objects of the same class
   (CASSANDRA-1962)
 * allow specifying specific SSTables to compact from JMX (CASSANDRA-1963)
 * fix race condition in MessagingService.targets (CASSANDRA-1959, 2094, 2081)
 * refuse to open sstables from a future version (CASSANDRA-1935)
 * zero-copy reads (CASSANDRA-1714)
 * fix copy bounds for word Text in wordcount demo (CASSANDRA-1993)
 * fixes for contrib/javautils (CASSANDRA-1979)
 * check more frequently for memtable expiration (CASSANDRA-2000)
 * fix writing SSTable column count statistics (CASSANDRA-1976)
 * fix streaming of multiple CFs during bootstrap (CASSANDRA-1992)
 * explicitly set JVM GC new generation size with -Xmn (CASSANDRA-1968)
 * add short options for CLI flags (CASSANDRA-1565)
 * make keyspace argument to "describe keyspace" in CLI optional
   when authenticated to keyspace already (CASSANDRA-2029)
 * added option to specify -Dcassandra.join_ring=false on startup
   to allow "warm spare" nodes or performing JMX maintenance before
   joining the ring (CASSANDRA-526)
 * log migrations at INFO (CASSANDRA-2028)
 * add CLI verbose option in file mode (CASSANDRA-2030)
 * add single-line "--" comments to CLI (CASSANDRA-2032)
 * message serialization tests (CASSANDRA-1923)
 * switch from ivy to maven-ant-tasks (CASSANDRA-2017)
 * CLI attempts to block for new schema to propagate (CASSANDRA-2044)
 * fix potential overflow in nodetool cfstats (CASSANDRA-2057)
 * add JVM shutdownhook to sync commitlog (CASSANDRA-1919)
 * allow nodes to be up without being part of  normal traffic (CASSANDRA-1951)
 * fix CLI "show keyspaces" with null options on NTS (CASSANDRA-2049)
 * fix possible ByteBuffer race conditions (CASSANDRA-2066)
 * reduce garbage generated by MessagingService to prevent load spikes
   (CASSANDRA-2058)
 * fix math in RandomPartitioner.describeOwnership (CASSANDRA-2071)
 * fix deletion of sstable non-data components (CASSANDRA-2059)
 * avoid blocking gossip while deleting handoff hints (CASSANDRA-2073)
 * ignore messages from newer versions, keep track of nodes in gossip
   regardless of version (CASSANDRA-1970)
 * cache writing moved to CompactionManager to reduce i/o contention and
   updated to use non-cache-polluting writes (CASSANDRA-2053)
 * page through large rows when exporting to JSON (CASSANDRA-2041)
 * add flush_largest_memtables_at and reduce_cache_sizes_at options
   (CASSANDRA-2142)
 * add cli 'describe cluster' command (CASSANDRA-2127)
 * add cli support for setting username/password at 'connect' command
   (CASSANDRA-2111)
 * add -D option to Stress.java to allow reading hosts from a file
   (CASSANDRA-2149)
 * bound hints CF throughput between 32M and 256M (CASSANDRA-2148)
 * continue starting when invalid saved cache entries are encountered
   (CASSANDRA-2076)
 * add max_hint_window_in_ms option (CASSANDRA-1459)


0.7.0-final
 * fix offsets to ByteBuffer.get (CASSANDRA-1939)


0.7.0-rc4
 * fix cli crash after backgrounding (CASSANDRA-1875)
 * count timeouts in storageproxy latencies, and include latency
   histograms in StorageProxyMBean (CASSANDRA-1893)
 * fix CLI get recognition of supercolumns (CASSANDRA-1899)
 * enable keepalive on intra-cluster sockets (CASSANDRA-1766)
 * count timeouts towards dynamicsnitch latencies (CASSANDRA-1905)
 * Expose index-building status in JMX + cli schema description
   (CASSANDRA-1871)
 * allow [LOCAL|EACH]_QUORUM to be used with non-NetworkTopology
   replication Strategies
 * increased amount of index locks for faster commitlog replay
 * collect secondary index tombstones immediately (CASSANDRA-1914)
 * revert commitlog changes from #1780 (CASSANDRA-1917)
 * change RandomPartitioner min token to -1 to avoid collision w/
   tokens on actual nodes (CASSANDRA-1901)
 * examine the right nibble when validating TimeUUID (CASSANDRA-1910)
 * include secondary indexes in cleanup (CASSANDRA-1916)
 * CFS.scrubDataDirectories should also cleanup invalid secondary indexes
   (CASSANDRA-1904)
 * ability to disable/enable gossip on nodes to force them down
   (CASSANDRA-1108)


0.7.0-rc3
 * expose getNaturalEndpoints in StorageServiceMBean taking byte[]
   key; RMI cannot serialize ByteBuffer (CASSANDRA-1833)
 * infer org.apache.cassandra.locator for replication strategy classes
   when not otherwise specified
 * validation that generates less garbage (CASSANDRA-1814)
 * add TTL support to CLI (CASSANDRA-1838)
 * cli defaults to bytestype for subcomparator when creating
   column families (CASSANDRA-1835)
 * unregister index MBeans when index is dropped (CASSANDRA-1843)
 * make ByteBufferUtil.clone thread-safe (CASSANDRA-1847)
 * change exception for read requests during bootstrap from
   InvalidRequest to Unavailable (CASSANDRA-1862)
 * respect row-level tombstones post-flush in range scans
   (CASSANDRA-1837)
 * ReadResponseResolver check digests against each other (CASSANDRA-1830)
 * return InvalidRequest when remove of subcolumn without supercolumn
   is requested (CASSANDRA-1866)
 * flush before repair (CASSANDRA-1748)
 * SSTableExport validates key order (CASSANDRA-1884)
 * large row support for SSTableExport (CASSANDRA-1867)
 * Re-cache hot keys post-compaction without hitting disk (CASSANDRA-1878)
 * manage read repair in coordinator instead of data source, to
   provide latency information to dynamic snitch (CASSANDRA-1873)


0.7.0-rc2
 * fix live-column-count of slice ranges including tombstoned supercolumn
   with live subcolumn (CASSANDRA-1591)
 * rename o.a.c.internal.AntientropyStage -> AntiEntropyStage,
   o.a.c.request.Request_responseStage -> RequestResponseStage,
   o.a.c.internal.Internal_responseStage -> InternalResponseStage
 * add AbstractType.fromString (CASSANDRA-1767)
 * require index_type to be present when specifying index_name
   on ColumnDef (CASSANDRA-1759)
 * fix add/remove index bugs in CFMetadata (CASSANDRA-1768)
 * rebuild Strategy during system_update_keyspace (CASSANDRA-1762)
 * cli updates prompt to ... in continuation lines (CASSANDRA-1770)
 * support multiple Mutations per key in hadoop ColumnFamilyOutputFormat
   (CASSANDRA-1774)
 * improvements to Debian init script (CASSANDRA-1772)
 * use local classloader to check for version.properties (CASSANDRA-1778)
 * Validate that column names in column_metadata are valid for the
   defined comparator, and decode properly in cli (CASSANDRA-1773)
 * use cross-platform newlines in cli (CASSANDRA-1786)
 * add ExpiringColumn support to sstable import/export (CASSANDRA-1754)
 * add flush for each append to periodic commitlog mode; added
   periodic_without_flush option to disable this (CASSANDRA-1780)
 * close file handle used for post-flush truncate (CASSANDRA-1790)
 * various code cleanup (CASSANDRA-1793, -1794, -1795)
 * fix range queries against wrapped range (CASSANDRA-1781)
 * fix consistencylevel calculations for NetworkTopologyStrategy
   (CASSANDRA-1804)
 * cli support index type enum names (CASSANDRA-1810)
 * improved validation of column_metadata (CASSANDRA-1813)
 * reads at ConsistencyLevel > 1 throw UnavailableException
   immediately if insufficient live nodes exist (CASSANDRA-1803)
 * copy bytebuffers for local writes to avoid retaining the entire
   Thrift frame (CASSANDRA-1801)
 * fix NPE adding index to column w/o prior metadata (CASSANDRA-1764)
 * reduce fat client timeout (CASSANDRA-1730)
 * fix botched merge of CASSANDRA-1316


0.7.0-rc1
 * fix compaction and flush races with schema updates (CASSANDRA-1715)
 * add clustertool, config-converter, sstablekeys, and schematool
   Windows .bat files (CASSANDRA-1723)
 * reject range queries received during bootstrap (CASSANDRA-1739)
 * fix wrapping-range queries on non-minimum token (CASSANDRA-1700)
 * add nodetool cfhistogram (CASSANDRA-1698)
 * limit repaired ranges to what the nodes have in common (CASSANDRA-1674)
 * index scan treats missing columns as not matching secondary
   expressions (CASSANDRA-1745)
 * Fix misuse of DataOutputBuffer.getData in AntiEntropyService
   (CASSANDRA-1729)
 * detect and warn when obsolete version of JNA is present (CASSANDRA-1760)
 * reduce fat client timeout (CASSANDRA-1730)
 * cleanup smallest CFs first to increase free temp space for larger ones
   (CASSANDRA-1811)
 * Update windows .bat files to work outside of main Cassandra
   directory (CASSANDRA-1713)
 * fix read repair regression from 0.6.7 (CASSANDRA-1727)
 * more-efficient read repair (CASSANDRA-1719)
 * fix hinted handoff replay (CASSANDRA-1656)
 * log type of dropped messages (CASSANDRA-1677)
 * upgrade to SLF4J 1.6.1
 * fix ByteBuffer bug in ExpiringColumn.updateDigest (CASSANDRA-1679)
 * fix IntegerType.getString (CASSANDRA-1681)
 * make -Djava.net.preferIPv4Stack=true the default (CASSANDRA-628)
 * add INTERNAL_RESPONSE verb to differentiate from responses related
   to client requests (CASSANDRA-1685)
 * log tpstats when dropping messages (CASSANDRA-1660)
 * include unreachable nodes in describeSchemaVersions (CASSANDRA-1678)
 * Avoid dropping messages off the client request path (CASSANDRA-1676)
 * fix jna errno reporting (CASSANDRA-1694)
 * add friendlier error for UnknownHostException on startup (CASSANDRA-1697)
 * include jna dependency in RPM package (CASSANDRA-1690)
 * add --skip-keys option to stress.py (CASSANDRA-1696)
 * improve cli handling of non-string keys and column names
   (CASSANDRA-1701, -1693)
 * r/m extra subcomparator line in cli keyspaces output (CASSANDRA-1712)
 * add read repair chance to cli "show keyspaces"
 * upgrade to ConcurrentLinkedHashMap 1.1 (CASSANDRA-975)
 * fix index scan routing (CASSANDRA-1722)
 * fix tombstoning of supercolumns in range queries (CASSANDRA-1734)
 * clear endpoint cache after updating keyspace metadata (CASSANDRA-1741)
 * fix wrapping-range queries on non-minimum token (CASSANDRA-1700)
 * truncate includes secondary indexes (CASSANDRA-1747)
 * retain reference to PendingFile sstables (CASSANDRA-1749)
 * fix sstableimport regression (CASSANDRA-1753)
 * fix for bootstrap when no non-system tables are defined (CASSANDRA-1732)
 * handle replica unavailability in index scan (CASSANDRA-1755)
 * fix service initialization order deadlock (CASSANDRA-1756)
 * multi-line cli commands (CASSANDRA-1742)
 * fix race between snapshot and compaction (CASSANDRA-1736)
 * add listEndpointsPendingHints, deleteHintsForEndpoint JMX methods
   (CASSANDRA-1551)


0.7.0-beta3
 * add strategy options to describe_keyspace output (CASSANDRA-1560)
 * log warning when using randomly generated token (CASSANDRA-1552)
 * re-organize JMX into .db, .net, .internal, .request (CASSANDRA-1217)
 * allow nodes to change IPs between restarts (CASSANDRA-1518)
 * remember ring state between restarts by default (CASSANDRA-1518)
 * flush index built flag so we can read it before log replay (CASSANDRA-1541)
 * lock row cache updates to prevent race condition (CASSANDRA-1293)
 * remove assertion causing rare (and harmless) error messages in
   commitlog (CASSANDRA-1330)
 * fix moving nodes with no keyspaces defined (CASSANDRA-1574)
 * fix unbootstrap when no data is present in a transfer range (CASSANDRA-1573)
 * take advantage of AVRO-495 to simplify our avro IDL (CASSANDRA-1436)
 * extend authorization hierarchy to column family (CASSANDRA-1554)
 * deletion support in secondary indexes (CASSANDRA-1571)
 * meaningful error message for invalid replication strategy class
   (CASSANDRA-1566)
 * allow keyspace creation with RF > N (CASSANDRA-1428)
 * improve cli error handling (CASSANDRA-1580)
 * add cache save/load ability (CASSANDRA-1417, 1606, 1647)
 * add StorageService.getDrainProgress (CASSANDRA-1588)
 * Disallow bootstrap to an in-use token (CASSANDRA-1561)
 * Allow dynamic secondary index creation and destruction (CASSANDRA-1532)
 * log auto-guessed memtable thresholds (CASSANDRA-1595)
 * add ColumnDef support to cli (CASSANDRA-1583)
 * reduce index sample time by 75% (CASSANDRA-1572)
 * add cli support for column, strategy metadata (CASSANDRA-1578, 1612)
 * add cli support for schema modification (CASSANDRA-1584)
 * delete temp files on failed compactions (CASSANDRA-1596)
 * avoid blocking for dead nodes during removetoken (CASSANDRA-1605)
 * remove ConsistencyLevel.ZERO (CASSANDRA-1607)
 * expose in-progress compaction type in jmx (CASSANDRA-1586)
 * removed IClock & related classes from internals (CASSANDRA-1502)
 * fix removing tokens from SystemTable on decommission and removetoken
   (CASSANDRA-1609)
 * include CF metadata in cli 'show keyspaces' (CASSANDRA-1613)
 * switch from Properties to HashMap in PropertyFileSnitch to
   avoid synchronization bottleneck (CASSANDRA-1481)
 * PropertyFileSnitch configuration file renamed to
   cassandra-topology.properties
 * add cli support for get_range_slices (CASSANDRA-1088, CASSANDRA-1619)
 * Make memtable flush thresholds per-CF instead of global
   (CASSANDRA-1007, 1637)
 * add cli support for binary data without CfDef hints (CASSANDRA-1603)
 * fix building SSTable statistics post-stream (CASSANDRA-1620)
 * fix potential infinite loop in 2ary index queries (CASSANDRA-1623)
 * allow creating NTS keyspaces with no replicas configured (CASSANDRA-1626)
 * add jmx histogram of sstables accessed per read (CASSANDRA-1624)
 * remove system_rename_column_family and system_rename_keyspace from the
   client API until races can be fixed (CASSANDRA-1630, CASSANDRA-1585)
 * add cli sanity tests (CASSANDRA-1582)
 * update GC settings in cassandra.bat (CASSANDRA-1636)
 * cli support for index queries (CASSANDRA-1635)
 * cli support for updating schema memtable settings (CASSANDRA-1634)
 * cli --file option (CASSANDRA-1616)
 * reduce automatically chosen memtable sizes by 50% (CASSANDRA-1641)
 * move endpoint cache from snitch to strategy (CASSANDRA-1643)
 * fix commitlog recovery deleting the newly-created segment as well as
   the old ones (CASSANDRA-1644)
 * upgrade to Thrift 0.5 (CASSANDRA-1367)
 * renamed CL.DCQUORUM to LOCAL_QUORUM and DCQUORUMSYNC to EACH_QUORUM
 * cli truncate support (CASSANDRA-1653)
 * update GC settings in cassandra.bat (CASSANDRA-1636)
 * avoid logging when a node's ip/token is gossipped back to it (CASSANDRA-1666)


0.7-beta2
 * always use UTF-8 for hint keys (CASSANDRA-1439)
 * remove cassandra.yaml dependency from Hadoop and Pig (CASSADRA-1322)
 * expose CfDef metadata in describe_keyspaces (CASSANDRA-1363)
 * restore use of mmap_index_only option (CASSANDRA-1241)
 * dropping a keyspace with no column families generated an error
   (CASSANDRA-1378)
 * rename RackAwareStrategy to OldNetworkTopologyStrategy, RackUnawareStrategy
   to SimpleStrategy, DatacenterShardStrategy to NetworkTopologyStrategy,
   AbstractRackAwareSnitch to AbstractNetworkTopologySnitch (CASSANDRA-1392)
 * merge StorageProxy.mutate, mutateBlocking (CASSANDRA-1396)
 * faster UUIDType, LongType comparisons (CASSANDRA-1386, 1393)
 * fix setting read_repair_chance from CLI addColumnFamily (CASSANDRA-1399)
 * fix updates to indexed columns (CASSANDRA-1373)
 * fix race condition leaving to FileNotFoundException (CASSANDRA-1382)
 * fix sharded lock hash on index write path (CASSANDRA-1402)
 * add support for GT/E, LT/E in subordinate index clauses (CASSANDRA-1401)
 * cfId counter got out of sync when CFs were added (CASSANDRA-1403)
 * less chatty schema updates (CASSANDRA-1389)
 * rename column family mbeans. 'type' will now include either
   'IndexColumnFamilies' or 'ColumnFamilies' depending on the CFS type.
   (CASSANDRA-1385)
 * disallow invalid keyspace and column family names. This includes name that
   matches a '^\w+' regex. (CASSANDRA-1377)
 * use JNA, if present, to take snapshots (CASSANDRA-1371)
 * truncate hints if starting 0.7 for the first time (CASSANDRA-1414)
 * fix FD leak in single-row slicepredicate queries (CASSANDRA-1416)
 * allow index expressions against columns that are not part of the
   SlicePredicate (CASSANDRA-1410)
 * config-converter properly handles snitches and framed support
   (CASSANDRA-1420)
 * remove keyspace argument from multiget_count (CASSANDRA-1422)
 * allow specifying cassandra.yaml location as (local or remote) URL
   (CASSANDRA-1126)
 * fix using DynamicEndpointSnitch with NetworkTopologyStrategy
   (CASSANDRA-1429)
 * Add CfDef.default_validation_class (CASSANDRA-891)
 * fix EstimatedHistogram.max (CASSANDRA-1413)
 * quorum read optimization (CASSANDRA-1622)
 * handle zero-length (or missing) rows during HH paging (CASSANDRA-1432)
 * include secondary indexes during schema migrations (CASSANDRA-1406)
 * fix commitlog header race during schema change (CASSANDRA-1435)
 * fix ColumnFamilyStoreMBeanIterator to use new type name (CASSANDRA-1433)
 * correct filename generated by xml->yaml converter (CASSANDRA-1419)
 * add CMSInitiatingOccupancyFraction=75 and UseCMSInitiatingOccupancyOnly
   to default JVM options
 * decrease jvm heap for cassandra-cli (CASSANDRA-1446)
 * ability to modify keyspaces and column family definitions on a live cluster
   (CASSANDRA-1285)
 * support for Hadoop Streaming [non-jvm map/reduce via stdin/out]
   (CASSANDRA-1368)
 * Move persistent sstable stats from the system table to an sstable component
   (CASSANDRA-1430)
 * remove failed bootstrap attempt from pending ranges when gossip times
   it out after 1h (CASSANDRA-1463)
 * eager-create tcp connections to other cluster members (CASSANDRA-1465)
 * enumerate stages and derive stage from message type instead of
   transmitting separately (CASSANDRA-1465)
 * apply reversed flag during collation from different data sources
   (CASSANDRA-1450)
 * make failure to remove commitlog segment non-fatal (CASSANDRA-1348)
 * correct ordering of drain operations so CL.recover is no longer
   necessary (CASSANDRA-1408)
 * removed keyspace from describe_splits method (CASSANDRA-1425)
 * rename check_schema_agreement to describe_schema_versions
   (CASSANDRA-1478)
 * fix QUORUM calculation for RF > 3 (CASSANDRA-1487)
 * remove tombstones during non-major compactions when bloom filter
   verifies that row does not exist in other sstables (CASSANDRA-1074)
 * nodes that coordinated a loadbalance in the past could not be seen by
   newly added nodes (CASSANDRA-1467)
 * exposed endpoint states (gossip details) via jmx (CASSANDRA-1467)
 * ensure that compacted sstables are not included when new readers are
   instantiated (CASSANDRA-1477)
 * by default, calculate heap size and memtable thresholds at runtime (CASSANDRA-1469)
 * fix races dealing with adding/dropping keyspaces and column families in
   rapid succession (CASSANDRA-1477)
 * clean up of Streaming system (CASSANDRA-1503, 1504, 1506)
 * add options to configure Thrift socket keepalive and buffer sizes (CASSANDRA-1426)
 * make contrib CassandraServiceDataCleaner recursive (CASSANDRA-1509)
 * min, max compaction threshold are configurable and persistent
   per-ColumnFamily (CASSANDRA-1468)
 * fix replaying the last mutation in a commitlog unnecessarily
   (CASSANDRA-1512)
 * invoke getDefaultUncaughtExceptionHandler from DTPE with the original
   exception rather than the ExecutionException wrapper (CASSANDRA-1226)
 * remove Clock from the Thrift (and Avro) API (CASSANDRA-1501)
 * Close intra-node sockets when connection is broken (CASSANDRA-1528)
 * RPM packaging spec file (CASSANDRA-786)
 * weighted request scheduler (CASSANDRA-1485)
 * treat expired columns as deleted (CASSANDRA-1539)
 * make IndexInterval configurable (CASSANDRA-1488)
 * add describe_snitch to Thrift API (CASSANDRA-1490)
 * MD5 authenticator compares plain text submitted password with MD5'd
   saved property, instead of vice versa (CASSANDRA-1447)
 * JMX MessagingService pending and completed counts (CASSANDRA-1533)
 * fix race condition processing repair responses (CASSANDRA-1511)
 * make repair blocking (CASSANDRA-1511)
 * create EndpointSnitchInfo and MBean to expose rack and DC (CASSANDRA-1491)
 * added option to contrib/word_count to output results back to Cassandra
   (CASSANDRA-1342)
 * rewrite Hadoop ColumnFamilyRecordWriter to pool connections, retry to
   multiple Cassandra nodes, and smooth impact on the Cassandra cluster
   by using smaller batch sizes (CASSANDRA-1434)
 * fix setting gc_grace_seconds via CLI (CASSANDRA-1549)
 * support TTL'd index values (CASSANDRA-1536)
 * make removetoken work like decommission (CASSANDRA-1216)
 * make cli comparator-aware and improve quote rules (CASSANDRA-1523,-1524)
 * make nodetool compact and cleanup blocking (CASSANDRA-1449)
 * add memtable, cache information to GCInspector logs (CASSANDRA-1558)
 * enable/disable HintedHandoff via JMX (CASSANDRA-1550)
 * Ignore stray files in the commit log directory (CASSANDRA-1547)
 * Disallow bootstrap to an in-use token (CASSANDRA-1561)


0.7-beta1
 * sstable versioning (CASSANDRA-389)
 * switched to slf4j logging (CASSANDRA-625)
 * add (optional) expiration time for column (CASSANDRA-699)
 * access levels for authentication/authorization (CASSANDRA-900)
 * add ReadRepairChance to CF definition (CASSANDRA-930)
 * fix heisenbug in system tests, especially common on OS X (CASSANDRA-944)
 * convert to byte[] keys internally and all public APIs (CASSANDRA-767)
 * ability to alter schema definitions on a live cluster (CASSANDRA-44)
 * renamed configuration file to cassandra.xml, and log4j.properties to
   log4j-server.properties, which must now be loaded from
   the classpath (which is how our scripts in bin/ have always done it)
   (CASSANDRA-971)
 * change get_count to require a SlicePredicate. create multi_get_count
   (CASSANDRA-744)
 * re-organized endpointsnitch implementations and added SimpleSnitch
   (CASSANDRA-994)
 * Added preload_row_cache option (CASSANDRA-946)
 * add CRC to commitlog header (CASSANDRA-999)
 * removed deprecated batch_insert and get_range_slice methods (CASSANDRA-1065)
 * add truncate thrift method (CASSANDRA-531)
 * http mini-interface using mx4j (CASSANDRA-1068)
 * optimize away copy of sliced row on memtable read path (CASSANDRA-1046)
 * replace constant-size 2GB mmaped segments and special casing for index
   entries spanning segment boundaries, with SegmentedFile that computes
   segments that always contain entire entries/rows (CASSANDRA-1117)
 * avoid reading large rows into memory during compaction (CASSANDRA-16)
 * added hadoop OutputFormat (CASSANDRA-1101)
 * efficient Streaming (no more anticompaction) (CASSANDRA-579)
 * split commitlog header into separate file and add size checksum to
   mutations (CASSANDRA-1179)
 * avoid allocating a new byte[] for each mutation on replay (CASSANDRA-1219)
 * revise HH schema to be per-endpoint (CASSANDRA-1142)
 * add joining/leaving status to nodetool ring (CASSANDRA-1115)
 * allow multiple repair sessions per node (CASSANDRA-1190)
 * optimize away MessagingService for local range queries (CASSANDRA-1261)
 * make framed transport the default so malformed requests can't OOM the
   server (CASSANDRA-475)
 * significantly faster reads from row cache (CASSANDRA-1267)
 * take advantage of row cache during range queries (CASSANDRA-1302)
 * make GCGraceSeconds a per-ColumnFamily value (CASSANDRA-1276)
 * keep persistent row size and column count statistics (CASSANDRA-1155)
 * add IntegerType (CASSANDRA-1282)
 * page within a single row during hinted handoff (CASSANDRA-1327)
 * push DatacenterShardStrategy configuration into keyspace definition,
   eliminating datacenter.properties. (CASSANDRA-1066)
 * optimize forward slices starting with '' and single-index-block name
   queries by skipping the column index (CASSANDRA-1338)
 * streaming refactor (CASSANDRA-1189)
 * faster comparison for UUID types (CASSANDRA-1043)
 * secondary index support (CASSANDRA-749 and subtasks)
 * make compaction buckets deterministic (CASSANDRA-1265)


0.6.6
 * Allow using DynamicEndpointSnitch with RackAwareStrategy (CASSANDRA-1429)
 * remove the remaining vestiges of the unfinished DatacenterShardStrategy
   (replaced by NetworkTopologyStrategy in 0.7)


0.6.5
 * fix key ordering in range query results with RandomPartitioner
   and ConsistencyLevel > ONE (CASSANDRA-1145)
 * fix for range query starting with the wrong token range (CASSANDRA-1042)
 * page within a single row during hinted handoff (CASSANDRA-1327)
 * fix compilation on non-sun JDKs (CASSANDRA-1061)
 * remove String.trim() call on row keys in batch mutations (CASSANDRA-1235)
 * Log summary of dropped messages instead of spamming log (CASSANDRA-1284)
 * add dynamic endpoint snitch (CASSANDRA-981)
 * fix streaming for keyspaces with hyphens in their name (CASSANDRA-1377)
 * fix errors in hard-coded bloom filter optKPerBucket by computing it
   algorithmically (CASSANDRA-1220
 * remove message deserialization stage, and uncap read/write stages
   so slow reads/writes don't block gossip processing (CASSANDRA-1358)
 * add jmx port configuration to Debian package (CASSANDRA-1202)
 * use mlockall via JNA, if present, to prevent Linux from swapping
   out parts of the JVM (CASSANDRA-1214)


0.6.4
 * avoid queuing multiple hint deliveries for the same endpoint
   (CASSANDRA-1229)
 * better performance for and stricter checking of UTF8 column names
   (CASSANDRA-1232)
 * extend option to lower compaction priority to hinted handoff
   as well (CASSANDRA-1260)
 * log errors in gossip instead of re-throwing (CASSANDRA-1289)
 * avoid aborting commitlog replay prematurely if a flushed-but-
   not-removed commitlog segment is encountered (CASSANDRA-1297)
 * fix duplicate rows being read during mapreduce (CASSANDRA-1142)
 * failure detection wasn't closing command sockets (CASSANDRA-1221)
 * cassandra-cli.bat works on windows (CASSANDRA-1236)
 * pre-emptively drop requests that cannot be processed within RPCTimeout
   (CASSANDRA-685)
 * add ack to Binary write verb and update CassandraBulkLoader
   to wait for acks for each row (CASSANDRA-1093)
 * added describe_partitioner Thrift method (CASSANDRA-1047)
 * Hadoop jobs no longer require the Cassandra storage-conf.xml
   (CASSANDRA-1280, CASSANDRA-1047)
 * log thread pool stats when GC is excessive (CASSANDRA-1275)
 * remove gossip message size limit (CASSANDRA-1138)
 * parallelize local and remote reads during multiget, and respect snitch
   when determining whether to do local read for CL.ONE (CASSANDRA-1317)
 * fix read repair to use requested consistency level on digest mismatch,
   rather than assuming QUORUM (CASSANDRA-1316)
 * process digest mismatch re-reads in parallel (CASSANDRA-1323)
 * switch hints CF comparator to BytesType (CASSANDRA-1274)


0.6.3
 * retry to make streaming connections up to 8 times. (CASSANDRA-1019)
 * reject describe_ring() calls on invalid keyspaces (CASSANDRA-1111)
 * fix cache size calculation for size of 100% (CASSANDRA-1129)
 * fix cache capacity only being recalculated once (CASSANDRA-1129)
 * remove hourly scan of all hints on the off chance that the gossiper
   missed a status change; instead, expose deliverHintsToEndpoint to JMX
   so it can be done manually, if necessary (CASSANDRA-1141)
 * don't reject reads at CL.ALL (CASSANDRA-1152)
 * reject deletions to supercolumns in CFs containing only standard
   columns (CASSANDRA-1139)
 * avoid preserving login information after client disconnects
   (CASSANDRA-1057)
 * prefer sun jdk to openjdk in debian init script (CASSANDRA-1174)
 * detect partioner config changes between restarts and fail fast
   (CASSANDRA-1146)
 * use generation time to resolve node token reassignment disagreements
   (CASSANDRA-1118)
 * restructure the startup ordering of Gossiper and MessageService to avoid
   timing anomalies (CASSANDRA-1160)
 * detect incomplete commit log hearders (CASSANDRA-1119)
 * force anti-entropy service to stream files on the stream stage to avoid
   sending streams out of order (CASSANDRA-1169)
 * remove inactive stream managers after AES streams files (CASSANDRA-1169)
 * allow removing entire row through batch_mutate Deletion (CASSANDRA-1027)
 * add JMX metrics for row-level bloom filter false positives (CASSANDRA-1212)
 * added a redhat init script to contrib (CASSANDRA-1201)
 * use midpoint when bootstrapping a new machine into range with not
   much data yet instead of random token (CASSANDRA-1112)
 * kill server on OOM in executor stage as well as Thrift (CASSANDRA-1226)
 * remove opportunistic repairs, when two machines with overlapping replica
   responsibilities happen to finish major compactions of the same CF near
   the same time.  repairs are now fully manual (CASSANDRA-1190)
 * add ability to lower compaction priority (default is no change from 0.6.2)
   (CASSANDRA-1181)


0.6.2
 * fix contrib/word_count build. (CASSANDRA-992)
 * split CommitLogExecutorService into BatchCommitLogExecutorService and
   PeriodicCommitLogExecutorService (CASSANDRA-1014)
 * add latency histograms to CFSMBean (CASSANDRA-1024)
 * make resolving timestamp ties deterministic by using value bytes
   as a tiebreaker (CASSANDRA-1039)
 * Add option to turn off Hinted Handoff (CASSANDRA-894)
 * fix windows startup (CASSANDRA-948)
 * make concurrent_reads, concurrent_writes configurable at runtime via JMX
   (CASSANDRA-1060)
 * disable GCInspector on non-Sun JVMs (CASSANDRA-1061)
 * fix tombstone handling in sstable rows with no other data (CASSANDRA-1063)
 * fix size of row in spanned index entries (CASSANDRA-1056)
 * install json2sstable, sstable2json, and sstablekeys to Debian package
 * StreamingService.StreamDestinations wouldn't empty itself after streaming
   finished (CASSANDRA-1076)
 * added Collections.shuffle(splits) before returning the splits in
   ColumnFamilyInputFormat (CASSANDRA-1096)
 * do not recalculate cache capacity post-compaction if it's been manually
   modified (CASSANDRA-1079)
 * better defaults for flush sorter + writer executor queue sizes
   (CASSANDRA-1100)
 * windows scripts for SSTableImport/Export (CASSANDRA-1051)
 * windows script for nodetool (CASSANDRA-1113)
 * expose PhiConvictThreshold (CASSANDRA-1053)
 * make repair of RF==1 a no-op (CASSANDRA-1090)
 * improve default JVM GC options (CASSANDRA-1014)
 * fix SlicePredicate serialization inside Hadoop jobs (CASSANDRA-1049)
 * close Thrift sockets in Hadoop ColumnFamilyRecordReader (CASSANDRA-1081)


0.6.1
 * fix NPE in sstable2json when no excluded keys are given (CASSANDRA-934)
 * keep the replica set constant throughout the read repair process
   (CASSANDRA-937)
 * allow querying getAllRanges with empty token list (CASSANDRA-933)
 * fix command line arguments inversion in clustertool (CASSANDRA-942)
 * fix race condition that could trigger a false-positive assertion
   during post-flush discard of old commitlog segments (CASSANDRA-936)
 * fix neighbor calculation for anti-entropy repair (CASSANDRA-924)
 * perform repair even for small entropy differences (CASSANDRA-924)
 * Use hostnames in CFInputFormat to allow Hadoop's naive string-based
   locality comparisons to work (CASSANDRA-955)
 * cache read-only BufferedRandomAccessFile length to avoid
   3 system calls per invocation (CASSANDRA-950)
 * nodes with IPv6 (and no IPv4) addresses could not join cluster
   (CASSANDRA-969)
 * Retrieve the correct number of undeleted columns, if any, from
   a supercolumn in a row that had been deleted previously (CASSANDRA-920)
 * fix index scans that cross the 2GB mmap boundaries for both mmap
   and standard i/o modes (CASSANDRA-866)
 * expose drain via nodetool (CASSANDRA-978)


0.6.0-RC1
 * JMX drain to flush memtables and run through commit log (CASSANDRA-880)
 * Bootstrapping can skip ranges under the right conditions (CASSANDRA-902)
 * fix merging row versions in range_slice for CL > ONE (CASSANDRA-884)
 * default write ConsistencyLeven chaned from ZERO to ONE
 * fix for index entries spanning mmap buffer boundaries (CASSANDRA-857)
 * use lexical comparison if time part of TimeUUIDs are the same
   (CASSANDRA-907)
 * bound read, mutation, and response stages to fix possible OOM
   during log replay (CASSANDRA-885)
 * Use microseconds-since-epoch (UTC) in cli, instead of milliseconds
 * Treat batch_mutate Deletion with null supercolumn as "apply this predicate
   to top level supercolumns" (CASSANDRA-834)
 * Streaming destination nodes do not update their JMX status (CASSANDRA-916)
 * Fix internal RPC timeout calculation (CASSANDRA-911)
 * Added Pig loadfunc to contrib/pig (CASSANDRA-910)


0.6.0-beta3
 * fix compaction bucketing bug (CASSANDRA-814)
 * update windows batch file (CASSANDRA-824)
 * deprecate KeysCachedFraction configuration directive in favor
   of KeysCached; move to unified-per-CF key cache (CASSANDRA-801)
 * add invalidateRowCache to ColumnFamilyStoreMBean (CASSANDRA-761)
 * send Handoff hints to natural locations to reduce load on
   remaining nodes in a failure scenario (CASSANDRA-822)
 * Add RowWarningThresholdInMB configuration option to warn before very
   large rows get big enough to threaten node stability, and -x option to
   be able to remove them with sstable2json if the warning is unheeded
   until it's too late (CASSANDRA-843)
 * Add logging of GC activity (CASSANDRA-813)
 * fix ConcurrentModificationException in commitlog discard (CASSANDRA-853)
 * Fix hardcoded row count in Hadoop RecordReader (CASSANDRA-837)
 * Add a jmx status to the streaming service and change several DEBUG
   messages to INFO (CASSANDRA-845)
 * fix classpath in cassandra-cli.bat for Windows (CASSANDRA-858)
 * allow re-specifying host, port to cassandra-cli if invalid ones
   are first tried (CASSANDRA-867)
 * fix race condition handling rpc timeout in the coordinator
   (CASSANDRA-864)
 * Remove CalloutLocation and StagingFileDirectory from storage-conf files
   since those settings are no longer used (CASSANDRA-878)
 * Parse a long from RowWarningThresholdInMB instead of an int (CASSANDRA-882)
 * Remove obsolete ControlPort code from DatabaseDescriptor (CASSANDRA-886)
 * move skipBytes side effect out of assert (CASSANDRA-899)
 * add "double getLoad" to StorageServiceMBean (CASSANDRA-898)
 * track row stats per CF at compaction time (CASSANDRA-870)
 * disallow CommitLogDirectory matching a DataFileDirectory (CASSANDRA-888)
 * default key cache size is 200k entries, changed from 10% (CASSANDRA-863)
 * add -Dcassandra-foreground=yes to cassandra.bat
 * exit if cluster name is changed unexpectedly (CASSANDRA-769)


0.6.0-beta1/beta2
 * add batch_mutate thrift command, deprecating batch_insert (CASSANDRA-336)
 * remove get_key_range Thrift API, deprecated in 0.5 (CASSANDRA-710)
 * add optional login() Thrift call for authentication (CASSANDRA-547)
 * support fat clients using gossiper and StorageProxy to perform
   replication in-process [jvm-only] (CASSANDRA-535)
 * support mmapped I/O for reads, on by default on 64bit JVMs
   (CASSANDRA-408, CASSANDRA-669)
 * improve insert concurrency, particularly during Hinted Handoff
   (CASSANDRA-658)
 * faster network code (CASSANDRA-675)
 * stress.py moved to contrib (CASSANDRA-635)
 * row caching [must be explicitly enabled per-CF in config] (CASSANDRA-678)
 * present a useful measure of compaction progress in JMX (CASSANDRA-599)
 * add bin/sstablekeys (CASSNADRA-679)
 * add ConsistencyLevel.ANY (CASSANDRA-687)
 * make removetoken remove nodes from gossip entirely (CASSANDRA-644)
 * add ability to set cache sizes at runtime (CASSANDRA-708)
 * report latency and cache hit rate statistics with lifetime totals
   instead of average over the last minute (CASSANDRA-702)
 * support get_range_slice for RandomPartitioner (CASSANDRA-745)
 * per-keyspace replication factory and replication strategy (CASSANDRA-620)
 * track latency in microseconds (CASSANDRA-733)
 * add describe_ Thrift methods, deprecating get_string_property and
   get_string_list_property
 * jmx interface for tracking operation mode and streams in general.
   (CASSANDRA-709)
 * keep memtables in sorted order to improve range query performance
   (CASSANDRA-799)
 * use while loop instead of recursion when trimming sstables compaction list
   to avoid blowing stack in pathological cases (CASSANDRA-804)
 * basic Hadoop map/reduce support (CASSANDRA-342)


0.5.1
 * ensure all files for an sstable are streamed to the same directory.
   (CASSANDRA-716)
 * more accurate load estimate for bootstrapping (CASSANDRA-762)
 * tolerate dead or unavailable bootstrap target on write (CASSANDRA-731)
 * allow larger numbers of keys (> 140M) in a sstable bloom filter
   (CASSANDRA-790)
 * include jvm argument improvements from CASSANDRA-504 in debian package
 * change streaming chunk size to 32MB to accomodate Windows XP limitations
   (was 64MB) (CASSANDRA-795)
 * fix get_range_slice returning results in the wrong order (CASSANDRA-781)


0.5.0 final
 * avoid attempting to delete temporary bootstrap files twice (CASSANDRA-681)
 * fix bogus NaN in nodeprobe cfstats output (CASSANDRA-646)
 * provide a policy for dealing with single thread executors w/ a full queue
   (CASSANDRA-694)
 * optimize inner read in MessagingService, vastly improving multiple-node
   performance (CASSANDRA-675)
 * wait for table flush before streaming data back to a bootstrapping node.
   (CASSANDRA-696)
 * keep track of bootstrapping sources by table so that bootstrapping doesn't
   give the indication of finishing early (CASSANDRA-673)


0.5.0 RC3
 * commit the correct version of the patch for CASSANDRA-663


0.5.0 RC2 (unreleased)
 * fix bugs in converting get_range_slice results to Thrift
   (CASSANDRA-647, CASSANDRA-649)
 * expose java.util.concurrent.TimeoutException in StorageProxy methods
   (CASSANDRA-600)
 * TcpConnectionManager was holding on to disconnected connections,
   giving the false indication they were being used. (CASSANDRA-651)
 * Remove duplicated write. (CASSANDRA-662)
 * Abort bootstrap if IP is already in the token ring (CASSANDRA-663)
 * increase default commitlog sync period, and wait for last sync to
   finish before submitting another (CASSANDRA-668)


0.5.0 RC1
 * Fix potential NPE in get_range_slice (CASSANDRA-623)
 * add CRC32 to commitlog entries (CASSANDRA-605)
 * fix data streaming on windows (CASSANDRA-630)
 * GC compacted sstables after cleanup and compaction (CASSANDRA-621)
 * Speed up anti-entropy validation (CASSANDRA-629)
 * Fix anti-entropy assertion error (CASSANDRA-639)
 * Fix pending range conflicts when bootstapping or moving
   multiple nodes at once (CASSANDRA-603)
 * Handle obsolete gossip related to node movement in the case where
   one or more nodes is down when the movement occurs (CASSANDRA-572)
 * Include dead nodes in gossip to avoid a variety of problems
   and fix HH to removed nodes (CASSANDRA-634)
 * return an InvalidRequestException for mal-formed SlicePredicates
   (CASSANDRA-643)
 * fix bug determining closest neighbor for use in multiple datacenters
   (CASSANDRA-648)
 * Vast improvements in anticompaction speed (CASSANDRA-607)
 * Speed up log replay and writes by avoiding redundant serializations
   (CASSANDRA-652)


0.5.0 beta 2
 * Bootstrap improvements (several tickets)
 * add nodeprobe repair anti-entropy feature (CASSANDRA-193, CASSANDRA-520)
 * fix possibility of partition when many nodes restart at once
   in clusters with multiple seeds (CASSANDRA-150)
 * fix NPE in get_range_slice when no data is found (CASSANDRA-578)
 * fix potential NPE in hinted handoff (CASSANDRA-585)
 * fix cleanup of local "system" keyspace (CASSANDRA-576)
 * improve computation of cluster load balance (CASSANDRA-554)
 * added super column read/write, column count, and column/row delete to
   cassandra-cli (CASSANDRA-567, CASSANDRA-594)
 * fix returning live subcolumns of deleted supercolumns (CASSANDRA-583)
 * respect JAVA_HOME in bin/ scripts (several tickets)
 * add StorageService.initClient for fat clients on the JVM (CASSANDRA-535)
   (see contrib/client_only for an example of use)
 * make consistency_level functional in get_range_slice (CASSANDRA-568)
 * optimize key deserialization for RandomPartitioner (CASSANDRA-581)
 * avoid GCing tombstones except on major compaction (CASSANDRA-604)
 * increase failure conviction threshold, resulting in less nodes
   incorrectly (and temporarily) marked as down (CASSANDRA-610)
 * respect memtable thresholds during log replay (CASSANDRA-609)
 * support ConsistencyLevel.ALL on read (CASSANDRA-584)
 * add nodeprobe removetoken command (CASSANDRA-564)


0.5.0 beta
 * Allow multiple simultaneous flushes, improving flush throughput
   on multicore systems (CASSANDRA-401)
 * Split up locks to improve write and read throughput on multicore systems
   (CASSANDRA-444, CASSANDRA-414)
 * More efficient use of memory during compaction (CASSANDRA-436)
 * autobootstrap option: when enabled, all non-seed nodes will attempt
   to bootstrap when started, until bootstrap successfully
   completes. -b option is removed.  (CASSANDRA-438)
 * Unless a token is manually specified in the configuration xml,
   a bootstraping node will use a token that gives it half the
   keys from the most-heavily-loaded node in the cluster,
   instead of generating a random token.
   (CASSANDRA-385, CASSANDRA-517)
 * Miscellaneous bootstrap fixes (several tickets)
 * Ability to change a node's token even after it has data on it
   (CASSANDRA-541)
 * Ability to decommission a live node from the ring (CASSANDRA-435)
 * Semi-automatic loadbalancing via nodeprobe (CASSANDRA-192)
 * Add ability to set compaction thresholds at runtime via
   JMX / nodeprobe.  (CASSANDRA-465)
 * Add "comment" field to ColumnFamily definition. (CASSANDRA-481)
 * Additional JMX metrics (CASSANDRA-482)
 * JSON based export and import tools (several tickets)
 * Hinted Handoff fixes (several tickets)
 * Add key cache to improve read performance (CASSANDRA-423)
 * Simplified construction of custom ReplicationStrategy classes
   (CASSANDRA-497)
 * Graphical application (Swing) for ring integrity verification and
   visualization was added to contrib (CASSANDRA-252)
 * Add DCQUORUM, DCQUORUMSYNC consistency levels and corresponding
   ReplicationStrategy / EndpointSnitch classes.  Experimental.
   (CASSANDRA-492)
 * Web client interface added to contrib (CASSANDRA-457)
 * More-efficient flush for Random, CollatedOPP partitioners
   for normal writes (CASSANDRA-446) and bulk load (CASSANDRA-420)
 * Add MemtableFlushAfterMinutes, a global replacement for the old
   per-CF FlushPeriodInMinutes setting (CASSANDRA-463)
 * optimizations to slice reading (CASSANDRA-350) and supercolumn
   queries (CASSANDRA-510)
 * force binding to given listenaddress for nodes with multiple
   interfaces (CASSANDRA-546)
 * stress.py benchmarking tool improvements (several tickets)
 * optimized replica placement code (CASSANDRA-525)
 * faster log replay on restart (CASSANDRA-539, CASSANDRA-540)
 * optimized local-node writes (CASSANDRA-558)
 * added get_range_slice, deprecating get_key_range (CASSANDRA-344)
 * expose TimedOutException to thrift (CASSANDRA-563)


0.4.2
 * Add validation disallowing null keys (CASSANDRA-486)
 * Fix race conditions in TCPConnectionManager (CASSANDRA-487)
 * Fix using non-utf8-aware comparison as a sanity check.
   (CASSANDRA-493)
 * Improve default garbage collector options (CASSANDRA-504)
 * Add "nodeprobe flush" (CASSANDRA-505)
 * remove NotFoundException from get_slice throws list (CASSANDRA-518)
 * fix get (not get_slice) of entire supercolumn (CASSANDRA-508)
 * fix null token during bootstrap (CASSANDRA-501)


0.4.1
 * Fix FlushPeriod columnfamily configuration regression
   (CASSANDRA-455)
 * Fix long column name support (CASSANDRA-460)
 * Fix for serializing a row that only contains tombstones
   (CASSANDRA-458)
 * Fix for discarding unneeded commitlog segments (CASSANDRA-459)
 * Add SnapshotBeforeCompaction configuration option (CASSANDRA-426)
 * Fix compaction abort under insufficient disk space (CASSANDRA-473)
 * Fix reading subcolumn slice from tombstoned CF (CASSANDRA-484)
 * Fix race condition in RVH causing occasional NPE (CASSANDRA-478)


0.4.0
 * fix get_key_range problems when a node is down (CASSANDRA-440)
   and add UnavailableException to more Thrift methods
 * Add example EndPointSnitch contrib code (several tickets)


0.4.0 RC2
 * fix SSTable generation clash during compaction (CASSANDRA-418)
 * reject method calls with null parameters (CASSANDRA-308)
 * properly order ranges in nodeprobe output (CASSANDRA-421)
 * fix logging of certain errors on executor threads (CASSANDRA-425)


0.4.0 RC1
 * Bootstrap feature is live; use -b on startup (several tickets)
 * Added multiget api (CASSANDRA-70)
 * fix Deadlock with SelectorManager.doProcess and TcpConnection.write
   (CASSANDRA-392)
 * remove key cache b/c of concurrency bugs in third-party
   CLHM library (CASSANDRA-405)
 * update non-major compaction logic to use two threshold values
   (CASSANDRA-407)
 * add periodic / batch commitlog sync modes (several tickets)
 * inline BatchMutation into batch_insert params (CASSANDRA-403)
 * allow setting the logging level at runtime via mbean (CASSANDRA-402)
 * change default comparator to BytesType (CASSANDRA-400)
 * add forwards-compatible ConsistencyLevel parameter to get_key_range
   (CASSANDRA-322)
 * r/m special case of blocking for local destination when writing with
   ConsistencyLevel.ZERO (CASSANDRA-399)
 * Fixes to make BinaryMemtable [bulk load interface] useful (CASSANDRA-337);
   see contrib/bmt_example for an example of using it.
 * More JMX properties added (several tickets)
 * Thrift changes (several tickets)
    - Merged _super get methods with the normal ones; return values
      are now of ColumnOrSuperColumn.
    - Similarly, merged batch_insert_super into batch_insert.



0.4.0 beta
 * On-disk data format has changed to allow billions of keys/rows per
   node instead of only millions
 * Multi-keyspace support
 * Scan all sstables for all queries to avoid situations where
   different types of operation on the same ColumnFamily could
   disagree on what data was present
 * Snapshot support via JMX
 * Thrift API has changed a _lot_:
    - removed time-sorted CFs; instead, user-defined comparators
      may be defined on the column names, which are now byte arrays.
      Default comparators are provided for UTF8, Bytes, Ascii, Long (i64),
      and UUID types.
    - removed colon-delimited strings in thrift api in favor of explicit
      structs such as ColumnPath, ColumnParent, etc.  Also normalized
      thrift struct and argument naming.
    - Added columnFamily argument to get_key_range.
    - Change signature of get_slice to accept starting and ending
      columns as well as an offset.  (This allows use of indexes.)
      Added "ascending" flag to allow reasonably-efficient reverse
      scans as well.  Removed get_slice_by_range as redundant.
    - get_key_range operates on one CF at a time
    - changed `block` boolean on insert methods to ConsistencyLevel enum,
      with options of NONE, ONE, QUORUM, and ALL.
    - added similar consistency_level parameter to read methods
    - column-name-set slice with no names given now returns zero columns
      instead of all of them.  ("all" can run your server out of memory.
      use a range-based slice with a high max column count instead.)
 * Removed the web interface. Node information can now be obtained by
   using the newly introduced nodeprobe utility.
 * More JMX stats
 * Remove magic values from internals (e.g. special key to indicate
   when to flush memtables)
 * Rename configuration "table" to "keyspace"
 * Moved to crash-only design; no more shutdown (just kill the process)
 * Lots of bug fixes

Full list of issues resolved in 0.4 is at https://issues.apache.org/jira/secure/IssueNavigator.jspa?reset=true&&pid=12310865&fixfor=12313862&resolution=1&sorter/field=issuekey&sorter/order=DESC


0.3.0 RC3
 * Fix potential deadlock under load in TCPConnection.
   (CASSANDRA-220)


0.3.0 RC2
 * Fix possible data loss when server is stopped after replaying
   log but before new inserts force memtable flush.
   (CASSANDRA-204)
 * Added BUGS file


0.3.0 RC1
 * Range queries on keys, including user-defined key collation
 * Remove support
 * Workarounds for a weird bug in JDK select/register that seems
   particularly common on VM environments. Cassandra should deploy
   fine on EC2 now
 * Much improved infrastructure: the beginnings of a decent test suite
   ("ant test" for unit tests; "nosetests" for system tests), code
   coverage reporting, etc.
 * Expanded node status reporting via JMX
 * Improved error reporting/logging on both server and client
 * Reduced memory footprint in default configuration
 * Combined blocking and non-blocking versions of insert APIs
 * Added FlushPeriodInMinutes configuration parameter to force
   flushing of infrequently-updated ColumnFamilies<|MERGE_RESOLUTION|>--- conflicted
+++ resolved
@@ -1,14 +1,10 @@
-<<<<<<< HEAD
 3.11.2
  * Add asm jar to build.xml for maven builds (CASSANDRA-11193)
  * Round buffer size to powers of 2 for the chunk cache (CASSANDRA-13897)
  * Update jackson JSON jars (CASSANDRA-13949)
  * Avoid locks when checking LCS fanout and if we should defrag (CASSANDRA-13930)
 Merged from 3.0:
-=======
-3.0.16
  * Fix repair race that caused gossip to block (CASSANDRA-13849)
->>>>>>> 49edd707
  * Tracing interferes with digest requests when using RandomPartitioner (CASSANDRA-13964)
  * Add flag to disable materialized views, and warnings on creation (CASSANDRA-13959)
  * Don't let user drop or generally break tables in system_distributed (CASSANDRA-13813)

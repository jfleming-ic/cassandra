1.2-dev
 * improve "nodetool ring" handling of multi-dc clusters (CASSANDRA-3047)
 * update NTS calculateNaturalEndpoints to be O(N log N) (CASSANDRA-3881)
 * add UseCondCardMark XX jvm settings on jdk 1.7 (CASSANDRA-4366)
 * split up rpc timeout by operation type (CASSANDRA-2819)
 * rewrite key cache save/load to use only sequential i/o (CASSANDRA-3762)
 * update MS protocol with a version handshake + broadcast address id
   (CASSANDRA-4311)
 * multithreaded hint replay (CASSANDRA-4189)
 * add inter-node message compression (CASSANDRA-3127)
 * remove COPP (CASSANDRA-2479)
 * Track tombstone expiration and compact when tombstone content is
   higher than a configurable threshold, default 20% (CASSANDRA-3442)
 * update MurmurHash to version 3 (CASSANDRA-2975)
 * (CLI) track elapsed time for `delete' operation (CASSANDRA-4060)
 * (CLI) jline version is bumped to 1.0 to properly  support
   'delete' key function (CASSANDRA-4132)
 * Save IndexSummary into new SSTable 'Summary' component (CASSANDRA-2392, 4289)
 * Add support for range tombstones (CASSANDRA-3708)
 * Improve MessagingService efficiency (CASSANDRA-3617)
 * Avoid ID conflicts from concurrent schema changes (CASSANDRA-3794)
 * Set thrift HSHA server thread limit to unlimited by default (CASSANDRA-4277)
 * Avoids double serialization of CF id in RowMutation messages
   (CASSANDRA-4293)
 * stream compressed sstables directly with java nio (CASSANDRA-4297)
 * Support multiple ranges in SliceQueryFilter (CASSANDRA-3885)
 * Add column metadata to system column families (CASSANDRA-4018)
 * (cql3) always use composite types by default (CASSANDRA-4329)


1.1.3
 * update default commitlog segment size to 32MB and total commitlog
   size to 32/1024 MB for 32/64 bit JVMs, respectively (CASSANDRA-4422)
 * avoid using global partitioner to estimate ranges in index sstables
   (CASSANDRA-4403)
 * restore pre-CASSANDRA-3862 approach to removing expired tombstones
   from row cache during compaction (CASSANDRA-4364)
 * (stress) support for CQL prepared statements (CASSANDRA-3633)
 * Correctly catch exception when Snappy cannot be loaded (CASSANDRA-4400)
 * (cql3) Support ORDER BY when IN condition is given in WHERE clause (CASSANDRA-4327)
<<<<<<< HEAD
=======
 * (cql3) delete "component_index" column on DROP TABLE call (CASSANDRA-4420)
>>>>>>> c716fc7f
Merged from 1.0:
 * allow dropping columns shadowed by not-yet-expired supercolumn or row
   tombstones in PrecompactedRow (CASSANDRA-4396)


1.1.2
 * Fix cleanup not deleting index entries (CASSANDRA-4379)
 * Use correct partitioner when saving + loading caches (CASSANDRA-4331)
 * Check schema before trying to export sstable (CASSANDRA-2760)
 * Raise a meaningful exception instead of NPE when PFS encounters
   an unconfigured node + no default (CASSANDRA-4349)
 * fix bug in sstable blacklisting with LCS (CASSANDRA-4343)
 * LCS no longer promotes tiny sstables out of L0 (CASSANDRA-4341)
 * skip tombstones during hint replay (CASSANDRA-4320)
 * fix NPE in compactionstats (CASSANDRA-4318)
 * enforce 1m min keycache for auto (CASSANDRA-4306)
 * Have DeletedColumn.isMFD always return true (CASSANDRA-4307)
 * (cql3) exeption message for ORDER BY constraints said primary filter can be
    an IN clause, which is misleading (CASSANDRA-4319)
 * (cql3) Reject (not yet supported) creation of 2ndardy indexes on tables with
   composite primary keys (CASSANDRA-4328)
 * Set JVM stack size to 160k for java 7 (CASSANDRA-4275)
 * cqlsh: add COPY command to load data from CSV flat files (CASSANDRA-4012)
 * CFMetaData.fromThrift to throw ConfigurationException upon error (CASSANDRA-4353)
 * Use CF comparator to sort indexed columns in SecondaryIndexManager
   (CASSANDRA-4365)
 * add strategy_options to the KSMetaData.toString() output (CASSANDRA-4248)
 * (cql3) fix range queries containing unqueried results (CASSANDRA-4372)
 * (cql3) allow updating column_alias types (CASSANDRA-4041)
 * (cql3) Fix deletion bug (CASSANDRA-4193)
 * Fix computation of overlapping sstable for leveled compaction (CASSANDRA-4321)
 * Improve scrub and allow to run it offline (CASSANDRA-4321)
 * Fix assertionError in StorageService.bulkLoad (CASSANDRA-4368)
 * (cqlsh) add option to authenticate to a keyspace at startup (CASSANDRA-4108)
 * (cqlsh) fix ASSUME functionality (CASSANDRA-4352)
 * Fix ColumnFamilyRecordReader to not return progress > 100% (CASSANDRA-3942)
Merged from 1.0:
 * Set gc_grace on index CF to 0 (CASSANDRA-4314)


1.1.1
 * allow larger cache capacities than 2GB (CASSANDRA-4150)
 * add getsstables command to nodetool (CASSANDRA-4199)
 * apply parent CF compaction settings to secondary index CFs (CASSANDRA-4280)
 * preserve commitlog size cap when recycling segments at startup
   (CASSANDRA-4201)
 * (Hadoop) fix split generation regression (CASSANDRA-4259)
 * ignore min/max compactions settings in LCS, while preserving
   behavior that min=max=0 disables autocompaction (CASSANDRA-4233)
 * log number of rows read from saved cache (CASSANDRA-4249)
 * calculate exact size required for cleanup operations (CASSANDRA-1404)
 * avoid blocking additional writes during flush when the commitlog
   gets behind temporarily (CASSANDRA-1991)
 * enable caching on index CFs based on data CF cache setting (CASSANDRA-4197)
 * warn on invalid replication strategy creation options (CASSANDRA-4046)
 * remove [Freeable]Memory finalizers (CASSANDRA-4222)
 * include tombstone size in ColumnFamily.size, which can prevent OOM
   during sudden mass delete operations by yielding a nonzero liveRatio
   (CASSANDRA-3741)
 * Open 1 sstableScanner per level for leveled compaction (CASSANDRA-4142)
 * Optimize reads when row deletion timestamps allow us to restrict
   the set of sstables we check (CASSANDRA-4116)
 * add support for commitlog archiving and point-in-time recovery
   (CASSANDRA-3690)
 * avoid generating redundant compaction tasks during streaming
   (CASSANDRA-4174)
 * add -cf option to nodetool snapshot, and takeColumnFamilySnapshot to
   StorageService mbean (CASSANDRA-556)
 * optimize cleanup to drop entire sstables where possible (CASSANDRA-4079)
 * optimize truncate when autosnapshot is disabled (CASSANDRA-4153)
 * update caches to use byte[] keys to reduce memory overhead (CASSANDRA-3966)
 * add column limit to cli (CASSANDRA-3012, 4098)
 * clean up and optimize DataOutputBuffer, used by CQL compression and
   CompositeType (CASSANDRA-4072)
 * optimize commitlog checksumming (CASSANDRA-3610)
 * identify and blacklist corrupted SSTables from future compactions 
   (CASSANDRA-2261)
 * Move CfDef and KsDef validation out of thrift (CASSANDRA-4037)
 * Expose API to repair a user provided range (CASSANDRA-3912)
 * Add way to force the cassandra-cli to refresh its schema (CASSANDRA-4052)
 * Avoid having replicate on write tasks stacking up at CL.ONE (CASSANDRA-2889)
 * (cql3) Backwards compatibility for composite comparators in non-cql3-aware
   clients (CASSANDRA-4093)
 * (cql3) Fix order by for reversed queries (CASSANDRA-4160)
 * (cql3) Add ReversedType support (CASSANDRA-4004)
 * (cql3) Add timeuuid type (CASSANDRA-4194)
 * (cql3) Minor fixes (CASSANDRA-4185)
 * (cql3) Fix prepared statement in BATCH (CASSANDRA-4202)
 * (cql3) Reduce the list of reserved keywords (CASSANDRA-4186)
 * (cql3) Move max/min compaction thresholds to compaction strategy options
   (CASSANDRA-4187)
 * Fix exception during move when localhost is the only source (CASSANDRA-4200)
 * (cql3) Allow paging through non-ordered partitioner results (CASSANDRA-3771)
 * (cql3) Fix drop index (CASSANDRA-4192)
 * (cql3) Don't return range ghosts anymore (CASSANDRA-3982)
 * fix re-creating Keyspaces/ColumnFamilies with the same name as dropped
   ones (CASSANDRA-4219)
 * fix SecondaryIndex LeveledManifest save upon snapshot (CASSANDRA-4230)
 * fix missing arrayOffset in FBUtilities.hash (CASSANDRA-4250)
 * (cql3) Add name of parameters in CqlResultSet (CASSANDRA-4242)
 * (cql3) Correctly validate order by queries (CASSANDRA-4246)
 * rename stress to cassandra-stress for saner packaging (CASSANDRA-4256)
 * Fix exception on colum metadata with non-string comparator (CASSANDRA-4269)
 * Check for unknown/invalid compression options (CASSANDRA-4266)
 * (cql3) Adds simple access to column timestamp and ttl (CASSANDRA-4217)
 * (cql3) Fix range queries with secondary indexes (CASSANDRA-4257)
 * Better error messages from improper input in cli (CASSANDRA-3865)
 * Try to stop all compaction upon Keyspace or ColumnFamily drop (CASSANDRA-4221)
 * (cql3) Allow keyspace properties to contain hyphens (CASSANDRA-4278)
 * (cql3) Correctly validate keyspace access in create table (CASSANDRA-4296)
 * Avoid deadlock in migration stage (CASSANDRA-3882)
 * Take supercolumn names and deletion info into account in memtable throughput
   (CASSANDRA-4264)
 * Add back backward compatibility for old style replication factor (CASSANDRA-4294)
 * Preserve compatibility with pre-1.1 index queries (CASSANDRA-4262)
Merged from 1.0:
 * Fix super columns bug where cache is not updated (CASSANDRA-4190)
 * fix maxTimestamp to include row tombstones (CASSANDRA-4116)
 * (CLI) properly handle quotes in create/update keyspace commands (CASSANDRA-4129)
 * Avoids possible deadlock during bootstrap (CASSANDRA-4159)
 * fix stress tool that hangs forever on timeout or error (CASSANDRA-4128)
 * stress tool to return appropriate exit code on failure (CASSANDRA-4188)
 * fix compaction NPE when out of disk space and assertions disabled
   (CASSANDRA-3985)
 * synchronize LCS getEstimatedTasks to avoid CME (CASSANDRA-4255)
 * ensure unique streaming session id's (CASSANDRA-4223)
 * kick off background compaction when min/max thresholds change 
   (CASSANDRA-4279)
 * improve ability of STCS.getBuckets to deal with 100s of 1000s of
   sstables, such as when convertinb back from LCS (CASSANDRA-4287)
 * Oversize integer in CQL throws NumberFormatException (CASSANDRA-4291)


1.1.0-final
 * average a reduced liveRatio estimate with the previous one (CASSANDRA-4065)
 * Allow KS and CF names up to 48 characters (CASSANDRA-4157)
 * fix stress build (CASSANDRA-4140)
 * add time remaining estimate to nodetool compactionstats (CASSANDRA-4167)
 * (cql) fix NPE in cql3 ALTER TABLE (CASSANDRA-4163)
 * (cql) Add support for CL.TWO and CL.THREE in CQL (CASSANDRA-4156)
 * (cql) Fix type in CQL3 ALTER TABLE preventing update (CASSANDRA-4170)
 * (cql) Throw invalid exception from CQL3 on obsolete options (CASSANDRA-4171)
 * (cqlsh) fix recognizing uppercase SELECT keyword (CASSANDRA-4161)
 * Pig: wide row support (CASSANDRA-3909)
Merged from 1.0:
 * avoid streaming empty files with bulk loader if sstablewriter errors out
   (CASSANDRA-3946)


1.1-rc1
 * Include stress tool in binary builds (CASSANDRA-4103)
 * (Hadoop) fix wide row iteration when last row read was deleted
   (CASSANDRA-4154)
 * fix read_repair_chance to really default to 0.1 in the cli (CASSANDRA-4114)
 * Adds caching and bloomFilterFpChange to CQL options (CASSANDRA-4042)
 * Adds posibility to autoconfigure size of the KeyCache (CASSANDRA-4087)
 * fix KEYS index from skipping results (CASSANDRA-3996)
 * Remove sliced_buffer_size_in_kb dead option (CASSANDRA-4076)
 * make loadNewSStable preserve sstable version (CASSANDRA-4077)
 * Respect 1.0 cache settings as much as possible when upgrading 
   (CASSANDRA-4088)
 * relax path length requirement for sstable files when upgrading on 
   non-Windows platforms (CASSANDRA-4110)
 * fix terminination of the stress.java when errors were encountered
   (CASSANDRA-4128)
 * Move CfDef and KsDef validation out of thrift (CASSANDRA-4037)
 * Fix get_paged_slice (CASSANDRA-4136)
 * CQL3: Support slice with exclusive start and stop (CASSANDRA-3785)
Merged from 1.0:
 * support PropertyFileSnitch in bulk loader (CASSANDRA-4145)
 * add auto_snapshot option allowing disabling snapshot before drop/truncate
   (CASSANDRA-3710)
 * allow short snitch names (CASSANDRA-4130)


1.1-beta2
 * rename loaded sstables to avoid conflicts with local snapshots
   (CASSANDRA-3967)
 * start hint replay as soon as FD notifies that the target is back up
   (CASSANDRA-3958)
 * avoid unproductive deserializing of cached rows during compaction
   (CASSANDRA-3921)
 * fix concurrency issues with CQL keyspace creation (CASSANDRA-3903)
 * Show Effective Owership via Nodetool ring <keyspace> (CASSANDRA-3412)
 * Update ORDER BY syntax for CQL3 (CASSANDRA-3925)
 * Fix BulkRecordWriter to not throw NPE if reducer gets no map data from Hadoop (CASSANDRA-3944)
 * Fix bug with counters in super columns (CASSANDRA-3821)
 * Remove deprecated merge_shard_chance (CASSANDRA-3940)
 * add a convenient way to reset a node's schema (CASSANDRA-2963)
 * fix for intermittent SchemaDisagreementException (CASSANDRA-3884)
 * CLI `list <CF>` to limit number of columns and their order (CASSANDRA-3012)
 * ignore deprecated KsDef/CfDef/ColumnDef fields in native schema (CASSANDRA-3963)
 * CLI to report when unsupported column_metadata pair was given (CASSANDRA-3959)
 * reincarnate removed and deprecated KsDef/CfDef attributes (CASSANDRA-3953)
 * Fix race between writes and read for cache (CASSANDRA-3862)
 * perform static initialization of StorageProxy on start-up (CASSANDRA-3797)
 * support trickling fsync() on writes (CASSANDRA-3950)
 * expose counters for unavailable/timeout exceptions given to thrift clients (CASSANDRA-3671)
 * avoid quadratic startup time in LeveledManifest (CASSANDRA-3952)
 * Add type information to new schema_ columnfamilies and remove thrift
   serialization for schema (CASSANDRA-3792)
 * add missing column validator options to the CLI help (CASSANDRA-3926)
 * skip reading saved key cache if CF's caching strategy is NONE or ROWS_ONLY (CASSANDRA-3954)
 * Unify migration code (CASSANDRA-4017)
Merged from 1.0:
 * cqlsh: guess correct version of Python for Arch Linux (CASSANDRA-4090)
 * (CLI) properly handle quotes in create/update keyspace commands (CASSANDRA-4129)
 * Avoids possible deadlock during bootstrap (CASSANDRA-4159)
 * fix stress tool that hangs forever on timeout or error (CASSANDRA-4128)
 * Fix super columns bug where cache is not updated (CASSANDRA-4190)
 * stress tool to return appropriate exit code on failure (CASSANDRA-4188)


1.0.9
 * improve index sampling performance (CASSANDRA-4023)
 * always compact away deleted hints immediately after handoff (CASSANDRA-3955)
 * delete hints from dropped ColumnFamilies on handoff instead of
   erroring out (CASSANDRA-3975)
 * add CompositeType ref to the CLI doc for create/update column family (CASSANDRA-3980)
 * Pig: support Counter ColumnFamilies (CASSANDRA-3973)
 * Pig: Composite column support (CASSANDRA-3684)
 * Avoid NPE during repair when a keyspace has no CFs (CASSANDRA-3988)
 * Fix division-by-zero error on get_slice (CASSANDRA-4000)
 * don't change manifest level for cleanup, scrub, and upgradesstables
   operations under LeveledCompactionStrategy (CASSANDRA-3989, 4112)
 * fix race leading to super columns assertion failure (CASSANDRA-3957)
 * fix NPE on invalid CQL delete command (CASSANDRA-3755)
 * allow custom types in CLI's assume command (CASSANDRA-4081)
 * fix totalBytes count for parallel compactions (CASSANDRA-3758)
 * fix intermittent NPE in get_slice (CASSANDRA-4095)
 * remove unnecessary asserts in native code interfaces (CASSANDRA-4096)
 * Validate blank keys in CQL to avoid assertion errors (CASSANDRA-3612)
 * cqlsh: fix bad decoding of some column names (CASSANDRA-4003)
 * cqlsh: fix incorrect padding with unicode chars (CASSANDRA-4033)
 * Fix EC2 snitch incorrectly reporting region (CASSANDRA-4026)
 * Shut down thrift during decommission (CASSANDRA-4086)
 * Expose nodetool cfhistograms for 2ndary indexes (CASSANDRA-4063)
Merged from 0.8:
 * Fix ConcurrentModificationException in gossiper (CASSANDRA-4019)


1.1-beta1
 * (cqlsh)
   + add SOURCE and CAPTURE commands, and --file option (CASSANDRA-3479)
   + add ALTER COLUMNFAMILY WITH (CASSANDRA-3523)
   + bundle Python dependencies with Cassandra (CASSANDRA-3507)
   + added to Debian package (CASSANDRA-3458)
   + display byte data instead of erroring out on decode failure 
     (CASSANDRA-3874)
 * add nodetool rebuild_index (CASSANDRA-3583)
 * add nodetool rangekeysample (CASSANDRA-2917)
 * Fix streaming too much data during move operations (CASSANDRA-3639)
 * Nodetool and CLI connect to localhost by default (CASSANDRA-3568)
 * Reduce memory used by primary index sample (CASSANDRA-3743)
 * (Hadoop) separate input/output configurations (CASSANDRA-3197, 3765)
 * avoid returning internal Cassandra classes over JMX (CASSANDRA-2805)
 * add row-level isolation via SnapTree (CASSANDRA-2893)
 * Optimize key count estimation when opening sstable on startup
   (CASSANDRA-2988)
 * multi-dc replication optimization supporting CL > ONE (CASSANDRA-3577)
 * add command to stop compactions (CASSANDRA-1740, 3566, 3582)
 * multithreaded streaming (CASSANDRA-3494)
 * removed in-tree redhat spec (CASSANDRA-3567)
 * "defragment" rows for name-based queries under STCS, again (CASSANDRA-2503)
 * Recycle commitlog segments for improved performance 
   (CASSANDRA-3411, 3543, 3557, 3615)
 * update size-tiered compaction to prioritize small tiers (CASSANDRA-2407)
 * add message expiration logic to OutboundTcpConnection (CASSANDRA-3005)
 * off-heap cache to use sun.misc.Unsafe instead of JNA (CASSANDRA-3271)
 * EACH_QUORUM is only supported for writes (CASSANDRA-3272)
 * replace compactionlock use in schema migration by checking CFS.isValid
   (CASSANDRA-3116)
 * recognize that "SELECT first ... *" isn't really "SELECT *" (CASSANDRA-3445)
 * Use faster bytes comparison (CASSANDRA-3434)
 * Bulk loader is no longer a fat client, (HADOOP) bulk load output format
   (CASSANDRA-3045)
 * (Hadoop) add support for KeyRange.filter
 * remove assumption that keys and token are in bijection
   (CASSANDRA-1034, 3574, 3604)
 * always remove endpoints from delevery queue in HH (CASSANDRA-3546)
 * fix race between cf flush and its 2ndary indexes flush (CASSANDRA-3547)
 * fix potential race in AES when a repair fails (CASSANDRA-3548)
 * Remove columns shadowed by a deleted container even when we cannot purge
   (CASSANDRA-3538)
 * Improve memtable slice iteration performance (CASSANDRA-3545)
 * more efficient allocation of small bloom filters (CASSANDRA-3618)
 * Use separate writer thread in SSTableSimpleUnsortedWriter (CASSANDRA-3619)
 * fsync the directory after new sstable or commitlog segment are created (CASSANDRA-3250)
 * fix minor issues reported by FindBugs (CASSANDRA-3658)
 * global key/row caches (CASSANDRA-3143, 3849)
 * optimize memtable iteration during range scan (CASSANDRA-3638)
 * introduce 'crc_check_chance' in CompressionParameters to support
   a checksum percentage checking chance similarly to read-repair (CASSANDRA-3611)
 * a way to deactivate global key/row cache on per-CF basis (CASSANDRA-3667)
 * fix LeveledCompactionStrategy broken because of generation pre-allocation
   in LeveledManifest (CASSANDRA-3691)
 * finer-grained control over data directories (CASSANDRA-2749)
 * Fix ClassCastException during hinted handoff (CASSANDRA-3694)
 * Upgrade Thrift to 0.7 (CASSANDRA-3213)
 * Make stress.java insert operation to use microseconds (CASSANDRA-3725)
 * Allows (internally) doing a range query with a limit of columns instead of
   rows (CASSANDRA-3742)
 * Allow rangeSlice queries to be start/end inclusive/exclusive (CASSANDRA-3749)
 * Fix BulkLoader to support new SSTable layout and add stream
   throttling to prevent an NPE when there is no yaml config (CASSANDRA-3752)
 * Allow concurrent schema migrations (CASSANDRA-1391, 3832)
 * Add SnapshotCommand to trigger snapshot on remote node (CASSANDRA-3721)
 * Make CFMetaData conversions to/from thrift/native schema inverses
   (CASSANDRA_3559)
 * Add initial code for CQL 3.0-beta (CASSANDRA-3781, 3753)
 * Add wide row support for ColumnFamilyInputFormat (CASSANDRA-3264)
 * Allow extending CompositeType comparator (CASSANDRA-3657)
 * Avoids over-paging during get_count (CASSANDRA-3798)
 * Add new command to rebuild a node without (repair) merkle tree calculations
   (CASSANDRA-3483, 3922)
 * respect not only row cache capacity but caching mode when
   trying to read data (CASSANDRA-3812)
 * fix system tests (CASSANDRA-3827)
 * CQL support for altering row key type in ALTER TABLE (CASSANDRA-3781)
 * turn compression on by default (CASSANDRA-3871)
 * make hexToBytes refuse invalid input (CASSANDRA-2851)
 * Make secondary indexes CF inherit compression and compaction from their
   parent CF (CASSANDRA-3877)
 * Finish cleanup up tombstone purge code (CASSANDRA-3872)
 * Avoid NPE on aboarted stream-out sessions (CASSANDRA-3904)
 * BulkRecordWriter throws NPE for counter columns (CASSANDRA-3906)
 * Support compression using BulkWriter (CASSANDRA-3907)


1.0.8
 * fix race between cleanup and flush on secondary index CFSes (CASSANDRA-3712)
 * avoid including non-queried nodes in rangeslice read repair
   (CASSANDRA-3843)
 * Only snapshot CF being compacted for snapshot_before_compaction 
   (CASSANDRA-3803)
 * Log active compactions in StatusLogger (CASSANDRA-3703)
 * Compute more accurate compaction score per level (CASSANDRA-3790)
 * Return InvalidRequest when using a keyspace that doesn't exist
   (CASSANDRA-3764)
 * disallow user modification of System keyspace (CASSANDRA-3738)
 * allow using sstable2json on secondary index data (CASSANDRA-3738)
 * (cqlsh) add DESCRIBE COLUMNFAMILIES (CASSANDRA-3586)
 * (cqlsh) format blobs correctly and use colors to improve output
   readability (CASSANDRA-3726)
 * synchronize BiMap of bootstrapping tokens (CASSANDRA-3417)
 * show index options in CLI (CASSANDRA-3809)
 * add optional socket timeout for streaming (CASSANDRA-3838)
 * fix truncate not to leave behind non-CFS backed secondary indexes
   (CASSANDRA-3844)
 * make CLI `show schema` to use output stream directly instead
   of StringBuilder (CASSANDRA-3842)
 * remove the wait on hint future during write (CASSANDRA-3870)
 * (cqlsh) ignore missing CfDef opts (CASSANDRA-3933)
 * (cqlsh) look for cqlshlib relative to realpath (CASSANDRA-3767)
 * Fix short read protection (CASSANDRA-3934)
 * Make sure infered and actual schema match (CASSANDRA-3371)
 * Fix NPE during HH delivery (CASSANDRA-3677)
 * Don't put boostrapping node in 'hibernate' status (CASSANDRA-3737)
 * Fix double quotes in windows bat files (CASSANDRA-3744)
 * Fix bad validator lookup (CASSANDRA-3789)
 * Fix soft reset in EC2MultiRegionSnitch (CASSANDRA-3835)
 * Don't leave zombie connections with THSHA thrift server (CASSANDRA-3867)
 * (cqlsh) fix deserialization of data (CASSANDRA-3874)
 * Fix removetoken force causing an inconsistent state (CASSANDRA-3876)
 * Fix ahndling of some types with Pig (CASSANDRA-3886)
 * Don't allow to drop the system keyspace (CASSANDRA-3759)
 * Make Pig deletes disabled by default and configurable (CASSANDRA-3628)
Merged from 0.8:
 * (Pig) fix CassandraStorage to use correct comparator in Super ColumnFamily
   case (CASSANDRA-3251)
 * fix thread safety issues in commitlog replay, primarily affecting
   systems with many (100s) of CF definitions (CASSANDRA-3751)
 * Fix relevant tomstone ignored with super columns (CASSANDRA-3875)


1.0.7
 * fix regression in HH page size calculation (CASSANDRA-3624)
 * retry failed stream on IOException (CASSANDRA-3686)
 * allow configuring bloom_filter_fp_chance (CASSANDRA-3497)
 * attempt hint delivery every ten minutes, or when failure detector
   notifies us that a node is back up, whichever comes first.  hint
   handoff throttle delay default changed to 1ms, from 50 (CASSANDRA-3554)
 * add nodetool setstreamthroughput (CASSANDRA-3571)
 * fix assertion when dropping a columnfamily with no sstables (CASSANDRA-3614)
 * more efficient allocation of small bloom filters (CASSANDRA-3618)
 * CLibrary.createHardLinkWithExec() to check for errors (CASSANDRA-3101)
 * Avoid creating empty and non cleaned writer during compaction (CASSANDRA-3616)
 * stop thrift service in shutdown hook so we can quiesce MessagingService
   (CASSANDRA-3335)
 * (CQL) compaction_strategy_options and compression_parameters for
   CREATE COLUMNFAMILY statement (CASSANDRA-3374)
 * Reset min/max compaction threshold when creating size tiered compaction
   strategy (CASSANDRA-3666)
 * Don't ignore IOException during compaction (CASSANDRA-3655)
 * Fix assertion error for CF with gc_grace=0 (CASSANDRA-3579)
 * Shutdown ParallelCompaction reducer executor after use (CASSANDRA-3711)
 * Avoid < 0 value for pending tasks in leveled compaction (CASSANDRA-3693)
 * (Hadoop) Support TimeUUID in Pig CassandraStorage (CASSANDRA-3327)
 * Check schema is ready before continuing boostrapping (CASSANDRA-3629)
 * Catch overflows during parsing of chunk_length_kb (CASSANDRA-3644)
 * Improve stream protocol mismatch errors (CASSANDRA-3652)
 * Avoid multiple thread doing HH to the same target (CASSANDRA-3681)
 * Add JMX property for rp_timeout_in_ms (CASSANDRA-2940)
 * Allow DynamicCompositeType to compare component of different types
   (CASSANDRA-3625)
 * Flush non-cfs backed secondary indexes (CASSANDRA-3659)
 * Secondary Indexes should report memory consumption (CASSANDRA-3155)
 * fix for SelectStatement start/end key are not set correctly
   when a key alias is involved (CASSANDRA-3700)
 * fix CLI `show schema` command insert of an extra comma in
   column_metadata (CASSANDRA-3714)
Merged from 0.8:
 * avoid logging (harmless) exception when GC takes < 1ms (CASSANDRA-3656)
 * prevent new nodes from thinking down nodes are up forever (CASSANDRA-3626)
 * use correct list of replicas for LOCAL_QUORUM reads when read repair
   is disabled (CASSANDRA-3696)
 * block on flush before compacting hints (may prevent OOM) (CASSANDRA-3733)


1.0.6
 * (CQL) fix cqlsh support for replicate_on_write (CASSANDRA-3596)
 * fix adding to leveled manifest after streaming (CASSANDRA-3536)
 * filter out unavailable cipher suites when using encryption (CASSANDRA-3178)
 * (HADOOP) add old-style api support for CFIF and CFRR (CASSANDRA-2799)
 * Support TimeUUIDType column names in Stress.java tool (CASSANDRA-3541)
 * (CQL) INSERT/UPDATE/DELETE/TRUNCATE commands should allow CF names to
   be qualified by keyspace (CASSANDRA-3419)
 * always remove endpoints from delevery queue in HH (CASSANDRA-3546)
 * fix race between cf flush and its 2ndary indexes flush (CASSANDRA-3547)
 * fix potential race in AES when a repair fails (CASSANDRA-3548)
 * fix default value validation usage in CLI SET command (CASSANDRA-3553)
 * Optimize componentsFor method for compaction and startup time
   (CASSANDRA-3532)
 * (CQL) Proper ColumnFamily metadata validation on CREATE COLUMNFAMILY 
   (CASSANDRA-3565)
 * fix compression "chunk_length_kb" option to set correct kb value for 
   thrift/avro (CASSANDRA-3558)
 * fix missing response during range slice repair (CASSANDRA-3551)
 * 'describe ring' moved from CLI to nodetool and available through JMX (CASSANDRA-3220)
 * add back partitioner to sstable metadata (CASSANDRA-3540)
 * fix NPE in get_count for counters (CASSANDRA-3601)
Merged from 0.8:
 * remove invalid assertion that table was opened before dropping it
   (CASSANDRA-3580)
 * range and index scans now only send requests to enough replicas to
   satisfy requested CL + RR (CASSANDRA-3598)
 * use cannonical host for local node in nodetool info (CASSANDRA-3556)
 * remove nonlocal DC write optimization since it only worked with
   CL.ONE or CL.LOCAL_QUORUM (CASSANDRA-3577, 3585)
 * detect misuses of CounterColumnType (CASSANDRA-3422)
 * turn off string interning in json2sstable, take 2 (CASSANDRA-2189)
 * validate compression parameters on add/update of the ColumnFamily 
   (CASSANDRA-3573)
 * Check for 0.0.0.0 is incorrect in CFIF (CASSANDRA-3584)
 * Increase vm.max_map_count in debian packaging (CASSANDRA-3563)
 * gossiper will never add itself to saved endpoints (CASSANDRA-3485)


1.0.5
 * revert CASSANDRA-3407 (see CASSANDRA-3540)
 * fix assertion error while forwarding writes to local nodes (CASSANDRA-3539)


1.0.4
 * fix self-hinting of timed out read repair updates and make hinted handoff
   less prone to OOMing a coordinator (CASSANDRA-3440)
 * expose bloom filter sizes via JMX (CASSANDRA-3495)
 * enforce RP tokens 0..2**127 (CASSANDRA-3501)
 * canonicalize paths exposed through JMX (CASSANDRA-3504)
 * fix "liveSize" stat when sstables are removed (CASSANDRA-3496)
 * add bloom filter FP rates to nodetool cfstats (CASSANDRA-3347)
 * record partitioner in sstable metadata component (CASSANDRA-3407)
 * add new upgradesstables nodetool command (CASSANDRA-3406)
 * skip --debug requirement to see common exceptions in CLI (CASSANDRA-3508)
 * fix incorrect query results due to invalid max timestamp (CASSANDRA-3510)
 * make sstableloader recognize compressed sstables (CASSANDRA-3521)
 * avoids race in OutboundTcpConnection in multi-DC setups (CASSANDRA-3530)
 * use SETLOCAL in cassandra.bat (CASANDRA-3506)
 * fix ConcurrentModificationException in Table.all() (CASSANDRA-3529)
Merged from 0.8:
 * fix concurrence issue in the FailureDetector (CASSANDRA-3519)
 * fix array out of bounds error in counter shard removal (CASSANDRA-3514)
 * avoid dropping tombstones when they might still be needed to shadow
   data in a different sstable (CASSANDRA-2786)


1.0.3
 * revert name-based query defragmentation aka CASSANDRA-2503 (CASSANDRA-3491)
 * fix invalidate-related test failures (CASSANDRA-3437)
 * add next-gen cqlsh to bin/ (CASSANDRA-3188, 3131, 3493)
 * (CQL) fix handling of rows with no columns (CASSANDRA-3424, 3473)
 * fix querying supercolumns by name returning only a subset of
   subcolumns or old subcolumn versions (CASSANDRA-3446)
 * automatically compute sha1 sum for uncompressed data files (CASSANDRA-3456)
 * fix reading metadata/statistics component for version < h (CASSANDRA-3474)
 * add sstable forward-compatibility (CASSANDRA-3478)
 * report compression ratio in CFSMBean (CASSANDRA-3393)
 * fix incorrect size exception during streaming of counters (CASSANDRA-3481)
 * (CQL) fix for counter decrement syntax (CASSANDRA-3418)
 * Fix race introduced by CASSANDRA-2503 (CASSANDRA-3482)
 * Fix incomplete deletion of delivered hints (CASSANDRA-3466)
 * Avoid rescheduling compactions when no compaction was executed 
   (CASSANDRA-3484)
 * fix handling of the chunk_length_kb compression options (CASSANDRA-3492)
Merged from 0.8:
 * fix updating CF row_cache_provider (CASSANDRA-3414)
 * CFMetaData.convertToThrift method to set RowCacheProvider (CASSANDRA-3405)
 * acquire compactionlock during truncate (CASSANDRA-3399)
 * fix displaying cfdef entries for super columnfamilies (CASSANDRA-3415)
 * Make counter shard merging thread safe (CASSANDRA-3178)
 * Revert CASSANDRA-2855
 * Fix bug preventing the use of efficient cross-DC writes (CASSANDRA-3472)
 * `describe ring` command for CLI (CASSANDRA-3220)
 * (Hadoop) skip empty rows when entire row is requested, redux (CASSANDRA-2855)


1.0.2
 * "defragment" rows for name-based queries under STCS (CASSANDRA-2503)
 * Add timing information to cassandra-cli GET/SET/LIST queries (CASSANDRA-3326)
 * Only create one CompressionMetadata object per sstable (CASSANDRA-3427)
 * cleanup usage of StorageService.setMode() (CASANDRA-3388)
 * Avoid large array allocation for compressed chunk offsets (CASSANDRA-3432)
 * fix DecimalType bytebuffer marshalling (CASSANDRA-3421)
 * fix bug that caused first column in per row indexes to be ignored 
   (CASSANDRA-3441)
 * add JMX call to clean (failed) repair sessions (CASSANDRA-3316)
 * fix sstableloader reference acquisition bug (CASSANDRA-3438)
 * fix estimated row size regression (CASSANDRA-3451)
 * make sure we don't return more columns than asked (CASSANDRA-3303, 3395)
Merged from 0.8:
 * acquire compactionlock during truncate (CASSANDRA-3399)
 * fix displaying cfdef entries for super columnfamilies (CASSANDRA-3415)


1.0.1
 * acquire references during index build to prevent delete problems
   on Windows (CASSANDRA-3314)
 * describe_ring should include datacenter/topology information (CASSANDRA-2882)
 * Thrift sockets are not properly buffered (CASSANDRA-3261)
 * performance improvement for bytebufferutil compare function (CASSANDRA-3286)
 * add system.versions ColumnFamily (CASSANDRA-3140)
 * reduce network copies (CASSANDRA-3333, 3373)
 * limit nodetool to 32MB of heap (CASSANDRA-3124)
 * (CQL) update parser to accept "timestamp" instead of "date" (CASSANDRA-3149)
 * Fix CLI `show schema` to include "compression_options" (CASSANDRA-3368)
 * Snapshot to include manifest under LeveledCompactionStrategy (CASSANDRA-3359)
 * (CQL) SELECT query should allow CF name to be qualified by keyspace (CASSANDRA-3130)
 * (CQL) Fix internal application error specifying 'using consistency ...'
   in lower case (CASSANDRA-3366)
 * fix Deflate compression when compression actually makes the data bigger
   (CASSANDRA-3370)
 * optimize UUIDGen to avoid lock contention on InetAddress.getLocalHost 
   (CASSANDRA-3387)
 * tolerate index being dropped mid-mutation (CASSANDRA-3334, 3313)
 * CompactionManager is now responsible for checking for new candidates
   post-task execution, enabling more consistent leveled compaction 
   (CASSANDRA-3391)
 * Cache HSHA threads (CASSANDRA-3372)
 * use CF/KS names as snapshot prefix for drop + truncate operations
   (CASSANDRA-2997)
 * Break bloom filters up to avoid heap fragmentation (CASSANDRA-2466)
 * fix cassandra hanging on jsvc stop (CASSANDRA-3302)
 * Avoid leveled compaction getting blocked on errors (CASSANDRA-3408)
 * Make reloading the compaction strategy safe (CASSANDRA-3409)
 * ignore 0.8 hints even if compaction begins before we try to purge
   them (CASSANDRA-3385)
 * remove procrun (bin\daemon) from Cassandra source tree and 
   artifacts (CASSANDRA-3331)
 * make cassandra compile under JDK7 (CASSANDRA-3275)
 * remove dependency of clientutil.jar to FBUtilities (CASSANDRA-3299)
 * avoid truncation errors by using long math on long values (CASSANDRA-3364)
 * avoid clock drift on some Windows machine (CASSANDRA-3375)
 * display cache provider in cli 'describe keyspace' command (CASSANDRA-3384)
 * fix incomplete topology information in describe_ring (CASSANDRA-3403)
 * expire dead gossip states based on time (CASSANDRA-2961)
 * improve CompactionTask extensibility (CASSANDRA-3330)
 * Allow one leveled compaction task to kick off another (CASSANDRA-3363)
 * allow encryption only between datacenters (CASSANDRA-2802)
Merged from 0.8:
 * fix truncate allowing data to be replayed post-restart (CASSANDRA-3297)
 * make iwriter final in IndexWriter to avoid NPE (CASSANDRA-2863)
 * (CQL) update grammar to require key clause in DELETE statement
   (CASSANDRA-3349)
 * (CQL) allow numeric keyspace names in USE statement (CASSANDRA-3350)
 * (Hadoop) skip empty rows when slicing the entire row (CASSANDRA-2855)
 * Fix handling of tombstone by SSTableExport/Import (CASSANDRA-3357)
 * fix ColumnIndexer to use long offsets (CASSANDRA-3358)
 * Improved CLI exceptions (CASSANDRA-3312)
 * Fix handling of tombstone by SSTableExport/Import (CASSANDRA-3357)
 * Only count compaction as active (for throttling) when they have
   successfully acquired the compaction lock (CASSANDRA-3344)
 * Display CLI version string on startup (CASSANDRA-3196)
 * (Hadoop) make CFIF try rpc_address or fallback to listen_address
   (CASSANDRA-3214)
 * (Hadoop) accept comma delimited lists of initial thrift connections
   (CASSANDRA-3185)
 * ColumnFamily min_compaction_threshold should be >= 2 (CASSANDRA-3342)
 * (Pig) add 0.8+ types and key validation type in schema (CASSANDRA-3280)
 * Fix completely removing column metadata using CLI (CASSANDRA-3126)
 * CLI `describe cluster;` output should be on separate lines for separate versions
   (CASSANDRA-3170)
 * fix changing durable_writes keyspace option during CF creation
   (CASSANDRA-3292)
 * avoid locking on update when no indexes are involved (CASSANDRA-3386)
 * fix assertionError during repair with ordered partitioners (CASSANDRA-3369)
 * correctly serialize key_validation_class for avro (CASSANDRA-3391)
 * don't expire counter tombstone after streaming (CASSANDRA-3394)
 * prevent nodes that failed to join from hanging around forever 
   (CASSANDRA-3351)
 * remove incorrect optimization from slice read path (CASSANDRA-3390)
 * Fix race in AntiEntropyService (CASSANDRA-3400)


1.0.0-final
 * close scrubbed sstable fd before deleting it (CASSANDRA-3318)
 * fix bug preventing obsolete commitlog segments from being removed
   (CASSANDRA-3269)
 * tolerate whitespace in seed CDL (CASSANDRA-3263)
 * Change default heap thresholds to max(min(1/2 ram, 1G), min(1/4 ram, 8GB))
   (CASSANDRA-3295)
 * Fix broken CompressedRandomAccessReaderTest (CASSANDRA-3298)
 * (CQL) fix type information returned for wildcard queries (CASSANDRA-3311)
 * add estimated tasks to LeveledCompactionStrategy (CASSANDRA-3322)
 * avoid including compaction cache-warming in keycache stats (CASSANDRA-3325)
 * run compaction and hinted handoff threads at MIN_PRIORITY (CASSANDRA-3308)
 * default hsha thrift server to cpu core count in rpc pool (CASSANDRA-3329)
 * add bin\daemon to binary tarball for Windows service (CASSANDRA-3331)
 * Fix places where uncompressed size of sstables was use in place of the
   compressed one (CASSANDRA-3338)
 * Fix hsha thrift server (CASSANDRA-3346)
 * Make sure repair only stream needed sstables (CASSANDRA-3345)


1.0.0-rc2
 * Log a meaningful warning when a node receives a message for a repair session
   that doesn't exist anymore (CASSANDRA-3256)
 * test for NUMA policy support as well as numactl presence (CASSANDRA-3245)
 * Fix FD leak when internode encryption is enabled (CASSANDRA-3257)
 * Remove incorrect assertion in mergeIterator (CASSANDRA-3260)
 * FBUtilities.hexToBytes(String) to throw NumberFormatException when string
   contains non-hex characters (CASSANDRA-3231)
 * Keep SimpleSnitch proximity ordering unchanged from what the Strategy
   generates, as intended (CASSANDRA-3262)
 * remove Scrub from compactionstats when finished (CASSANDRA-3255)
 * fix counter entry in jdbc TypesMap (CASSANDRA-3268)
 * fix full queue scenario for ParallelCompactionIterator (CASSANDRA-3270)
 * fix bootstrap process (CASSANDRA-3285)
 * don't try delivering hints if when there isn't any (CASSANDRA-3176)
 * CLI documentation change for ColumnFamily `compression_options` (CASSANDRA-3282)
 * ignore any CF ids sent by client for adding CF/KS (CASSANDRA-3288)
 * remove obsolete hints on first startup (CASSANDRA-3291)
 * use correct ISortedColumns for time-optimized reads (CASSANDRA-3289)
 * Evict gossip state immediately when a token is taken over by a new IP 
   (CASSANDRA-3259)


1.0.0-rc1
 * Update CQL to generate microsecond timestamps by default (CASSANDRA-3227)
 * Fix counting CFMetadata towards Memtable liveRatio (CASSANDRA-3023)
 * Kill server on wrapped OOME such as from FileChannel.map (CASSANDRA-3201)
 * remove unnecessary copy when adding to row cache (CASSANDRA-3223)
 * Log message when a full repair operation completes (CASSANDRA-3207)
 * Fix streamOutSession keeping sstables references forever if the remote end
   dies (CASSANDRA-3216)
 * Remove dynamic_snitch boolean from example configuration (defaulting to 
   true) and set default badness threshold to 0.1 (CASSANDRA-3229)
 * Base choice of random or "balanced" token on bootstrap on whether
   schema definitions were found (CASSANDRA-3219)
 * Fixes for LeveledCompactionStrategy score computation, prioritization,
   scheduling, and performance (CASSANDRA-3224, 3234)
 * parallelize sstable open at server startup (CASSANDRA-2988)
 * fix handling of exceptions writing to OutboundTcpConnection (CASSANDRA-3235)
 * Allow using quotes in "USE <keyspace>;" CLI command (CASSANDRA-3208)
 * Don't allow any cache loading exceptions to halt startup (CASSANDRA-3218)
 * Fix sstableloader --ignores option (CASSANDRA-3247)
 * File descriptor limit increased in packaging (CASSANDRA-3206)
 * Fix deadlock in commit log during flush (CASSANDRA-3253) 


1.0.0-beta1
 * removed binarymemtable (CASSANDRA-2692)
 * add commitlog_total_space_in_mb to prevent fragmented logs (CASSANDRA-2427)
 * removed commitlog_rotation_threshold_in_mb configuration (CASSANDRA-2771)
 * make AbstractBounds.normalize de-overlapp overlapping ranges (CASSANDRA-2641)
 * replace CollatingIterator, ReducingIterator with MergeIterator 
   (CASSANDRA-2062)
 * Fixed the ability to set compaction strategy in cli using create column 
   family command (CASSANDRA-2778)
 * clean up tmp files after failed compaction (CASSANDRA-2468)
 * restrict repair streaming to specific columnfamilies (CASSANDRA-2280)
 * don't bother persisting columns shadowed by a row tombstone (CASSANDRA-2589)
 * reset CF and SC deletion times after gc_grace (CASSANDRA-2317)
 * optimize away seek when compacting wide rows (CASSANDRA-2879)
 * single-pass streaming (CASSANDRA-2677, 2906, 2916, 3003)
 * use reference counting for deleting sstables instead of relying on GC
   (CASSANDRA-2521, 3179)
 * store hints as serialized mutations instead of pointers to data row
   (CASSANDRA-2045)
 * store hints in the coordinator node instead of in the closest replica 
   (CASSANDRA-2914)
 * add row_cache_keys_to_save CF option (CASSANDRA-1966)
 * check column family validity in nodetool repair (CASSANDRA-2933)
 * use lazy initialization instead of class initialization in NodeId
   (CASSANDRA-2953)
 * add paging to get_count (CASSANDRA-2894)
 * fix "short reads" in [multi]get (CASSANDRA-2643, 3157, 3192)
 * add optional compression for sstables (CASSANDRA-47, 2994, 3001, 3128)
 * add scheduler JMX metrics (CASSANDRA-2962)
 * add block level checksum for compressed data (CASSANDRA-1717)
 * make column family backed column map pluggable and introduce unsynchronized
   ArrayList backed one to speedup reads (CASSANDRA-2843, 3165, 3205)
 * refactoring of the secondary index api (CASSANDRA-2982)
 * make CL > ONE reads wait for digest reconciliation before returning
   (CASSANDRA-2494)
 * fix missing logging for some exceptions (CASSANDRA-2061)
 * refactor and optimize ColumnFamilyStore.files(...) and Descriptor.fromFilename(String)
   and few other places responsible for work with SSTable files (CASSANDRA-3040)
 * Stop reading from sstables once we know we have the most recent columns,
   for query-by-name requests (CASSANDRA-2498)
 * Add query-by-column mode to stress.java (CASSANDRA-3064)
 * Add "install" command to cassandra.bat (CASSANDRA-292)
 * clean up KSMetadata, CFMetadata from unnecessary
   Thrift<->Avro conversion methods (CASSANDRA-3032)
 * Add timeouts to client request schedulers (CASSANDRA-3079, 3096)
 * Cli to use hashes rather than array of hashes for strategy options (CASSANDRA-3081)
 * LeveledCompactionStrategy (CASSANDRA-1608, 3085, 3110, 3087, 3145, 3154, 3182)
 * Improvements of the CLI `describe` command (CASSANDRA-2630)
 * reduce window where dropped CF sstables may not be deleted (CASSANDRA-2942)
 * Expose gossip/FD info to JMX (CASSANDRA-2806)
 * Fix streaming over SSL when compressed SSTable involved (CASSANDRA-3051)
 * Add support for pluggable secondary index implementations (CASSANDRA-3078)
 * remove compaction_thread_priority setting (CASSANDRA-3104)
 * generate hints for replicas that timeout, not just replicas that are known
   to be down before starting (CASSANDRA-2034)
 * Add throttling for internode streaming (CASSANDRA-3080)
 * make the repair of a range repair all replica (CASSANDRA-2610, 3194)
 * expose the ability to repair the first range (as returned by the
   partitioner) of a node (CASSANDRA-2606)
 * Streams Compression (CASSANDRA-3015)
 * add ability to use multiple threads during a single compaction
   (CASSANDRA-2901)
 * make AbstractBounds.normalize support overlapping ranges (CASSANDRA-2641)
 * fix of the CQL count() behavior (CASSANDRA-3068)
 * use TreeMap backed column families for the SSTable simple writers
   (CASSANDRA-3148)
 * fix inconsistency of the CLI syntax when {} should be used instead of [{}]
   (CASSANDRA-3119)
 * rename CQL type names to match expected SQL behavior (CASSANDRA-3149, 3031)
 * Arena-based allocation for memtables (CASSANDRA-2252, 3162, 3163, 3168)
 * Default RR chance to 0.1 (CASSANDRA-3169)
 * Add RowLevel support to secondary index API (CASSANDRA-3147)
 * Make SerializingCacheProvider the default if JNA is available (CASSANDRA-3183)
 * Fix backwards compatibilty for CQL memtable properties (CASSANDRA-3190)
 * Add five-minute delay before starting compactions on a restarted server
   (CASSANDRA-3181)
 * Reduce copies done for intra-host messages (CASSANDRA-1788, 3144)
 * support of compaction strategy option for stress.java (CASSANDRA-3204)
 * make memtable throughput and column count thresholds no-ops (CASSANDRA-2449)
 * Return schema information along with the resultSet in CQL (CASSANDRA-2734)
 * Add new DecimalType (CASSANDRA-2883)
 * Fix assertion error in RowRepairResolver (CASSANDRA-3156)
 * Reduce unnecessary high buffer sizes (CASSANDRA-3171)
 * Pluggable compaction strategy (CASSANDRA-1610)
 * Add new broadcast_address config option (CASSANDRA-2491)


0.8.7
 * Kill server on wrapped OOME such as from FileChannel.map (CASSANDRA-3201)
 * Allow using quotes in "USE <keyspace>;" CLI command (CASSANDRA-3208)
 * Log message when a full repair operation completes (CASSANDRA-3207)
 * Don't allow any cache loading exceptions to halt startup (CASSANDRA-3218)
 * Fix sstableloader --ignores option (CASSANDRA-3247)
 * File descriptor limit increased in packaging (CASSANDRA-3206)
 * Log a meaningfull warning when a node receive a message for a repair session
   that doesn't exist anymore (CASSANDRA-3256)
 * Fix FD leak when internode encryption is enabled (CASSANDRA-3257)
 * FBUtilities.hexToBytes(String) to throw NumberFormatException when string
   contains non-hex characters (CASSANDRA-3231)
 * Keep SimpleSnitch proximity ordering unchanged from what the Strategy
   generates, as intended (CASSANDRA-3262)
 * remove Scrub from compactionstats when finished (CASSANDRA-3255)
 * Fix tool .bat files when CASSANDRA_HOME contains spaces (CASSANDRA-3258)
 * Force flush of status table when removing/updating token (CASSANDRA-3243)
 * Evict gossip state immediately when a token is taken over by a new IP (CASSANDRA-3259)
 * Fix bug where the failure detector can take too long to mark a host
   down (CASSANDRA-3273)
 * (Hadoop) allow wrapping ranges in queries (CASSANDRA-3137)
 * (Hadoop) check all interfaces for a match with split location
   before falling back to random replica (CASSANDRA-3211)
 * (Hadoop) Make Pig storage handle implements LoadMetadata (CASSANDRA-2777)
 * (Hadoop) Fix exception during PIG 'dump' (CASSANDRA-2810)
 * Fix stress COUNTER_GET option (CASSANDRA-3301)
 * Fix missing fields in CLI `show schema` output (CASSANDRA-3304)
 * Nodetool no longer leaks threads and closes JMX connections (CASSANDRA-3309)
 * fix truncate allowing data to be replayed post-restart (CASSANDRA-3297)
 * Move SimpleAuthority and SimpleAuthenticator to examples (CASSANDRA-2922)
 * Fix handling of tombstone by SSTableExport/Import (CASSANDRA-3357)
 * Fix transposition in cfHistograms (CASSANDRA-3222)
 * Allow using number as DC name when creating keyspace in CQL (CASSANDRA-3239)
 * Force flush of system table after updating/removing a token (CASSANDRA-3243)


0.8.6
 * revert CASSANDRA-2388
 * change TokenRange.endpoints back to listen/broadcast address to match
   pre-1777 behavior, and add TokenRange.rpc_endpoints instead (CASSANDRA-3187)
 * avoid trying to watch cassandra-topology.properties when loaded from jar
   (CASSANDRA-3138)
 * prevent users from creating keyspaces with LocalStrategy replication
   (CASSANDRA-3139)
 * fix CLI `show schema;` to output correct keyspace definition statement
   (CASSANDRA-3129)
 * CustomTThreadPoolServer to log TTransportException at DEBUG level
   (CASSANDRA-3142)
 * allow topology sort to work with non-unique rack names between 
   datacenters (CASSANDRA-3152)
 * Improve caching of same-version Messages on digest and repair paths
   (CASSANDRA-3158)
 * Randomize choice of first replica for counter increment (CASSANDRA-2890)
 * Fix using read_repair_chance instead of merge_shard_change (CASSANDRA-3202)
 * Avoid streaming data to nodes that already have it, on move as well as
   decommission (CASSANDRA-3041)
 * Fix divide by zero error in GCInspector (CASSANDRA-3164)
 * allow quoting of the ColumnFamily name in CLI `create column family`
   statement (CASSANDRA-3195)
 * Fix rolling upgrade from 0.7 to 0.8 problem (CASANDRA-3166)
 * Accomodate missing encryption_options in IncomingTcpConnection.stream
   (CASSANDRA-3212)


0.8.5
 * fix NPE when encryption_options is unspecified (CASSANDRA-3007)
 * include column name in validation failure exceptions (CASSANDRA-2849)
 * make sure truncate clears out the commitlog so replay won't re-
   populate with truncated data (CASSANDRA-2950)
 * fix NPE when debug logging is enabled and dropped CF is present
   in a commitlog segment (CASSANDRA-3021)
 * fix cassandra.bat when CASSANDRA_HOME contains spaces (CASSANDRA-2952)
 * fix to SSTableSimpleUnsortedWriter bufferSize calculation (CASSANDRA-3027)
 * make cleanup and normal compaction able to skip empty rows
   (rows containing nothing but expired tombstones) (CASSANDRA-3039)
 * work around native memory leak in com.sun.management.GarbageCollectorMXBean
   (CASSANDRA-2868)
 * validate that column names in column_metadata are not equal to key_alias
   on create/update of the ColumnFamily and CQL 'ALTER' statement (CASSANDRA-3036)
 * return an InvalidRequestException if an indexed column is assigned
   a value larger than 64KB (CASSANDRA-3057)
 * fix of numeric-only and string column names handling in CLI "drop index" 
   (CASSANDRA-3054)
 * prune index scan resultset back to original request for lazy
   resultset expansion case (CASSANDRA-2964)
 * (Hadoop) fail jobs when Cassandra node has failed but TaskTracker
   has not (CASSANDRA-2388)
 * fix dynamic snitch ignoring nodes when read_repair_chance is zero
   (CASSANDRA-2662)
 * avoid retaining references to dropped CFS objects in 
   CompactionManager.estimatedCompactions (CASSANDRA-2708)
 * expose rpc timeouts per host in MessagingServiceMBean (CASSANDRA-2941)
 * avoid including cwd in classpath for deb and rpm packages (CASSANDRA-2881)
 * remove gossip state when a new IP takes over a token (CASSANDRA-3071)
 * allow sstable2json to work on index sstable files (CASSANDRA-3059)
 * always hint counters (CASSANDRA-3099)
 * fix log4j initialization in EmbeddedCassandraService (CASSANDRA-2857)
 * remove gossip state when a new IP takes over a token (CASSANDRA-3071)
 * work around native memory leak in com.sun.management.GarbageCollectorMXBean
    (CASSANDRA-2868)
 * fix UnavailableException with writes at CL.EACH_QUORM (CASSANDRA-3084)
 * fix parsing of the Keyspace and ColumnFamily names in numeric
   and string representations in CLI (CASSANDRA-3075)
 * fix corner cases in Range.differenceToFetch (CASSANDRA-3084)
 * fix ip address String representation in the ring cache (CASSANDRA-3044)
 * fix ring cache compatibility when mixing pre-0.8.4 nodes with post-
   in the same cluster (CASSANDRA-3023)
 * make repair report failure when a node participating dies (instead of
   hanging forever) (CASSANDRA-2433)
 * fix handling of the empty byte buffer by ReversedType (CASSANDRA-3111)
 * Add validation that Keyspace names are case-insensitively unique (CASSANDRA-3066)
 * catch invalid key_validation_class before instantiating UpdateColumnFamily (CASSANDRA-3102)
 * make Range and Bounds objects client-safe (CASSANDRA-3108)
 * optionally skip log4j configuration (CASSANDRA-3061)
 * bundle sstableloader with the debian package (CASSANDRA-3113)
 * don't try to build secondary indexes when there is none (CASSANDRA-3123)
 * improve SSTableSimpleUnsortedWriter speed for large rows (CASSANDRA-3122)
 * handle keyspace arguments correctly in nodetool snapshot (CASSANDRA-3038)
 * Fix SSTableImportTest on windows (CASSANDRA-3043)
 * expose compactionThroughputMbPerSec through JMX (CASSANDRA-3117)
 * log keyspace and CF of large rows being compacted


0.8.4
 * change TokenRing.endpoints to be a list of rpc addresses instead of 
   listen/broadcast addresses (CASSANDRA-1777)
 * include files-to-be-streamed in StreamInSession.getSources (CASSANDRA-2972)
 * use JAVA env var in cassandra-env.sh (CASSANDRA-2785, 2992)
 * avoid doing read for no-op replicate-on-write at CL=1 (CASSANDRA-2892)
 * refuse counter write for CL.ANY (CASSANDRA-2990)
 * switch back to only logging recent dropped messages (CASSANDRA-3004)
 * always deserialize RowMutation for counters (CASSANDRA-3006)
 * ignore saved replication_factor strategy_option for NTS (CASSANDRA-3011)
 * make sure pre-truncate CL segments are discarded (CASSANDRA-2950)


0.8.3
 * add ability to drop local reads/writes that are going to timeout
   (CASSANDRA-2943)
 * revamp token removal process, keep gossip states for 3 days (CASSANDRA-2496)
 * don't accept extra args for 0-arg nodetool commands (CASSANDRA-2740)
 * log unavailableexception details at debug level (CASSANDRA-2856)
 * expose data_dir though jmx (CASSANDRA-2770)
 * don't include tmp files as sstable when create cfs (CASSANDRA-2929)
 * log Java classpath on startup (CASSANDRA-2895)
 * keep gossipped version in sync with actual on migration coordinator 
   (CASSANDRA-2946)
 * use lazy initialization instead of class initialization in NodeId
   (CASSANDRA-2953)
 * check column family validity in nodetool repair (CASSANDRA-2933)
 * speedup bytes to hex conversions dramatically (CASSANDRA-2850)
 * Flush memtables on shutdown when durable writes are disabled 
   (CASSANDRA-2958)
 * improved POSIX compatibility of start scripts (CASsANDRA-2965)
 * add counter support to Hadoop InputFormat (CASSANDRA-2981)
 * fix bug where dirty commitlog segments were removed (and avoid keeping 
   segments with no post-flush activity permanently dirty) (CASSANDRA-2829)
 * fix throwing exception with batch mutation of counter super columns
   (CASSANDRA-2949)
 * ignore system tables during repair (CASSANDRA-2979)
 * throw exception when NTS is given replication_factor as an option
   (CASSANDRA-2960)
 * fix assertion error during compaction of counter CFs (CASSANDRA-2968)
 * avoid trying to create index names, when no index exists (CASSANDRA-2867)
 * don't sample the system table when choosing a bootstrap token
   (CASSANDRA-2825)
 * gossiper notifies of local state changes (CASSANDRA-2948)
 * add asynchronous and half-sync/half-async (hsha) thrift servers 
   (CASSANDRA-1405)
 * fix potential use of free'd native memory in SerializingCache 
   (CASSANDRA-2951)
 * prune index scan resultset back to original request for lazy
   resultset expansion case (CASSANDRA-2964)
 * (Hadoop) fail jobs when Cassandra node has failed but TaskTracker
    has not (CASSANDRA-2388)


0.8.2
 * CQL: 
   - include only one row per unique key for IN queries (CASSANDRA-2717)
   - respect client timestamp on full row deletions (CASSANDRA-2912)
 * improve thread-safety in StreamOutSession (CASSANDRA-2792)
 * allow deleting a row and updating indexed columns in it in the
   same mutation (CASSANDRA-2773)
 * Expose number of threads blocked on submitting memtable to flush
   in JMX (CASSANDRA-2817)
 * add ability to return "endpoints" to nodetool (CASSANDRA-2776)
 * Add support for multiple (comma-delimited) coordinator addresses
   to ColumnFamilyInputFormat (CASSANDRA-2807)
 * fix potential NPE while scheduling read repair for range slice
   (CASSANDRA-2823)
 * Fix race in SystemTable.getCurrentLocalNodeId (CASSANDRA-2824)
 * Correctly set default for replicate_on_write (CASSANDRA-2835)
 * improve nodetool compactionstats formatting (CASSANDRA-2844)
 * fix index-building status display (CASSANDRA-2853)
 * fix CLI perpetuating obsolete KsDef.replication_factor (CASSANDRA-2846)
 * improve cli treatment of multiline comments (CASSANDRA-2852)
 * handle row tombstones correctly in EchoedRow (CASSANDRA-2786)
 * add MessagingService.get[Recently]DroppedMessages and
   StorageService.getExceptionCount (CASSANDRA-2804)
 * fix possibility of spurious UnavailableException for LOCAL_QUORUM
   reads with dynamic snitch + read repair disabled (CASSANDRA-2870)
 * add ant-optional as dependence for the debian package (CASSANDRA-2164)
 * add option to specify limit for get_slice in the CLI (CASSANDRA-2646)
 * decrease HH page size (CASSANDRA-2832)
 * reset cli keyspace after dropping the current one (CASSANDRA-2763)
 * add KeyRange option to Hadoop inputformat (CASSANDRA-1125)
 * fix protocol versioning (CASSANDRA-2818, 2860)
 * support spaces in path to log4j configuration (CASSANDRA-2383)
 * avoid including inferred types in CF update (CASSANDRA-2809)
 * fix JMX bulkload call (CASSANDRA-2908)
 * fix updating KS with durable_writes=false (CASSANDRA-2907)
 * add simplified facade to SSTableWriter for bulk loading use
   (CASSANDRA-2911)
 * fix re-using index CF sstable names after drop/recreate (CASSANDRA-2872)
 * prepend CF to default index names (CASSANDRA-2903)
 * fix hint replay (CASSANDRA-2928)
 * Properly synchronize repair's merkle tree computation (CASSANDRA-2816)


0.8.1
 * CQL:
   - support for insert, delete in BATCH (CASSANDRA-2537)
   - support for IN to SELECT, UPDATE (CASSANDRA-2553)
   - timestamp support for INSERT, UPDATE, and BATCH (CASSANDRA-2555)
   - TTL support (CASSANDRA-2476)
   - counter support (CASSANDRA-2473)
   - ALTER COLUMNFAMILY (CASSANDRA-1709)
   - DROP INDEX (CASSANDRA-2617)
   - add SCHEMA/TABLE as aliases for KS/CF (CASSANDRA-2743)
   - server handles wait-for-schema-agreement (CASSANDRA-2756)
   - key alias support (CASSANDRA-2480)
 * add support for comparator parameters and a generic ReverseType
   (CASSANDRA-2355)
 * add CompositeType and DynamicCompositeType (CASSANDRA-2231)
 * optimize batches containing multiple updates to the same row
   (CASSANDRA-2583)
 * adjust hinted handoff page size to avoid OOM with large columns 
   (CASSANDRA-2652)
 * mark BRAF buffer invalid post-flush so we don't re-flush partial
   buffers again, especially on CL writes (CASSANDRA-2660)
 * add DROP INDEX support to CLI (CASSANDRA-2616)
 * don't perform HH to client-mode [storageproxy] nodes (CASSANDRA-2668)
 * Improve forceDeserialize/getCompactedRow encapsulation (CASSANDRA-2659)
 * Don't write CounterUpdateColumn to disk in tests (CASSANDRA-2650)
 * Add sstable bulk loading utility (CASSANDRA-1278)
 * avoid replaying hints to dropped columnfamilies (CASSANDRA-2685)
 * add placeholders for missing rows in range query pseudo-RR (CASSANDRA-2680)
 * remove no-op HHOM.renameHints (CASSANDRA-2693)
 * clone super columns to avoid modifying them during flush (CASSANDRA-2675)
 * allow writes to bypass the commitlog for certain keyspaces (CASSANDRA-2683)
 * avoid NPE when bypassing commitlog during memtable flush (CASSANDRA-2781)
 * Added support for making bootstrap retry if nodes flap (CASSANDRA-2644)
 * Added statusthrift to nodetool to report if thrift server is running (CASSANDRA-2722)
 * Fixed rows being cached if they do not exist (CASSANDRA-2723)
 * Support passing tableName and cfName to RowCacheProviders (CASSANDRA-2702)
 * close scrub file handles (CASSANDRA-2669)
 * throttle migration replay (CASSANDRA-2714)
 * optimize column serializer creation (CASSANDRA-2716)
 * Added support for making bootstrap retry if nodes flap (CASSANDRA-2644)
 * Added statusthrift to nodetool to report if thrift server is running
   (CASSANDRA-2722)
 * Fixed rows being cached if they do not exist (CASSANDRA-2723)
 * fix truncate/compaction race (CASSANDRA-2673)
 * workaround large resultsets causing large allocation retention
   by nio sockets (CASSANDRA-2654)
 * fix nodetool ring use with Ec2Snitch (CASSANDRA-2733)
 * fix inconsistency window during bootstrap (CASSANDRA-833)
 * fix removing columns and subcolumns that are supressed by a row or
   supercolumn tombstone during replica resolution (CASSANDRA-2590)
 * support sstable2json against snapshot sstables (CASSANDRA-2386)
 * remove active-pull schema requests (CASSANDRA-2715)
 * avoid marking entire list of sstables as actively being compacted
   in multithreaded compaction (CASSANDRA-2765)
 * seek back after deserializing a row to update cache with (CASSANDRA-2752)
 * avoid skipping rows in scrub for counter column family (CASSANDRA-2759)
 * fix ConcurrentModificationException in repair when dealing with 0.7 node
   (CASSANDRA-2767)
 * use threadsafe collections for StreamInSession (CASSANDRA-2766)
 * avoid infinite loop when creating merkle tree (CASSANDRA-2758)
 * avoids unmarking compacting sstable prematurely in cleanup (CASSANDRA-2769)
 * fix NPE when the commit log is bypassed (CASSANDRA-2718)
 * don't throw an exception in SS.isRPCServerRunning (CASSANDRA-2721)
 * make stress.jar executable (CASSANDRA-2744)
 * add daemon mode to java stress (CASSANDRA-2267)
 * expose the DC and rack of a node through JMX and nodetool ring (CASSANDRA-2531)
 * fix cache mbean getSize (CASSANDRA-2781)
 * Add Date, Float, Double, and Boolean types (CASSANDRA-2530)
 * Add startup flag to renew counter node id (CASSANDRA-2788)
 * add jamm agent to cassandra.bat (CASSANDRA-2787)
 * fix repair hanging if a neighbor has nothing to send (CASSANDRA-2797)
 * purge tombstone even if row is in only one sstable (CASSANDRA-2801)
 * Fix wrong purge of deleted cf during compaction (CASSANDRA-2786)
 * fix race that could result in Hadoop writer failing to throw an
   exception encountered after close() (CASSANDRA-2755)
 * fix scan wrongly throwing assertion error (CASSANDRA-2653)
 * Always use even distribution for merkle tree with RandomPartitionner
   (CASSANDRA-2841)
 * fix describeOwnership for OPP (CASSANDRA-2800)
 * ensure that string tokens do not contain commas (CASSANDRA-2762)


0.8.0-final
 * fix CQL grammar warning and cqlsh regression from CASSANDRA-2622
 * add ant generate-cql-html target (CASSANDRA-2526)
 * update CQL consistency levels (CASSANDRA-2566)
 * debian packaging fixes (CASSANDRA-2481, 2647)
 * fix UUIDType, IntegerType for direct buffers (CASSANDRA-2682, 2684)
 * switch to native Thrift for Hadoop map/reduce (CASSANDRA-2667)
 * fix StackOverflowError when building from eclipse (CASSANDRA-2687)
 * only provide replication_factor to strategy_options "help" for
   SimpleStrategy, OldNetworkTopologyStrategy (CASSANDRA-2678, 2713)
 * fix exception adding validators to non-string columns (CASSANDRA-2696)
 * avoid instantiating DatabaseDescriptor in JDBC (CASSANDRA-2694)
 * fix potential stack overflow during compaction (CASSANDRA-2626)
 * clone super columns to avoid modifying them during flush (CASSANDRA-2675)
 * reset underlying iterator in EchoedRow constructor (CASSANDRA-2653)


0.8.0-rc1
 * faster flushes and compaction from fixing excessively pessimistic 
   rebuffering in BRAF (CASSANDRA-2581)
 * fix returning null column values in the python cql driver (CASSANDRA-2593)
 * fix merkle tree splitting exiting early (CASSANDRA-2605)
 * snapshot_before_compaction directory name fix (CASSANDRA-2598)
 * Disable compaction throttling during bootstrap (CASSANDRA-2612) 
 * fix CQL treatment of > and < operators in range slices (CASSANDRA-2592)
 * fix potential double-application of counter updates on commitlog replay
   by moving replay position from header to sstable metadata (CASSANDRA-2419)
 * JDBC CQL driver exposes getColumn for access to timestamp
 * JDBC ResultSetMetadata properties added to AbstractType
 * r/m clustertool (CASSANDRA-2607)
 * add support for presenting row key as a column in CQL result sets 
   (CASSANDRA-2622)
 * Don't allow {LOCAL|EACH}_QUORUM unless strategy is NTS (CASSANDRA-2627)
 * validate keyspace strategy_options during CQL create (CASSANDRA-2624)
 * fix empty Result with secondary index when limit=1 (CASSANDRA-2628)
 * Fix regression where bootstrapping a node with no schema fails
   (CASSANDRA-2625)
 * Allow removing LocationInfo sstables (CASSANDRA-2632)
 * avoid attempting to replay mutations from dropped keyspaces (CASSANDRA-2631)
 * avoid using cached position of a key when GT is requested (CASSANDRA-2633)
 * fix counting bloom filter true positives (CASSANDRA-2637)
 * initialize local ep state prior to gossip startup if needed (CASSANDRA-2638)
 * fix counter increment lost after restart (CASSANDRA-2642)
 * add quote-escaping via backslash to CLI (CASSANDRA-2623)
 * fix pig example script (CASSANDRA-2487)
 * fix dynamic snitch race in adding latencies (CASSANDRA-2618)
 * Start/stop cassandra after more important services such as mdadm in
   debian packaging (CASSANDRA-2481)


0.8.0-beta2
 * fix NPE compacting index CFs (CASSANDRA-2528)
 * Remove checking all column families on startup for compaction candidates 
   (CASSANDRA-2444)
 * validate CQL create keyspace options (CASSANDRA-2525)
 * fix nodetool setcompactionthroughput (CASSANDRA-2550)
 * move	gossip heartbeat back to its own thread (CASSANDRA-2554)
 * validate cql TRUNCATE columnfamily before truncating (CASSANDRA-2570)
 * fix batch_mutate for mixed standard-counter mutations (CASSANDRA-2457)
 * disallow making schema changes to system keyspace (CASSANDRA-2563)
 * fix sending mutation messages multiple times (CASSANDRA-2557)
 * fix incorrect use of NBHM.size in ReadCallback that could cause
   reads to time out even when responses were received (CASSAMDRA-2552)
 * trigger read repair correctly for LOCAL_QUORUM reads (CASSANDRA-2556)
 * Allow configuring the number of compaction thread (CASSANDRA-2558)
 * forceUserDefinedCompaction will attempt to compact what it is given
   even if the pessimistic estimate is that there is not enough disk space;
   automatic compactions will only compact 2 or more sstables (CASSANDRA-2575)
 * refuse to apply migrations with older timestamps than the current 
   schema (CASSANDRA-2536)
 * remove unframed Thrift transport option
 * include indexes in snapshots (CASSANDRA-2596)
 * improve ignoring of obsolete mutations in index maintenance (CASSANDRA-2401)
 * recognize attempt to drop just the index while leaving the column
   definition alone (CASSANDRA-2619)
  

0.8.0-beta1
 * remove Avro RPC support (CASSANDRA-926)
 * support for columns that act as incr/decr counters 
   (CASSANDRA-1072, 1937, 1944, 1936, 2101, 2093, 2288, 2105, 2384, 2236, 2342,
   2454)
 * CQL (CASSANDRA-1703, 1704, 1705, 1706, 1707, 1708, 1710, 1711, 1940, 
   2124, 2302, 2277, 2493)
 * avoid double RowMutation serialization on write path (CASSANDRA-1800)
 * make NetworkTopologyStrategy the default (CASSANDRA-1960)
 * configurable internode encryption (CASSANDRA-1567, 2152)
 * human readable column names in sstable2json output (CASSANDRA-1933)
 * change default JMX port to 7199 (CASSANDRA-2027)
 * backwards compatible internal messaging (CASSANDRA-1015)
 * atomic switch of memtables and sstables (CASSANDRA-2284)
 * add pluggable SeedProvider (CASSANDRA-1669)
 * Fix clustertool to not throw exception when calling get_endpoints (CASSANDRA-2437)
 * upgrade to thrift 0.6 (CASSANDRA-2412) 
 * repair works on a token range instead of full ring (CASSANDRA-2324)
 * purge tombstones from row cache (CASSANDRA-2305)
 * push replication_factor into strategy_options (CASSANDRA-1263)
 * give snapshots the same name on each node (CASSANDRA-1791)
 * remove "nodetool loadbalance" (CASSANDRA-2448)
 * multithreaded compaction (CASSANDRA-2191)
 * compaction throttling (CASSANDRA-2156)
 * add key type information and alias (CASSANDRA-2311, 2396)
 * cli no longer divides read_repair_chance by 100 (CASSANDRA-2458)
 * made CompactionInfo.getTaskType return an enum (CASSANDRA-2482)
 * add a server-wide cap on measured memtable memory usage and aggressively
   flush to keep under that threshold (CASSANDRA-2006)
 * add unified UUIDType (CASSANDRA-2233)
 * add off-heap row cache support (CASSANDRA-1969)


0.7.5
 * improvements/fixes to PIG driver (CASSANDRA-1618, CASSANDRA-2387,
   CASSANDRA-2465, CASSANDRA-2484)
 * validate index names (CASSANDRA-1761)
 * reduce contention on Table.flusherLock (CASSANDRA-1954)
 * try harder to detect failures during streaming, cleaning up temporary
   files more reliably (CASSANDRA-2088)
 * shut down server for OOM on a Thrift thread (CASSANDRA-2269)
 * fix tombstone handling in repair and sstable2json (CASSANDRA-2279)
 * preserve version when streaming data from old sstables (CASSANDRA-2283)
 * don't start repair if a neighboring node is marked as dead (CASSANDRA-2290)
 * purge tombstones from row cache (CASSANDRA-2305)
 * Avoid seeking when sstable2json exports the entire file (CASSANDRA-2318)
 * clear Built flag in system table when dropping an index (CASSANDRA-2320)
 * don't allow arbitrary argument for stress.java (CASSANDRA-2323)
 * validate values for index predicates in get_indexed_slice (CASSANDRA-2328)
 * queue secondary indexes for flush before the parent (CASSANDRA-2330)
 * allow job configuration to set the CL used in Hadoop jobs (CASSANDRA-2331)
 * add memtable_flush_queue_size defaulting to 4 (CASSANDRA-2333)
 * Allow overriding of initial_token, storage_port and rpc_port from system
   properties (CASSANDRA-2343)
 * fix comparator used for non-indexed secondary expressions in index scan
   (CASSANDRA-2347)
 * ensure size calculation and write phase of large-row compaction use
   the same threshold for TTL expiration (CASSANDRA-2349)
 * fix race when iterating CFs during add/drop (CASSANDRA-2350)
 * add ConsistencyLevel command to CLI (CASSANDRA-2354)
 * allow negative numbers in the cli (CASSANDRA-2358)
 * hard code serialVersionUID for tokens class (CASSANDRA-2361)
 * fix potential infinite loop in ByteBufferUtil.inputStream (CASSANDRA-2365)
 * fix encoding bugs in HintedHandoffManager, SystemTable when default
   charset is not UTF8 (CASSANDRA-2367)
 * avoids having removed node reappearing in Gossip (CASSANDRA-2371)
 * fix incorrect truncation of long to int when reading columns via block
   index (CASSANDRA-2376)
 * fix NPE during stream session (CASSANDRA-2377)
 * fix race condition that could leave orphaned data files when dropping CF or
   KS (CASSANDRA-2381)
 * fsync statistics component on write (CASSANDRA-2382)
 * fix duplicate results from CFS.scan (CASSANDRA-2406)
 * add IntegerType to CLI help (CASSANDRA-2414)
 * avoid caching token-only decoratedkeys (CASSANDRA-2416)
 * convert mmap assertion to if/throw so scrub can catch it (CASSANDRA-2417)
 * don't overwrite gc log (CASSANDR-2418)
 * invalidate row cache for streamed row to avoid inconsitencies
   (CASSANDRA-2420)
 * avoid copies in range/index scans (CASSANDRA-2425)
 * make sure we don't wipe data during cleanup if the node has not join
   the ring (CASSANDRA-2428)
 * Try harder to close files after compaction (CASSANDRA-2431)
 * re-set bootstrapped flag after move finishes (CASSANDRA-2435)
 * display validation_class in CLI 'describe keyspace' (CASSANDRA-2442)
 * make cleanup compactions cleanup the row cache (CASSANDRA-2451)
 * add column fields validation to scrub (CASSANDRA-2460)
 * use 64KB flush buffer instead of in_memory_compaction_limit (CASSANDRA-2463)
 * fix backslash substitutions in CLI (CASSANDRA-2492)
 * disable cache saving for system CFS (CASSANDRA-2502)
 * fixes for verifying destination availability under hinted conditions
   so UE can be thrown intead of timing out (CASSANDRA-2514)
 * fix update of validation class in column metadata (CASSANDRA-2512)
 * support LOCAL_QUORUM, EACH_QUORUM CLs outside of NTS (CASSANDRA-2516)
 * preserve version when streaming data from old sstables (CASSANDRA-2283)
 * fix backslash substitutions in CLI (CASSANDRA-2492)
 * count a row deletion as one operation towards memtable threshold 
   (CASSANDRA-2519)
 * support LOCAL_QUORUM, EACH_QUORUM CLs outside of NTS (CASSANDRA-2516)


0.7.4
 * add nodetool join command (CASSANDRA-2160)
 * fix secondary indexes on pre-existing or streamed data (CASSANDRA-2244)
 * initialize endpoint in gossiper earlier (CASSANDRA-2228)
 * add ability to write to Cassandra from Pig (CASSANDRA-1828)
 * add rpc_[min|max]_threads (CASSANDRA-2176)
 * add CL.TWO, CL.THREE (CASSANDRA-2013)
 * avoid exporting an un-requested row in sstable2json, when exporting 
   a key that does not exist (CASSANDRA-2168)
 * add incremental_backups option (CASSANDRA-1872)
 * add configurable row limit to Pig loadfunc (CASSANDRA-2276)
 * validate column values in batches as well as single-Column inserts
   (CASSANDRA-2259)
 * move sample schema from cassandra.yaml to schema-sample.txt,
   a cli scripts (CASSANDRA-2007)
 * avoid writing empty rows when scrubbing tombstoned rows (CASSANDRA-2296)
 * fix assertion error in range and index scans for CL < ALL
   (CASSANDRA-2282)
 * fix commitlog replay when flush position refers to data that didn't
   get synced before server died (CASSANDRA-2285)
 * fix fd leak in sstable2json with non-mmap'd i/o (CASSANDRA-2304)
 * reduce memory use during streaming of multiple sstables (CASSANDRA-2301)
 * purge tombstoned rows from cache after GCGraceSeconds (CASSANDRA-2305)
 * allow zero replicas in a NTS datacenter (CASSANDRA-1924)
 * make range queries respect snitch for local replicas (CASSANDRA-2286)
 * fix HH delivery when column index is larger than 2GB (CASSANDRA-2297)
 * make 2ary indexes use parent CF flush thresholds during initial build
   (CASSANDRA-2294)
 * update memtable_throughput to be a long (CASSANDRA-2158)


0.7.3
 * Keep endpoint state until aVeryLongTime (CASSANDRA-2115)
 * lower-latency read repair (CASSANDRA-2069)
 * add hinted_handoff_throttle_delay_in_ms option (CASSANDRA-2161)
 * fixes for cache save/load (CASSANDRA-2172, -2174)
 * Handle whole-row deletions in CFOutputFormat (CASSANDRA-2014)
 * Make memtable_flush_writers flush in parallel (CASSANDRA-2178)
 * Add compaction_preheat_key_cache option (CASSANDRA-2175)
 * refactor stress.py to have only one copy of the format string 
   used for creating row keys (CASSANDRA-2108)
 * validate index names for \w+ (CASSANDRA-2196)
 * Fix Cassandra cli to respect timeout if schema does not settle 
   (CASSANDRA-2187)
 * fix for compaction and cleanup writing old-format data into new-version 
   sstable (CASSANDRA-2211, -2216)
 * add nodetool scrub (CASSANDRA-2217, -2240)
 * fix sstable2json large-row pagination (CASSANDRA-2188)
 * fix EOFing on requests for the last bytes in a file (CASSANDRA-2213)
 * fix BufferedRandomAccessFile bugs (CASSANDRA-2218, -2241)
 * check for memtable flush_after_mins exceeded every 10s (CASSANDRA-2183)
 * fix cache saving on Windows (CASSANDRA-2207)
 * add validateSchemaAgreement call + synchronization to schema
   modification operations (CASSANDRA-2222)
 * fix for reversed slice queries on large rows (CASSANDRA-2212)
 * fat clients were writing local data (CASSANDRA-2223)
 * set DEFAULT_MEMTABLE_LIFETIME_IN_MINS to 24h
 * improve detection and cleanup of partially-written sstables 
   (CASSANDRA-2206)
 * fix supercolumn de/serialization when subcolumn comparator is different
   from supercolumn's (CASSANDRA-2104)
 * fix starting up on Windows when CASSANDRA_HOME contains whitespace
   (CASSANDRA-2237)
 * add [get|set][row|key]cacheSavePeriod to JMX (CASSANDRA-2100)
 * fix Hadoop ColumnFamilyOutputFormat dropping of mutations
   when batch fills up (CASSANDRA-2255)
 * move file deletions off of scheduledtasks executor (CASSANDRA-2253)


0.7.2
 * copy DecoratedKey.key when inserting into caches to avoid retaining
   a reference to the underlying buffer (CASSANDRA-2102)
 * format subcolumn names with subcomparator (CASSANDRA-2136)
 * fix column bloom filter deserialization (CASSANDRA-2165)


0.7.1
 * refactor MessageDigest creation code. (CASSANDRA-2107)
 * buffer network stack to avoid inefficient small TCP messages while avoiding
   the nagle/delayed ack problem (CASSANDRA-1896)
 * check log4j configuration for changes every 10s (CASSANDRA-1525, 1907)
 * more-efficient cross-DC replication (CASSANDRA-1530, -2051, -2138)
 * avoid polluting page cache with commitlog or sstable writes
   and seq scan operations (CASSANDRA-1470)
 * add RMI authentication options to nodetool (CASSANDRA-1921)
 * make snitches configurable at runtime (CASSANDRA-1374)
 * retry hadoop split requests on connection failure (CASSANDRA-1927)
 * implement describeOwnership for BOP, COPP (CASSANDRA-1928)
 * make read repair behave as expected for ConsistencyLevel > ONE
   (CASSANDRA-982, 2038)
 * distributed test harness (CASSANDRA-1859, 1964)
 * reduce flush lock contention (CASSANDRA-1930)
 * optimize supercolumn deserialization (CASSANDRA-1891)
 * fix CFMetaData.apply to only compare objects of the same class 
   (CASSANDRA-1962)
 * allow specifying specific SSTables to compact from JMX (CASSANDRA-1963)
 * fix race condition in MessagingService.targets (CASSANDRA-1959, 2094, 2081)
 * refuse to open sstables from a future version (CASSANDRA-1935)
 * zero-copy reads (CASSANDRA-1714)
 * fix copy bounds for word Text in wordcount demo (CASSANDRA-1993)
 * fixes for contrib/javautils (CASSANDRA-1979)
 * check more frequently for memtable expiration (CASSANDRA-2000)
 * fix writing SSTable column count statistics (CASSANDRA-1976)
 * fix streaming of multiple CFs during bootstrap (CASSANDRA-1992)
 * explicitly set JVM GC new generation size with -Xmn (CASSANDRA-1968)
 * add short options for CLI flags (CASSANDRA-1565)
 * make keyspace argument to "describe keyspace" in CLI optional
   when authenticated to keyspace already (CASSANDRA-2029)
 * added option to specify -Dcassandra.join_ring=false on startup
   to allow "warm spare" nodes or performing JMX maintenance before
   joining the ring (CASSANDRA-526)
 * log migrations at INFO (CASSANDRA-2028)
 * add CLI verbose option in file mode (CASSANDRA-2030)
 * add single-line "--" comments to CLI (CASSANDRA-2032)
 * message serialization tests (CASSANDRA-1923)
 * switch from ivy to maven-ant-tasks (CASSANDRA-2017)
 * CLI attempts to block for new schema to propagate (CASSANDRA-2044)
 * fix potential overflow in nodetool cfstats (CASSANDRA-2057)
 * add JVM shutdownhook to sync commitlog (CASSANDRA-1919)
 * allow nodes to be up without being part of  normal traffic (CASSANDRA-1951)
 * fix CLI "show keyspaces" with null options on NTS (CASSANDRA-2049)
 * fix possible ByteBuffer race conditions (CASSANDRA-2066)
 * reduce garbage generated by MessagingService to prevent load spikes
   (CASSANDRA-2058)
 * fix math in RandomPartitioner.describeOwnership (CASSANDRA-2071)
 * fix deletion of sstable non-data components (CASSANDRA-2059)
 * avoid blocking gossip while deleting handoff hints (CASSANDRA-2073)
 * ignore messages from newer versions, keep track of nodes in gossip 
   regardless of version (CASSANDRA-1970)
 * cache writing moved to CompactionManager to reduce i/o contention and
   updated to use non-cache-polluting writes (CASSANDRA-2053)
 * page through large rows when exporting to JSON (CASSANDRA-2041)
 * add flush_largest_memtables_at and reduce_cache_sizes_at options
   (CASSANDRA-2142)
 * add cli 'describe cluster' command (CASSANDRA-2127)
 * add cli support for setting username/password at 'connect' command 
   (CASSANDRA-2111)
 * add -D option to Stress.java to allow reading hosts from a file 
   (CASSANDRA-2149)
 * bound hints CF throughput between 32M and 256M (CASSANDRA-2148)
 * continue starting when invalid saved cache entries are encountered
   (CASSANDRA-2076)
 * add max_hint_window_in_ms option (CASSANDRA-1459)


0.7.0-final
 * fix offsets to ByteBuffer.get (CASSANDRA-1939)


0.7.0-rc4
 * fix cli crash after backgrounding (CASSANDRA-1875)
 * count timeouts in storageproxy latencies, and include latency 
   histograms in StorageProxyMBean (CASSANDRA-1893)
 * fix CLI get recognition of supercolumns (CASSANDRA-1899)
 * enable keepalive on intra-cluster sockets (CASSANDRA-1766)
 * count timeouts towards dynamicsnitch latencies (CASSANDRA-1905)
 * Expose index-building status in JMX + cli schema description
   (CASSANDRA-1871)
 * allow [LOCAL|EACH]_QUORUM to be used with non-NetworkTopology 
   replication Strategies
 * increased amount of index locks for faster commitlog replay
 * collect secondary index tombstones immediately (CASSANDRA-1914)
 * revert commitlog changes from #1780 (CASSANDRA-1917)
 * change RandomPartitioner min token to -1 to avoid collision w/
   tokens on actual nodes (CASSANDRA-1901)
 * examine the right nibble when validating TimeUUID (CASSANDRA-1910)
 * include secondary indexes in cleanup (CASSANDRA-1916)
 * CFS.scrubDataDirectories should also cleanup invalid secondary indexes
   (CASSANDRA-1904)
 * ability to disable/enable gossip on nodes to force them down
   (CASSANDRA-1108)


0.7.0-rc3
 * expose getNaturalEndpoints in StorageServiceMBean taking byte[]
   key; RMI cannot serialize ByteBuffer (CASSANDRA-1833)
 * infer org.apache.cassandra.locator for replication strategy classes
   when not otherwise specified
 * validation that generates less garbage (CASSANDRA-1814)
 * add TTL support to CLI (CASSANDRA-1838)
 * cli defaults to bytestype for subcomparator when creating
   column families (CASSANDRA-1835)
 * unregister index MBeans when index is dropped (CASSANDRA-1843)
 * make ByteBufferUtil.clone thread-safe (CASSANDRA-1847)
 * change exception for read requests during bootstrap from 
   InvalidRequest to Unavailable (CASSANDRA-1862)
 * respect row-level tombstones post-flush in range scans
   (CASSANDRA-1837)
 * ReadResponseResolver check digests against each other (CASSANDRA-1830)
 * return InvalidRequest when remove of subcolumn without supercolumn
   is requested (CASSANDRA-1866)
 * flush before repair (CASSANDRA-1748)
 * SSTableExport validates key order (CASSANDRA-1884)
 * large row support for SSTableExport (CASSANDRA-1867)
 * Re-cache hot keys post-compaction without hitting disk (CASSANDRA-1878)
 * manage read repair in coordinator instead of data source, to
   provide latency information to dynamic snitch (CASSANDRA-1873)


0.7.0-rc2
 * fix live-column-count of slice ranges including tombstoned supercolumn 
   with live subcolumn (CASSANDRA-1591)
 * rename o.a.c.internal.AntientropyStage -> AntiEntropyStage,
   o.a.c.request.Request_responseStage -> RequestResponseStage,
   o.a.c.internal.Internal_responseStage -> InternalResponseStage
 * add AbstractType.fromString (CASSANDRA-1767)
 * require index_type to be present when specifying index_name
   on ColumnDef (CASSANDRA-1759)
 * fix add/remove index bugs in CFMetadata (CASSANDRA-1768)
 * rebuild Strategy during system_update_keyspace (CASSANDRA-1762)
 * cli updates prompt to ... in continuation lines (CASSANDRA-1770)
 * support multiple Mutations per key in hadoop ColumnFamilyOutputFormat
   (CASSANDRA-1774)
 * improvements to Debian init script (CASSANDRA-1772)
 * use local classloader to check for version.properties (CASSANDRA-1778)
 * Validate that column names in column_metadata are valid for the
   defined comparator, and decode properly in cli (CASSANDRA-1773)
 * use cross-platform newlines in cli (CASSANDRA-1786)
 * add ExpiringColumn support to sstable import/export (CASSANDRA-1754)
 * add flush for each append to periodic commitlog mode; added
   periodic_without_flush option to disable this (CASSANDRA-1780)
 * close file handle used for post-flush truncate (CASSANDRA-1790)
 * various code cleanup (CASSANDRA-1793, -1794, -1795)
 * fix range queries against wrapped range (CASSANDRA-1781)
 * fix consistencylevel calculations for NetworkTopologyStrategy
   (CASSANDRA-1804)
 * cli support index type enum names (CASSANDRA-1810)
 * improved validation of column_metadata (CASSANDRA-1813)
 * reads at ConsistencyLevel > 1 throw UnavailableException
   immediately if insufficient live nodes exist (CASSANDRA-1803)
 * copy bytebuffers for local writes to avoid retaining the entire
   Thrift frame (CASSANDRA-1801)
 * fix NPE adding index to column w/o prior metadata (CASSANDRA-1764)
 * reduce fat client timeout (CASSANDRA-1730)
 * fix botched merge of CASSANDRA-1316


0.7.0-rc1
 * fix compaction and flush races with schema updates (CASSANDRA-1715)
 * add clustertool, config-converter, sstablekeys, and schematool 
   Windows .bat files (CASSANDRA-1723)
 * reject range queries received during bootstrap (CASSANDRA-1739)
 * fix wrapping-range queries on non-minimum token (CASSANDRA-1700)
 * add nodetool cfhistogram (CASSANDRA-1698)
 * limit repaired ranges to what the nodes have in common (CASSANDRA-1674)
 * index scan treats missing columns as not matching secondary
   expressions (CASSANDRA-1745)
 * Fix misuse of DataOutputBuffer.getData in AntiEntropyService
   (CASSANDRA-1729)
 * detect and warn when obsolete version of JNA is present (CASSANDRA-1760)
 * reduce fat client timeout (CASSANDRA-1730)
 * cleanup smallest CFs first to increase free temp space for larger ones
   (CASSANDRA-1811)
 * Update windows .bat files to work outside of main Cassandra
   directory (CASSANDRA-1713)
 * fix read repair regression from 0.6.7 (CASSANDRA-1727)
 * more-efficient read repair (CASSANDRA-1719)
 * fix hinted handoff replay (CASSANDRA-1656)
 * log type of dropped messages (CASSANDRA-1677)
 * upgrade to SLF4J 1.6.1
 * fix ByteBuffer bug in ExpiringColumn.updateDigest (CASSANDRA-1679)
 * fix IntegerType.getString (CASSANDRA-1681)
 * make -Djava.net.preferIPv4Stack=true the default (CASSANDRA-628)
 * add INTERNAL_RESPONSE verb to differentiate from responses related
   to client requests (CASSANDRA-1685)
 * log tpstats when dropping messages (CASSANDRA-1660)
 * include unreachable nodes in describeSchemaVersions (CASSANDRA-1678)
 * Avoid dropping messages off the client request path (CASSANDRA-1676)
 * fix jna errno reporting (CASSANDRA-1694)
 * add friendlier error for UnknownHostException on startup (CASSANDRA-1697)
 * include jna dependency in RPM package (CASSANDRA-1690)
 * add --skip-keys option to stress.py (CASSANDRA-1696)
 * improve cli handling of non-string keys and column names 
   (CASSANDRA-1701, -1693)
 * r/m extra subcomparator line in cli keyspaces output (CASSANDRA-1712)
 * add read repair chance to cli "show keyspaces"
 * upgrade to ConcurrentLinkedHashMap 1.1 (CASSANDRA-975)
 * fix index scan routing (CASSANDRA-1722)
 * fix tombstoning of supercolumns in range queries (CASSANDRA-1734)
 * clear endpoint cache after updating keyspace metadata (CASSANDRA-1741)
 * fix wrapping-range queries on non-minimum token (CASSANDRA-1700)
 * truncate includes secondary indexes (CASSANDRA-1747)
 * retain reference to PendingFile sstables (CASSANDRA-1749)
 * fix sstableimport regression (CASSANDRA-1753)
 * fix for bootstrap when no non-system tables are defined (CASSANDRA-1732)
 * handle replica unavailability in index scan (CASSANDRA-1755)
 * fix service initialization order deadlock (CASSANDRA-1756)
 * multi-line cli commands (CASSANDRA-1742)
 * fix race between snapshot and compaction (CASSANDRA-1736)
 * add listEndpointsPendingHints, deleteHintsForEndpoint JMX methods 
   (CASSANDRA-1551)


0.7.0-beta3
 * add strategy options to describe_keyspace output (CASSANDRA-1560)
 * log warning when using randomly generated token (CASSANDRA-1552)
 * re-organize JMX into .db, .net, .internal, .request (CASSANDRA-1217)
 * allow nodes to change IPs between restarts (CASSANDRA-1518)
 * remember ring state between restarts by default (CASSANDRA-1518)
 * flush index built flag so we can read it before log replay (CASSANDRA-1541)
 * lock row cache updates to prevent race condition (CASSANDRA-1293)
 * remove assertion causing rare (and harmless) error messages in
   commitlog (CASSANDRA-1330)
 * fix moving nodes with no keyspaces defined (CASSANDRA-1574)
 * fix unbootstrap when no data is present in a transfer range (CASSANDRA-1573)
 * take advantage of AVRO-495 to simplify our avro IDL (CASSANDRA-1436)
 * extend authorization hierarchy to column family (CASSANDRA-1554)
 * deletion support in secondary indexes (CASSANDRA-1571)
 * meaningful error message for invalid replication strategy class 
   (CASSANDRA-1566)
 * allow keyspace creation with RF > N (CASSANDRA-1428)
 * improve cli error handling (CASSANDRA-1580)
 * add cache save/load ability (CASSANDRA-1417, 1606, 1647)
 * add StorageService.getDrainProgress (CASSANDRA-1588)
 * Disallow bootstrap to an in-use token (CASSANDRA-1561)
 * Allow dynamic secondary index creation and destruction (CASSANDRA-1532)
 * log auto-guessed memtable thresholds (CASSANDRA-1595)
 * add ColumnDef support to cli (CASSANDRA-1583)
 * reduce index sample time by 75% (CASSANDRA-1572)
 * add cli support for column, strategy metadata (CASSANDRA-1578, 1612)
 * add cli support for schema modification (CASSANDRA-1584)
 * delete temp files on failed compactions (CASSANDRA-1596)
 * avoid blocking for dead nodes during removetoken (CASSANDRA-1605)
 * remove ConsistencyLevel.ZERO (CASSANDRA-1607)
 * expose in-progress compaction type in jmx (CASSANDRA-1586)
 * removed IClock & related classes from internals (CASSANDRA-1502)
 * fix removing tokens from SystemTable on decommission and removetoken
   (CASSANDRA-1609)
 * include CF metadata in cli 'show keyspaces' (CASSANDRA-1613)
 * switch from Properties to HashMap in PropertyFileSnitch to
   avoid synchronization bottleneck (CASSANDRA-1481)
 * PropertyFileSnitch configuration file renamed to 
   cassandra-topology.properties
 * add cli support for get_range_slices (CASSANDRA-1088, CASSANDRA-1619)
 * Make memtable flush thresholds per-CF instead of global 
   (CASSANDRA-1007, 1637)
 * add cli support for binary data without CfDef hints (CASSANDRA-1603)
 * fix building SSTable statistics post-stream (CASSANDRA-1620)
 * fix potential infinite loop in 2ary index queries (CASSANDRA-1623)
 * allow creating NTS keyspaces with no replicas configured (CASSANDRA-1626)
 * add jmx histogram of sstables accessed per read (CASSANDRA-1624)
 * remove system_rename_column_family and system_rename_keyspace from the
   client API until races can be fixed (CASSANDRA-1630, CASSANDRA-1585)
 * add cli sanity tests (CASSANDRA-1582)
 * update GC settings in cassandra.bat (CASSANDRA-1636)
 * cli support for index queries (CASSANDRA-1635)
 * cli support for updating schema memtable settings (CASSANDRA-1634)
 * cli --file option (CASSANDRA-1616)
 * reduce automatically chosen memtable sizes by 50% (CASSANDRA-1641)
 * move endpoint cache from snitch to strategy (CASSANDRA-1643)
 * fix commitlog recovery deleting the newly-created segment as well as
   the old ones (CASSANDRA-1644)
 * upgrade to Thrift 0.5 (CASSANDRA-1367)
 * renamed CL.DCQUORUM to LOCAL_QUORUM and DCQUORUMSYNC to EACH_QUORUM
 * cli truncate support (CASSANDRA-1653)
 * update GC settings in cassandra.bat (CASSANDRA-1636)
 * avoid logging when a node's ip/token is gossipped back to it (CASSANDRA-1666)


0.7-beta2
 * always use UTF-8 for hint keys (CASSANDRA-1439)
 * remove cassandra.yaml dependency from Hadoop and Pig (CASSADRA-1322)
 * expose CfDef metadata in describe_keyspaces (CASSANDRA-1363)
 * restore use of mmap_index_only option (CASSANDRA-1241)
 * dropping a keyspace with no column families generated an error 
   (CASSANDRA-1378)
 * rename RackAwareStrategy to OldNetworkTopologyStrategy, RackUnawareStrategy 
   to SimpleStrategy, DatacenterShardStrategy to NetworkTopologyStrategy,
   AbstractRackAwareSnitch to AbstractNetworkTopologySnitch (CASSANDRA-1392)
 * merge StorageProxy.mutate, mutateBlocking (CASSANDRA-1396)
 * faster UUIDType, LongType comparisons (CASSANDRA-1386, 1393)
 * fix setting read_repair_chance from CLI addColumnFamily (CASSANDRA-1399)
 * fix updates to indexed columns (CASSANDRA-1373)
 * fix race condition leaving to FileNotFoundException (CASSANDRA-1382)
 * fix sharded lock hash on index write path (CASSANDRA-1402)
 * add support for GT/E, LT/E in subordinate index clauses (CASSANDRA-1401)
 * cfId counter got out of sync when CFs were added (CASSANDRA-1403)
 * less chatty schema updates (CASSANDRA-1389)
 * rename column family mbeans. 'type' will now include either 
   'IndexColumnFamilies' or 'ColumnFamilies' depending on the CFS type.
   (CASSANDRA-1385)
 * disallow invalid keyspace and column family names. This includes name that
   matches a '^\w+' regex. (CASSANDRA-1377)
 * use JNA, if present, to take snapshots (CASSANDRA-1371)
 * truncate hints if starting 0.7 for the first time (CASSANDRA-1414)
 * fix FD leak in single-row slicepredicate queries (CASSANDRA-1416)
 * allow index expressions against columns that are not part of the 
   SlicePredicate (CASSANDRA-1410)
 * config-converter properly handles snitches and framed support 
   (CASSANDRA-1420)
 * remove keyspace argument from multiget_count (CASSANDRA-1422)
 * allow specifying cassandra.yaml location as (local or remote) URL
   (CASSANDRA-1126)
 * fix using DynamicEndpointSnitch with NetworkTopologyStrategy
   (CASSANDRA-1429)
 * Add CfDef.default_validation_class (CASSANDRA-891)
 * fix EstimatedHistogram.max (CASSANDRA-1413)
 * quorum read optimization (CASSANDRA-1622)
 * handle zero-length (or missing) rows during HH paging (CASSANDRA-1432)
 * include secondary indexes during schema migrations (CASSANDRA-1406)
 * fix commitlog header race during schema change (CASSANDRA-1435)
 * fix ColumnFamilyStoreMBeanIterator to use new type name (CASSANDRA-1433)
 * correct filename generated by xml->yaml converter (CASSANDRA-1419)
 * add CMSInitiatingOccupancyFraction=75 and UseCMSInitiatingOccupancyOnly
   to default JVM options
 * decrease jvm heap for cassandra-cli (CASSANDRA-1446)
 * ability to modify keyspaces and column family definitions on a live cluster
   (CASSANDRA-1285)
 * support for Hadoop Streaming [non-jvm map/reduce via stdin/out]
   (CASSANDRA-1368)
 * Move persistent sstable stats from the system table to an sstable component
   (CASSANDRA-1430)
 * remove failed bootstrap attempt from pending ranges when gossip times
   it out after 1h (CASSANDRA-1463)
 * eager-create tcp connections to other cluster members (CASSANDRA-1465)
 * enumerate stages and derive stage from message type instead of 
   transmitting separately (CASSANDRA-1465)
 * apply reversed flag during collation from different data sources
   (CASSANDRA-1450)
 * make failure to remove commitlog segment non-fatal (CASSANDRA-1348)
 * correct ordering of drain operations so CL.recover is no longer 
   necessary (CASSANDRA-1408)
 * removed keyspace from describe_splits method (CASSANDRA-1425)
 * rename check_schema_agreement to describe_schema_versions
   (CASSANDRA-1478)
 * fix QUORUM calculation for RF > 3 (CASSANDRA-1487)
 * remove tombstones during non-major compactions when bloom filter
   verifies that row does not exist in other sstables (CASSANDRA-1074)
 * nodes that coordinated a loadbalance in the past could not be seen by
   newly added nodes (CASSANDRA-1467)
 * exposed endpoint states (gossip details) via jmx (CASSANDRA-1467)
 * ensure that compacted sstables are not included when new readers are
   instantiated (CASSANDRA-1477)
 * by default, calculate heap size and memtable thresholds at runtime (CASSANDRA-1469)
 * fix races dealing with adding/dropping keyspaces and column families in
   rapid succession (CASSANDRA-1477)
 * clean up of Streaming system (CASSANDRA-1503, 1504, 1506)
 * add options to configure Thrift socket keepalive and buffer sizes (CASSANDRA-1426)
 * make contrib CassandraServiceDataCleaner recursive (CASSANDRA-1509)
 * min, max compaction threshold are configurable and persistent 
   per-ColumnFamily (CASSANDRA-1468)
 * fix replaying the last mutation in a commitlog unnecessarily 
   (CASSANDRA-1512)
 * invoke getDefaultUncaughtExceptionHandler from DTPE with the original
   exception rather than the ExecutionException wrapper (CASSANDRA-1226)
 * remove Clock from the Thrift (and Avro) API (CASSANDRA-1501)
 * Close intra-node sockets when connection is broken (CASSANDRA-1528)
 * RPM packaging spec file (CASSANDRA-786)
 * weighted request scheduler (CASSANDRA-1485)
 * treat expired columns as deleted (CASSANDRA-1539)
 * make IndexInterval configurable (CASSANDRA-1488)
 * add describe_snitch to Thrift API (CASSANDRA-1490)
 * MD5 authenticator compares plain text submitted password with MD5'd
   saved property, instead of vice versa (CASSANDRA-1447)
 * JMX MessagingService pending and completed counts (CASSANDRA-1533)
 * fix race condition processing repair responses (CASSANDRA-1511)
 * make repair blocking (CASSANDRA-1511)
 * create EndpointSnitchInfo and MBean to expose rack and DC (CASSANDRA-1491)
 * added option to contrib/word_count to output results back to Cassandra
   (CASSANDRA-1342)
 * rewrite Hadoop ColumnFamilyRecordWriter to pool connections, retry to
   multiple Cassandra nodes, and smooth impact on the Cassandra cluster
   by using smaller batch sizes (CASSANDRA-1434)
 * fix setting gc_grace_seconds via CLI (CASSANDRA-1549)
 * support TTL'd index values (CASSANDRA-1536)
 * make removetoken work like decommission (CASSANDRA-1216)
 * make cli comparator-aware and improve quote rules (CASSANDRA-1523,-1524)
 * make nodetool compact and cleanup blocking (CASSANDRA-1449)
 * add memtable, cache information to GCInspector logs (CASSANDRA-1558)
 * enable/disable HintedHandoff via JMX (CASSANDRA-1550)
 * Ignore stray files in the commit log directory (CASSANDRA-1547)
 * Disallow bootstrap to an in-use token (CASSANDRA-1561)


0.7-beta1
 * sstable versioning (CASSANDRA-389)
 * switched to slf4j logging (CASSANDRA-625)
 * add (optional) expiration time for column (CASSANDRA-699)
 * access levels for authentication/authorization (CASSANDRA-900)
 * add ReadRepairChance to CF definition (CASSANDRA-930)
 * fix heisenbug in system tests, especially common on OS X (CASSANDRA-944)
 * convert to byte[] keys internally and all public APIs (CASSANDRA-767)
 * ability to alter schema definitions on a live cluster (CASSANDRA-44)
 * renamed configuration file to cassandra.xml, and log4j.properties to
   log4j-server.properties, which must now be loaded from
   the classpath (which is how our scripts in bin/ have always done it)
   (CASSANDRA-971)
 * change get_count to require a SlicePredicate. create multi_get_count
   (CASSANDRA-744)
 * re-organized endpointsnitch implementations and added SimpleSnitch
   (CASSANDRA-994)
 * Added preload_row_cache option (CASSANDRA-946)
 * add CRC to commitlog header (CASSANDRA-999)
 * removed deprecated batch_insert and get_range_slice methods (CASSANDRA-1065)
 * add truncate thrift method (CASSANDRA-531)
 * http mini-interface using mx4j (CASSANDRA-1068)
 * optimize away copy of sliced row on memtable read path (CASSANDRA-1046)
 * replace constant-size 2GB mmaped segments and special casing for index 
   entries spanning segment boundaries, with SegmentedFile that computes 
   segments that always contain entire entries/rows (CASSANDRA-1117)
 * avoid reading large rows into memory during compaction (CASSANDRA-16)
 * added hadoop OutputFormat (CASSANDRA-1101)
 * efficient Streaming (no more anticompaction) (CASSANDRA-579)
 * split commitlog header into separate file and add size checksum to
   mutations (CASSANDRA-1179)
 * avoid allocating a new byte[] for each mutation on replay (CASSANDRA-1219)
 * revise HH schema to be per-endpoint (CASSANDRA-1142)
 * add joining/leaving status to nodetool ring (CASSANDRA-1115)
 * allow multiple repair sessions per node (CASSANDRA-1190)
 * optimize away MessagingService for local range queries (CASSANDRA-1261)
 * make framed transport the default so malformed requests can't OOM the 
   server (CASSANDRA-475)
 * significantly faster reads from row cache (CASSANDRA-1267)
 * take advantage of row cache during range queries (CASSANDRA-1302)
 * make GCGraceSeconds a per-ColumnFamily value (CASSANDRA-1276)
 * keep persistent row size and column count statistics (CASSANDRA-1155)
 * add IntegerType (CASSANDRA-1282)
 * page within a single row during hinted handoff (CASSANDRA-1327)
 * push DatacenterShardStrategy configuration into keyspace definition,
   eliminating datacenter.properties. (CASSANDRA-1066)
 * optimize forward slices starting with '' and single-index-block name 
   queries by skipping the column index (CASSANDRA-1338)
 * streaming refactor (CASSANDRA-1189)
 * faster comparison for UUID types (CASSANDRA-1043)
 * secondary index support (CASSANDRA-749 and subtasks)
 * make compaction buckets deterministic (CASSANDRA-1265)


0.6.6
 * Allow using DynamicEndpointSnitch with RackAwareStrategy (CASSANDRA-1429)
 * remove the remaining vestiges of the unfinished DatacenterShardStrategy 
   (replaced by NetworkTopologyStrategy in 0.7)
   

0.6.5
 * fix key ordering in range query results with RandomPartitioner
   and ConsistencyLevel > ONE (CASSANDRA-1145)
 * fix for range query starting with the wrong token range (CASSANDRA-1042)
 * page within a single row during hinted handoff (CASSANDRA-1327)
 * fix compilation on non-sun JDKs (CASSANDRA-1061)
 * remove String.trim() call on row keys in batch mutations (CASSANDRA-1235)
 * Log summary of dropped messages instead of spamming log (CASSANDRA-1284)
 * add dynamic endpoint snitch (CASSANDRA-981)
 * fix streaming for keyspaces with hyphens in their name (CASSANDRA-1377)
 * fix errors in hard-coded bloom filter optKPerBucket by computing it
   algorithmically (CASSANDRA-1220
 * remove message deserialization stage, and uncap read/write stages
   so slow reads/writes don't block gossip processing (CASSANDRA-1358)
 * add jmx port configuration to Debian package (CASSANDRA-1202)
 * use mlockall via JNA, if present, to prevent Linux from swapping
   out parts of the JVM (CASSANDRA-1214)


0.6.4
 * avoid queuing multiple hint deliveries for the same endpoint
   (CASSANDRA-1229)
 * better performance for and stricter checking of UTF8 column names
   (CASSANDRA-1232)
 * extend option to lower compaction priority to hinted handoff
   as well (CASSANDRA-1260)
 * log errors in gossip instead of re-throwing (CASSANDRA-1289)
 * avoid aborting commitlog replay prematurely if a flushed-but-
   not-removed commitlog segment is encountered (CASSANDRA-1297)
 * fix duplicate rows being read during mapreduce (CASSANDRA-1142)
 * failure detection wasn't closing command sockets (CASSANDRA-1221)
 * cassandra-cli.bat works on windows (CASSANDRA-1236)
 * pre-emptively drop requests that cannot be processed within RPCTimeout
   (CASSANDRA-685)
 * add ack to Binary write verb and update CassandraBulkLoader
   to wait for acks for each row (CASSANDRA-1093)
 * added describe_partitioner Thrift method (CASSANDRA-1047)
 * Hadoop jobs no longer require the Cassandra storage-conf.xml
   (CASSANDRA-1280, CASSANDRA-1047)
 * log thread pool stats when GC is excessive (CASSANDRA-1275)
 * remove gossip message size limit (CASSANDRA-1138)
 * parallelize local and remote reads during multiget, and respect snitch 
   when determining whether to do local read for CL.ONE (CASSANDRA-1317)
 * fix read repair to use requested consistency level on digest mismatch,
   rather than assuming QUORUM (CASSANDRA-1316)
 * process digest mismatch re-reads in parallel (CASSANDRA-1323)
 * switch hints CF comparator to BytesType (CASSANDRA-1274)


0.6.3
 * retry to make streaming connections up to 8 times. (CASSANDRA-1019)
 * reject describe_ring() calls on invalid keyspaces (CASSANDRA-1111)
 * fix cache size calculation for size of 100% (CASSANDRA-1129)
 * fix cache capacity only being recalculated once (CASSANDRA-1129)
 * remove hourly scan of all hints on the off chance that the gossiper
   missed a status change; instead, expose deliverHintsToEndpoint to JMX
   so it can be done manually, if necessary (CASSANDRA-1141)
 * don't reject reads at CL.ALL (CASSANDRA-1152)
 * reject deletions to supercolumns in CFs containing only standard
   columns (CASSANDRA-1139)
 * avoid preserving login information after client disconnects
   (CASSANDRA-1057)
 * prefer sun jdk to openjdk in debian init script (CASSANDRA-1174)
 * detect partioner config changes between restarts and fail fast 
   (CASSANDRA-1146)
 * use generation time to resolve node token reassignment disagreements
   (CASSANDRA-1118)
 * restructure the startup ordering of Gossiper and MessageService to avoid
   timing anomalies (CASSANDRA-1160)
 * detect incomplete commit log hearders (CASSANDRA-1119)
 * force anti-entropy service to stream files on the stream stage to avoid
   sending streams out of order (CASSANDRA-1169)
 * remove inactive stream managers after AES streams files (CASSANDRA-1169)
 * allow removing entire row through batch_mutate Deletion (CASSANDRA-1027)
 * add JMX metrics for row-level bloom filter false positives (CASSANDRA-1212)
 * added a redhat init script to contrib (CASSANDRA-1201)
 * use midpoint when bootstrapping a new machine into range with not
   much data yet instead of random token (CASSANDRA-1112)
 * kill server on OOM in executor stage as well as Thrift (CASSANDRA-1226)
 * remove opportunistic repairs, when two machines with overlapping replica
   responsibilities happen to finish major compactions of the same CF near
   the same time.  repairs are now fully manual (CASSANDRA-1190)
 * add ability to lower compaction priority (default is no change from 0.6.2)
   (CASSANDRA-1181)


0.6.2
 * fix contrib/word_count build. (CASSANDRA-992)
 * split CommitLogExecutorService into BatchCommitLogExecutorService and 
   PeriodicCommitLogExecutorService (CASSANDRA-1014)
 * add latency histograms to CFSMBean (CASSANDRA-1024)
 * make resolving timestamp ties deterministic by using value bytes
   as a tiebreaker (CASSANDRA-1039)
 * Add option to turn off Hinted Handoff (CASSANDRA-894)
 * fix windows startup (CASSANDRA-948)
 * make concurrent_reads, concurrent_writes configurable at runtime via JMX
   (CASSANDRA-1060)
 * disable GCInspector on non-Sun JVMs (CASSANDRA-1061)
 * fix tombstone handling in sstable rows with no other data (CASSANDRA-1063)
 * fix size of row in spanned index entries (CASSANDRA-1056)
 * install json2sstable, sstable2json, and sstablekeys to Debian package
 * StreamingService.StreamDestinations wouldn't empty itself after streaming
   finished (CASSANDRA-1076)
 * added Collections.shuffle(splits) before returning the splits in 
   ColumnFamilyInputFormat (CASSANDRA-1096)
 * do not recalculate cache capacity post-compaction if it's been manually 
   modified (CASSANDRA-1079)
 * better defaults for flush sorter + writer executor queue sizes
   (CASSANDRA-1100)
 * windows scripts for SSTableImport/Export (CASSANDRA-1051)
 * windows script for nodetool (CASSANDRA-1113)
 * expose PhiConvictThreshold (CASSANDRA-1053)
 * make repair of RF==1 a no-op (CASSANDRA-1090)
 * improve default JVM GC options (CASSANDRA-1014)
 * fix SlicePredicate serialization inside Hadoop jobs (CASSANDRA-1049)
 * close Thrift sockets in Hadoop ColumnFamilyRecordReader (CASSANDRA-1081)


0.6.1
 * fix NPE in sstable2json when no excluded keys are given (CASSANDRA-934)
 * keep the replica set constant throughout the read repair process
   (CASSANDRA-937)
 * allow querying getAllRanges with empty token list (CASSANDRA-933)
 * fix command line arguments inversion in clustertool (CASSANDRA-942)
 * fix race condition that could trigger a false-positive assertion
   during post-flush discard of old commitlog segments (CASSANDRA-936)
 * fix neighbor calculation for anti-entropy repair (CASSANDRA-924)
 * perform repair even for small entropy differences (CASSANDRA-924)
 * Use hostnames in CFInputFormat to allow Hadoop's naive string-based
   locality comparisons to work (CASSANDRA-955)
 * cache read-only BufferedRandomAccessFile length to avoid
   3 system calls per invocation (CASSANDRA-950)
 * nodes with IPv6 (and no IPv4) addresses could not join cluster
   (CASSANDRA-969)
 * Retrieve the correct number of undeleted columns, if any, from
   a supercolumn in a row that had been deleted previously (CASSANDRA-920)
 * fix index scans that cross the 2GB mmap boundaries for both mmap
   and standard i/o modes (CASSANDRA-866)
 * expose drain via nodetool (CASSANDRA-978)


0.6.0-RC1
 * JMX drain to flush memtables and run through commit log (CASSANDRA-880)
 * Bootstrapping can skip ranges under the right conditions (CASSANDRA-902)
 * fix merging row versions in range_slice for CL > ONE (CASSANDRA-884)
 * default write ConsistencyLeven chaned from ZERO to ONE
 * fix for index entries spanning mmap buffer boundaries (CASSANDRA-857)
 * use lexical comparison if time part of TimeUUIDs are the same 
   (CASSANDRA-907)
 * bound read, mutation, and response stages to fix possible OOM
   during log replay (CASSANDRA-885)
 * Use microseconds-since-epoch (UTC) in cli, instead of milliseconds
 * Treat batch_mutate Deletion with null supercolumn as "apply this predicate 
   to top level supercolumns" (CASSANDRA-834)
 * Streaming destination nodes do not update their JMX status (CASSANDRA-916)
 * Fix internal RPC timeout calculation (CASSANDRA-911)
 * Added Pig loadfunc to contrib/pig (CASSANDRA-910)


0.6.0-beta3
 * fix compaction bucketing bug (CASSANDRA-814)
 * update windows batch file (CASSANDRA-824)
 * deprecate KeysCachedFraction configuration directive in favor
   of KeysCached; move to unified-per-CF key cache (CASSANDRA-801)
 * add invalidateRowCache to ColumnFamilyStoreMBean (CASSANDRA-761)
 * send Handoff hints to natural locations to reduce load on
   remaining nodes in a failure scenario (CASSANDRA-822)
 * Add RowWarningThresholdInMB configuration option to warn before very 
   large rows get big enough to threaten node stability, and -x option to
   be able to remove them with sstable2json if the warning is unheeded
   until it's too late (CASSANDRA-843)
 * Add logging of GC activity (CASSANDRA-813)
 * fix ConcurrentModificationException in commitlog discard (CASSANDRA-853)
 * Fix hardcoded row count in Hadoop RecordReader (CASSANDRA-837)
 * Add a jmx status to the streaming service and change several DEBUG
   messages to INFO (CASSANDRA-845)
 * fix classpath in cassandra-cli.bat for Windows (CASSANDRA-858)
 * allow re-specifying host, port to cassandra-cli if invalid ones
   are first tried (CASSANDRA-867)
 * fix race condition handling rpc timeout in the coordinator
   (CASSANDRA-864)
 * Remove CalloutLocation and StagingFileDirectory from storage-conf files 
   since those settings are no longer used (CASSANDRA-878)
 * Parse a long from RowWarningThresholdInMB instead of an int (CASSANDRA-882)
 * Remove obsolete ControlPort code from DatabaseDescriptor (CASSANDRA-886)
 * move skipBytes side effect out of assert (CASSANDRA-899)
 * add "double getLoad" to StorageServiceMBean (CASSANDRA-898)
 * track row stats per CF at compaction time (CASSANDRA-870)
 * disallow CommitLogDirectory matching a DataFileDirectory (CASSANDRA-888)
 * default key cache size is 200k entries, changed from 10% (CASSANDRA-863)
 * add -Dcassandra-foreground=yes to cassandra.bat
 * exit if cluster name is changed unexpectedly (CASSANDRA-769)


0.6.0-beta1/beta2
 * add batch_mutate thrift command, deprecating batch_insert (CASSANDRA-336)
 * remove get_key_range Thrift API, deprecated in 0.5 (CASSANDRA-710)
 * add optional login() Thrift call for authentication (CASSANDRA-547)
 * support fat clients using gossiper and StorageProxy to perform
   replication in-process [jvm-only] (CASSANDRA-535)
 * support mmapped I/O for reads, on by default on 64bit JVMs 
   (CASSANDRA-408, CASSANDRA-669)
 * improve insert concurrency, particularly during Hinted Handoff
   (CASSANDRA-658)
 * faster network code (CASSANDRA-675)
 * stress.py moved to contrib (CASSANDRA-635)
 * row caching [must be explicitly enabled per-CF in config] (CASSANDRA-678)
 * present a useful measure of compaction progress in JMX (CASSANDRA-599)
 * add bin/sstablekeys (CASSNADRA-679)
 * add ConsistencyLevel.ANY (CASSANDRA-687)
 * make removetoken remove nodes from gossip entirely (CASSANDRA-644)
 * add ability to set cache sizes at runtime (CASSANDRA-708)
 * report latency and cache hit rate statistics with lifetime totals
   instead of average over the last minute (CASSANDRA-702)
 * support get_range_slice for RandomPartitioner (CASSANDRA-745)
 * per-keyspace replication factory and replication strategy (CASSANDRA-620)
 * track latency in microseconds (CASSANDRA-733)
 * add describe_ Thrift methods, deprecating get_string_property and 
   get_string_list_property
 * jmx interface for tracking operation mode and streams in general.
   (CASSANDRA-709)
 * keep memtables in sorted order to improve range query performance
   (CASSANDRA-799)
 * use while loop instead of recursion when trimming sstables compaction list 
   to avoid blowing stack in pathological cases (CASSANDRA-804)
 * basic Hadoop map/reduce support (CASSANDRA-342)


0.5.1
 * ensure all files for an sstable are streamed to the same directory.
   (CASSANDRA-716)
 * more accurate load estimate for bootstrapping (CASSANDRA-762)
 * tolerate dead or unavailable bootstrap target on write (CASSANDRA-731)
 * allow larger numbers of keys (> 140M) in a sstable bloom filter
   (CASSANDRA-790)
 * include jvm argument improvements from CASSANDRA-504 in debian package
 * change streaming chunk size to 32MB to accomodate Windows XP limitations
   (was 64MB) (CASSANDRA-795)
 * fix get_range_slice returning results in the wrong order (CASSANDRA-781)
 

0.5.0 final
 * avoid attempting to delete temporary bootstrap files twice (CASSANDRA-681)
 * fix bogus NaN in nodeprobe cfstats output (CASSANDRA-646)
 * provide a policy for dealing with single thread executors w/ a full queue
   (CASSANDRA-694)
 * optimize inner read in MessagingService, vastly improving multiple-node
   performance (CASSANDRA-675)
 * wait for table flush before streaming data back to a bootstrapping node.
   (CASSANDRA-696)
 * keep track of bootstrapping sources by table so that bootstrapping doesn't 
   give the indication of finishing early (CASSANDRA-673)


0.5.0 RC3
 * commit the correct version of the patch for CASSANDRA-663


0.5.0 RC2 (unreleased)
 * fix bugs in converting get_range_slice results to Thrift 
   (CASSANDRA-647, CASSANDRA-649)
 * expose java.util.concurrent.TimeoutException in StorageProxy methods
   (CASSANDRA-600)
 * TcpConnectionManager was holding on to disconnected connections, 
   giving the false indication they were being used. (CASSANDRA-651)
 * Remove duplicated write. (CASSANDRA-662)
 * Abort bootstrap if IP is already in the token ring (CASSANDRA-663)
 * increase default commitlog sync period, and wait for last sync to 
   finish before submitting another (CASSANDRA-668)


0.5.0 RC1
 * Fix potential NPE in get_range_slice (CASSANDRA-623)
 * add CRC32 to commitlog entries (CASSANDRA-605)
 * fix data streaming on windows (CASSANDRA-630)
 * GC compacted sstables after cleanup and compaction (CASSANDRA-621)
 * Speed up anti-entropy validation (CASSANDRA-629)
 * Fix anti-entropy assertion error (CASSANDRA-639)
 * Fix pending range conflicts when bootstapping or moving
   multiple nodes at once (CASSANDRA-603)
 * Handle obsolete gossip related to node movement in the case where
   one or more nodes is down when the movement occurs (CASSANDRA-572)
 * Include dead nodes in gossip to avoid a variety of problems
   and fix HH to removed nodes (CASSANDRA-634)
 * return an InvalidRequestException for mal-formed SlicePredicates
   (CASSANDRA-643)
 * fix bug determining closest neighbor for use in multiple datacenters
   (CASSANDRA-648)
 * Vast improvements in anticompaction speed (CASSANDRA-607)
 * Speed up log replay and writes by avoiding redundant serializations
   (CASSANDRA-652)


0.5.0 beta 2
 * Bootstrap improvements (several tickets)
 * add nodeprobe repair anti-entropy feature (CASSANDRA-193, CASSANDRA-520)
 * fix possibility of partition when many nodes restart at once
   in clusters with multiple seeds (CASSANDRA-150)
 * fix NPE in get_range_slice when no data is found (CASSANDRA-578)
 * fix potential NPE in hinted handoff (CASSANDRA-585)
 * fix cleanup of local "system" keyspace (CASSANDRA-576)
 * improve computation of cluster load balance (CASSANDRA-554)
 * added super column read/write, column count, and column/row delete to
   cassandra-cli (CASSANDRA-567, CASSANDRA-594)
 * fix returning live subcolumns of deleted supercolumns (CASSANDRA-583)
 * respect JAVA_HOME in bin/ scripts (several tickets)
 * add StorageService.initClient for fat clients on the JVM (CASSANDRA-535)
   (see contrib/client_only for an example of use)
 * make consistency_level functional in get_range_slice (CASSANDRA-568)
 * optimize key deserialization for RandomPartitioner (CASSANDRA-581)
 * avoid GCing tombstones except on major compaction (CASSANDRA-604)
 * increase failure conviction threshold, resulting in less nodes
   incorrectly (and temporarily) marked as down (CASSANDRA-610)
 * respect memtable thresholds during log replay (CASSANDRA-609)
 * support ConsistencyLevel.ALL on read (CASSANDRA-584)
 * add nodeprobe removetoken command (CASSANDRA-564)


0.5.0 beta
 * Allow multiple simultaneous flushes, improving flush throughput 
   on multicore systems (CASSANDRA-401)
 * Split up locks to improve write and read throughput on multicore systems
   (CASSANDRA-444, CASSANDRA-414)
 * More efficient use of memory during compaction (CASSANDRA-436)
 * autobootstrap option: when enabled, all non-seed nodes will attempt
   to bootstrap when started, until bootstrap successfully
   completes. -b option is removed.  (CASSANDRA-438)
 * Unless a token is manually specified in the configuration xml,
   a bootstraping node will use a token that gives it half the
   keys from the most-heavily-loaded node in the cluster,
   instead of generating a random token. 
   (CASSANDRA-385, CASSANDRA-517)
 * Miscellaneous bootstrap fixes (several tickets)
 * Ability to change a node's token even after it has data on it
   (CASSANDRA-541)
 * Ability to decommission a live node from the ring (CASSANDRA-435)
 * Semi-automatic loadbalancing via nodeprobe (CASSANDRA-192)
 * Add ability to set compaction thresholds at runtime via
   JMX / nodeprobe.  (CASSANDRA-465)
 * Add "comment" field to ColumnFamily definition. (CASSANDRA-481)
 * Additional JMX metrics (CASSANDRA-482)
 * JSON based export and import tools (several tickets)
 * Hinted Handoff fixes (several tickets)
 * Add key cache to improve read performance (CASSANDRA-423)
 * Simplified construction of custom ReplicationStrategy classes
   (CASSANDRA-497)
 * Graphical application (Swing) for ring integrity verification and 
   visualization was added to contrib (CASSANDRA-252)
 * Add DCQUORUM, DCQUORUMSYNC consistency levels and corresponding
   ReplicationStrategy / EndpointSnitch classes.  Experimental.
   (CASSANDRA-492)
 * Web client interface added to contrib (CASSANDRA-457)
 * More-efficient flush for Random, CollatedOPP partitioners 
   for normal writes (CASSANDRA-446) and bulk load (CASSANDRA-420)
 * Add MemtableFlushAfterMinutes, a global replacement for the old 
   per-CF FlushPeriodInMinutes setting (CASSANDRA-463)
 * optimizations to slice reading (CASSANDRA-350) and supercolumn
   queries (CASSANDRA-510)
 * force binding to given listenaddress for nodes with multiple
   interfaces (CASSANDRA-546)
 * stress.py benchmarking tool improvements (several tickets)
 * optimized replica placement code (CASSANDRA-525)
 * faster log replay on restart (CASSANDRA-539, CASSANDRA-540)
 * optimized local-node writes (CASSANDRA-558)
 * added get_range_slice, deprecating get_key_range (CASSANDRA-344)
 * expose TimedOutException to thrift (CASSANDRA-563)
 

0.4.2
 * Add validation disallowing null keys (CASSANDRA-486)
 * Fix race conditions in TCPConnectionManager (CASSANDRA-487)
 * Fix using non-utf8-aware comparison as a sanity check.
   (CASSANDRA-493)
 * Improve default garbage collector options (CASSANDRA-504)
 * Add "nodeprobe flush" (CASSANDRA-505)
 * remove NotFoundException from get_slice throws list (CASSANDRA-518)
 * fix get (not get_slice) of entire supercolumn (CASSANDRA-508)
 * fix null token during bootstrap (CASSANDRA-501)


0.4.1
 * Fix FlushPeriod columnfamily configuration regression
   (CASSANDRA-455)
 * Fix long column name support (CASSANDRA-460)
 * Fix for serializing a row that only contains tombstones
   (CASSANDRA-458)
 * Fix for discarding unneeded commitlog segments (CASSANDRA-459)
 * Add SnapshotBeforeCompaction configuration option (CASSANDRA-426)
 * Fix compaction abort under insufficient disk space (CASSANDRA-473)
 * Fix reading subcolumn slice from tombstoned CF (CASSANDRA-484)
 * Fix race condition in RVH causing occasional NPE (CASSANDRA-478)


0.4.0
 * fix get_key_range problems when a node is down (CASSANDRA-440)
   and add UnavailableException to more Thrift methods
 * Add example EndPointSnitch contrib code (several tickets)


0.4.0 RC2
 * fix SSTable generation clash during compaction (CASSANDRA-418)
 * reject method calls with null parameters (CASSANDRA-308)
 * properly order ranges in nodeprobe output (CASSANDRA-421)
 * fix logging of certain errors on executor threads (CASSANDRA-425)


0.4.0 RC1
 * Bootstrap feature is live; use -b on startup (several tickets)
 * Added multiget api (CASSANDRA-70)
 * fix Deadlock with SelectorManager.doProcess and TcpConnection.write
   (CASSANDRA-392)
 * remove key cache b/c of concurrency bugs in third-party
   CLHM library (CASSANDRA-405)
 * update non-major compaction logic to use two threshold values
   (CASSANDRA-407)
 * add periodic / batch commitlog sync modes (several tickets)
 * inline BatchMutation into batch_insert params (CASSANDRA-403)
 * allow setting the logging level at runtime via mbean (CASSANDRA-402)
 * change default comparator to BytesType (CASSANDRA-400)
 * add forwards-compatible ConsistencyLevel parameter to get_key_range
   (CASSANDRA-322)
 * r/m special case of blocking for local destination when writing with 
   ConsistencyLevel.ZERO (CASSANDRA-399)
 * Fixes to make BinaryMemtable [bulk load interface] useful (CASSANDRA-337);
   see contrib/bmt_example for an example of using it.
 * More JMX properties added (several tickets)
 * Thrift changes (several tickets)
    - Merged _super get methods with the normal ones; return values
      are now of ColumnOrSuperColumn.
    - Similarly, merged batch_insert_super into batch_insert.



0.4.0 beta
 * On-disk data format has changed to allow billions of keys/rows per
   node instead of only millions
 * Multi-keyspace support
 * Scan all sstables for all queries to avoid situations where
   different types of operation on the same ColumnFamily could
   disagree on what data was present
 * Snapshot support via JMX
 * Thrift API has changed a _lot_:
    - removed time-sorted CFs; instead, user-defined comparators
      may be defined on the column names, which are now byte arrays.
      Default comparators are provided for UTF8, Bytes, Ascii, Long (i64),
      and UUID types.
    - removed colon-delimited strings in thrift api in favor of explicit
      structs such as ColumnPath, ColumnParent, etc.  Also normalized
      thrift struct and argument naming.
    - Added columnFamily argument to get_key_range.
    - Change signature of get_slice to accept starting and ending
      columns as well as an offset.  (This allows use of indexes.)
      Added "ascending" flag to allow reasonably-efficient reverse
      scans as well.  Removed get_slice_by_range as redundant.
    - get_key_range operates on one CF at a time
    - changed `block` boolean on insert methods to ConsistencyLevel enum,
      with options of NONE, ONE, QUORUM, and ALL.
    - added similar consistency_level parameter to read methods
    - column-name-set slice with no names given now returns zero columns
      instead of all of them.  ("all" can run your server out of memory.
      use a range-based slice with a high max column count instead.)
 * Removed the web interface. Node information can now be obtained by 
   using the newly introduced nodeprobe utility.
 * More JMX stats
 * Remove magic values from internals (e.g. special key to indicate
   when to flush memtables)
 * Rename configuration "table" to "keyspace"
 * Moved to crash-only design; no more shutdown (just kill the process)
 * Lots of bug fixes

Full list of issues resolved in 0.4 is at https://issues.apache.org/jira/secure/IssueNavigator.jspa?reset=true&&pid=12310865&fixfor=12313862&resolution=1&sorter/field=issuekey&sorter/order=DESC


0.3.0 RC3
 * Fix potential deadlock under load in TCPConnection.
   (CASSANDRA-220)


0.3.0 RC2
 * Fix possible data loss when server is stopped after replaying
   log but before new inserts force memtable flush.
   (CASSANDRA-204)
 * Added BUGS file


0.3.0 RC1
 * Range queries on keys, including user-defined key collation
 * Remove support
 * Workarounds for a weird bug in JDK select/register that seems
   particularly common on VM environments. Cassandra should deploy
   fine on EC2 now
 * Much improved infrastructure: the beginnings of a decent test suite
   ("ant test" for unit tests; "nosetests" for system tests), code
   coverage reporting, etc.
 * Expanded node status reporting via JMX
 * Improved error reporting/logging on both server and client
 * Reduced memory footprint in default configuration
 * Combined blocking and non-blocking versions of insert APIs
 * Added FlushPeriodInMinutes configuration parameter to force
   flushing of infrequently-updated ColumnFamilies<|MERGE_RESOLUTION|>--- conflicted
+++ resolved
@@ -38,10 +38,7 @@
  * (stress) support for CQL prepared statements (CASSANDRA-3633)
  * Correctly catch exception when Snappy cannot be loaded (CASSANDRA-4400)
  * (cql3) Support ORDER BY when IN condition is given in WHERE clause (CASSANDRA-4327)
-<<<<<<< HEAD
-=======
  * (cql3) delete "component_index" column on DROP TABLE call (CASSANDRA-4420)
->>>>>>> c716fc7f
 Merged from 1.0:
  * allow dropping columns shadowed by not-yet-expired supercolumn or row
    tombstones in PrecompactedRow (CASSANDRA-4396)

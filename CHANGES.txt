--- conflicted
+++ resolved
@@ -95,13 +95,7 @@
  * fix scan wrongly throwing assertion error (CASSANDRA-2653)
  * Always use even distribution for merkle tree with RandomPartitionner
    (CASSANDRA-2841)
-<<<<<<< HEAD
-=======
- * allow deleting a row and updating indexed columns in it in the
-   same mutation (CASSANDRA-2773)
- * improve cli treatment of multiline comments (CASSANDRA-2852)
  * fix describeOwnership for OPP (CASSANDRA-2800)
->>>>>>> 0b0d7ead
 
 
 0.8.0-final

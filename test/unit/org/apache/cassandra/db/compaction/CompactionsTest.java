/*
* Licensed to the Apache Software Foundation (ASF) under one
* or more contributor license agreements.  See the NOTICE file
* distributed with this work for additional information
* regarding copyright ownership.  The ASF licenses this file
* to you under the Apache License, Version 2.0 (the
* "License"); you may not use this file except in compliance
* with the License.  You may obtain a copy of the License at
*
*    http://www.apache.org/licenses/LICENSE-2.0
*
* Unless required by applicable law or agreed to in writing,
* software distributed under the License is distributed on an
* "AS IS" BASIS, WITHOUT WARRANTIES OR CONDITIONS OF ANY
* KIND, either express or implied.  See the License for the
* specific language governing permissions and limitations
* under the License.
*/
package org.apache.cassandra.db.compaction;

import java.io.*;
import java.nio.ByteBuffer;
import java.util.*;
import java.util.concurrent.ExecutionException;
import java.util.concurrent.TimeUnit;

import org.junit.Test;

import org.apache.cassandra.SchemaLoader;
import org.apache.cassandra.Util;
import org.apache.cassandra.config.DatabaseDescriptor;
import org.apache.cassandra.db.*;
import org.apache.cassandra.db.columniterator.IdentityQueryFilter;
import org.apache.cassandra.db.columniterator.OnDiskAtomIterator;
import org.apache.cassandra.db.filter.QueryFilter;
<<<<<<< HEAD
import org.apache.cassandra.db.marshal.CompositeType;
=======
import org.apache.cassandra.db.filter.QueryPath;
import org.apache.cassandra.io.sstable.Component;
>>>>>>> 1b41d6fe
import org.apache.cassandra.io.sstable.SSTableReader;
import org.apache.cassandra.io.sstable.SSTableScanner;
import org.apache.cassandra.io.util.FileUtils;
import org.apache.cassandra.utils.ByteBufferUtil;
import org.apache.cassandra.utils.FBUtilities;

import static junit.framework.Assert.*;

public class CompactionsTest extends SchemaLoader
{
    public static final String TABLE1 = "Keyspace1";

    @Test
    public void testBlacklistingWithSizeTieredCompactionStrategy() throws Exception
    {
        testBlacklisting(SizeTieredCompactionStrategy.class.getCanonicalName());
    }

    @Test
    public void testBlacklistingWithLeveledCompactionStrategy() throws Exception
    {
        testBlacklisting(LeveledCompactionStrategy.class.getCanonicalName());
    }

    public ColumnFamilyStore testSingleSSTableCompaction(String strategyClassName) throws Exception
    {
        Table table = Table.open(TABLE1);
        ColumnFamilyStore store = table.getColumnFamilyStore("Standard1");
        store.clearUnsafe();
        store.metadata.gcGraceSeconds(1);
        store.setCompactionStrategyClass(strategyClassName);

        // disable compaction while flushing
        store.disableAutoCompaction();

        long timestamp = System.currentTimeMillis();
        for (int i = 0; i < 10; i++)
        {
            DecoratedKey key = Util.dk(Integer.toString(i));
            RowMutation rm = new RowMutation(TABLE1, key.key);
            for (int j = 0; j < 10; j++)
                rm.add("Standard1", ByteBufferUtil.bytes(Integer.toString(j)),
                       ByteBufferUtil.EMPTY_BYTE_BUFFER,
                       timestamp,
                       j > 0 ? 3 : 0); // let first column never expire, since deleting all columns does not produce sstable
            rm.apply();
        }
        store.forceBlockingFlush();
        assertEquals(1, store.getSSTables().size());
        long originalSize = store.getSSTables().iterator().next().uncompressedLength();

        // wait enough to force single compaction
        TimeUnit.SECONDS.sleep(5);

        // enable compaction, submit background and wait for it to complete
        store.enableAutoCompaction();
        FBUtilities.waitOnFutures(CompactionManager.instance.submitBackground(store));
        while (CompactionManager.instance.getPendingTasks() > 0 || CompactionManager.instance.getActiveCompactions() > 0)
            TimeUnit.SECONDS.sleep(1);

        // and sstable with ttl should be compacted
        assertEquals(1, store.getSSTables().size());
        long size = store.getSSTables().iterator().next().uncompressedLength();
        assertTrue("should be less than " + originalSize + ", but was " + size, size < originalSize);

        // make sure max timestamp of compacted sstables is recorded properly after compaction.
        assertMaxTimestamp(store, timestamp);

        return store;
    }

    /**
     * Test to see if sstable has enough expired columns, it is compacted itself.
     */
    @Test
    public void testSingleSSTableCompactionWithSizeTieredCompaction() throws Exception
    {
        testSingleSSTableCompaction(SizeTieredCompactionStrategy.class.getCanonicalName());
    }

    @Test
    public void testSingleSSTableCompactionWithLeveledCompaction() throws Exception
    {
        ColumnFamilyStore store = testSingleSSTableCompaction(LeveledCompactionStrategy.class.getCanonicalName());
        LeveledCompactionStrategy strategy = (LeveledCompactionStrategy) store.getCompactionStrategy();
        // tombstone removal compaction should not promote level
        assert strategy.getLevelSize(0) == 1;
    }

    @Test
    public void testSuperColumnTombstones() throws IOException, ExecutionException, InterruptedException
    {
        Table table = Table.open(TABLE1);
        ColumnFamilyStore cfs = table.getColumnFamilyStore("Super1");
        cfs.disableAutoCompaction();

        DecoratedKey key = Util.dk("tskey");
        ByteBuffer scName = ByteBufferUtil.bytes("TestSuperColumn");

        // a subcolumn
        RowMutation rm = new RowMutation(TABLE1, key.key);
        rm.add("Super1", CompositeType.build(scName, ByteBufferUtil.bytes(0)),
               ByteBufferUtil.EMPTY_BYTE_BUFFER,
               FBUtilities.timestampMicros());
        rm.apply();
        cfs.forceBlockingFlush();

        // shadow the subcolumn with a supercolumn tombstone
        rm = new RowMutation(TABLE1, key.key);
        rm.deleteRange("Super1", SuperColumns.startOf(scName), SuperColumns.endOf(scName), FBUtilities.timestampMicros());
        rm.apply();
        cfs.forceBlockingFlush();

        CompactionManager.instance.performMaximal(cfs);
        assertEquals(1, cfs.getSSTables().size());

        // check that the shadowed column is gone
        SSTableReader sstable = cfs.getSSTables().iterator().next();
        SSTableScanner scanner = sstable.getScanner(new QueryFilter(null, "Super1", new IdentityQueryFilter()));
        scanner.seekTo(key);
        OnDiskAtomIterator iter = scanner.next();
        assertEquals(key, iter.getKey());
        assert iter.next() instanceof RangeTombstone;
        assert !iter.hasNext();
    }

    public static void assertMaxTimestamp(ColumnFamilyStore cfs, long maxTimestampExpected)
    {
        long maxTimestampObserved = Long.MIN_VALUE;
        for (SSTableReader sstable : cfs.getSSTables())
            maxTimestampObserved = Math.max(sstable.getMaxTimestamp(), maxTimestampObserved);
        assertEquals(maxTimestampExpected, maxTimestampObserved);
    }

    @Test
    public void testEchoedRow() throws IOException, ExecutionException, InterruptedException
    {
        // This test check that EchoedRow doesn't skipp rows: see CASSANDRA-2653

        Table table = Table.open(TABLE1);
        ColumnFamilyStore cfs = table.getColumnFamilyStore("Standard2");

        // disable compaction while flushing
        cfs.disableAutoCompaction();

        // Insert 4 keys in two sstables. We need the sstables to have 2 rows
        // at least to trigger what was causing CASSANDRA-2653
        for (int i=1; i < 5; i++)
        {
            DecoratedKey key = Util.dk(String.valueOf(i));
            RowMutation rm = new RowMutation(TABLE1, key.key);
            rm.add("Standard2", ByteBufferUtil.bytes(String.valueOf(i)), ByteBufferUtil.EMPTY_BYTE_BUFFER, i);
            rm.apply();

            if (i % 2 == 0)
                cfs.forceBlockingFlush();
        }
        Collection<SSTableReader> toCompact = cfs.getSSTables();
        assert toCompact.size() == 2;

        // Reinserting the same keys. We will compact only the previous sstable, but we need those new ones
        // to make sure we use EchoedRow, otherwise it won't be used because purge can be done.
        for (int i=1; i < 5; i++)
        {
            DecoratedKey key = Util.dk(String.valueOf(i));
            RowMutation rm = new RowMutation(TABLE1, key.key);
            rm.add("Standard2", ByteBufferUtil.bytes(String.valueOf(i)), ByteBufferUtil.EMPTY_BYTE_BUFFER, i);
            rm.apply();
        }
        cfs.forceBlockingFlush();
        SSTableReader tmpSSTable = null;
        for (SSTableReader sstable : cfs.getSSTables())
            if (!toCompact.contains(sstable))
                tmpSSTable = sstable;
        assert tmpSSTable != null;

        // Force compaction on first sstables. Since each row is in only one sstable, we will be using EchoedRow.
        Util.compact(cfs, toCompact);
        assertEquals(2, cfs.getSSTables().size());

        // Now, we remove the sstable that was just created to force the use of EchoedRow (so that it doesn't hide the problem)
        cfs.markCompacted(Collections.singleton(tmpSSTable), OperationType.UNKNOWN);
        assertEquals(1, cfs.getSSTables().size());

        // Now assert we do have the 4 keys
        assertEquals(4, Util.getRangeSlice(cfs).size());
    }

    @Test
    public void testDontPurgeAccidentaly() throws IOException, ExecutionException, InterruptedException
    {
        // Testing with and without forcing deserialization. Without deserialization, EchoedRow will be used.
        testDontPurgeAccidentaly("test1", "Super5", false);
        testDontPurgeAccidentaly("test2", "Super5", true);

        // Use CF with gc_grace=0, see last bug of CASSANDRA-2786
        testDontPurgeAccidentaly("test1", "SuperDirectGC", false);
        testDontPurgeAccidentaly("test2", "SuperDirectGC", true);
    }

    @Test
    public void testUserDefinedCompaction() throws Exception
    {
        Table table = Table.open(TABLE1);
        final String cfname = "Standard3"; // use clean(no sstable) CF
        ColumnFamilyStore cfs = table.getColumnFamilyStore(cfname);

        // disable compaction while flushing
        cfs.disableAutoCompaction();

        final int ROWS_PER_SSTABLE = 10;
        for (int i = 0; i < ROWS_PER_SSTABLE; i++) {
            DecoratedKey key = Util.dk(String.valueOf(i));
            RowMutation rm = new RowMutation(TABLE1, key.key);
            rm.add(new QueryPath(cfname, null, ByteBufferUtil.bytes("col")),
                   ByteBufferUtil.EMPTY_BYTE_BUFFER,
                   System.currentTimeMillis());
            rm.apply();
        }
        cfs.forceBlockingFlush();
        Collection<SSTableReader> sstables = cfs.getSSTables();

        assert sstables.size() == 1;
        SSTableReader sstable = sstables.iterator().next();

        int prevGeneration = sstable.descriptor.generation;
        String file = new File(sstable.descriptor.filenameFor(Component.DATA)).getName();
        // submit user defined compaction on flushed sstable
        CompactionManager.instance.forceUserDefinedCompaction(TABLE1, file);
        // wait until user defined compaction finishes
        do
        {
            Thread.sleep(100);
        } while (CompactionManager.instance.getPendingTasks() > 0 || CompactionManager.instance.getActiveCompactions() > 0);
        // CF should have only one sstable with generation number advanced
        sstables = cfs.getSSTables();
        assert sstables.size() == 1;
        assert sstables.iterator().next().descriptor.generation == prevGeneration + 1;
    }

    private void testDontPurgeAccidentaly(String k, String cfname, boolean forceDeserialize) throws IOException, ExecutionException, InterruptedException
    {
        // This test catches the regression of CASSANDRA-2786
        Table table = Table.open(TABLE1);
        ColumnFamilyStore cfs = table.getColumnFamilyStore(cfname);

        // disable compaction while flushing
        cfs.clearUnsafe();
        cfs.disableAutoCompaction();

        // Add test row
        DecoratedKey key = Util.dk(k);
        RowMutation rm = new RowMutation(TABLE1, key.key);
        rm.add(cfname, CompositeType.build(ByteBufferUtil.bytes("sc"), ByteBufferUtil.bytes("c")), ByteBufferUtil.EMPTY_BYTE_BUFFER, 0);
        rm.apply();

        cfs.forceBlockingFlush();

        Collection<SSTableReader> sstablesBefore = cfs.getSSTables();

        QueryFilter filter = QueryFilter.getIdentityFilter(key, cfname);
        assert !cfs.getColumnFamily(filter).isEmpty();

        // Remove key
        rm = new RowMutation(TABLE1, key.key);
        rm.delete(cfname, 2);
        rm.apply();

        ColumnFamily cf = cfs.getColumnFamily(filter);
        assert cf == null || cf.isEmpty() : "should be empty: " + cf;

        cfs.forceBlockingFlush();

        Collection<SSTableReader> sstablesAfter = cfs.getSSTables();
        Collection<SSTableReader> toCompact = new ArrayList<SSTableReader>();
        for (SSTableReader sstable : sstablesAfter)
            if (!sstablesBefore.contains(sstable))
                toCompact.add(sstable);

        Util.compact(cfs, toCompact);

        cf = cfs.getColumnFamily(filter);
        assert cf == null || cf.isEmpty() : "should be empty: " + cf;
    }

    public void testBlacklisting(String compactionStrategy) throws Exception
    {
        // this test does enough rows to force multiple block indexes to be used
        Table table = Table.open(TABLE1);
        final ColumnFamilyStore cfs = table.getColumnFamilyStore("Standard1");

        final int ROWS_PER_SSTABLE = 10;
        final int SSTABLES = cfs.metadata.getIndexInterval() * 2 / ROWS_PER_SSTABLE;

        cfs.setCompactionStrategyClass(compactionStrategy);

        // disable compaction while flushing
        cfs.disableAutoCompaction();
        //test index corruption
        //now create a few new SSTables
        long maxTimestampExpected = Long.MIN_VALUE;
        Set<DecoratedKey> inserted = new HashSet<DecoratedKey>();
        for (int j = 0; j < SSTABLES; j++)
        {
            for (int i = 0; i < ROWS_PER_SSTABLE; i++)
            {
                DecoratedKey key = Util.dk(String.valueOf(i % 2));
                RowMutation rm = new RowMutation(TABLE1, key.key);
                long timestamp = j * ROWS_PER_SSTABLE + i;
                rm.add("Standard1", ByteBufferUtil.bytes(String.valueOf(i / 2)),
                        ByteBufferUtil.EMPTY_BYTE_BUFFER,
                        timestamp);
                maxTimestampExpected = Math.max(timestamp, maxTimestampExpected);
                rm.apply();
                inserted.add(key);
            }
            cfs.forceBlockingFlush();
            assertMaxTimestamp(cfs, maxTimestampExpected);
            assertEquals(inserted.toString(), inserted.size(), Util.getRangeSlice(cfs).size());
        }

        Collection<SSTableReader> sstables = cfs.getSSTables();
        int currentSSTable = 0;
        int sstablesToCorrupt = 8;

        // corrupt first 'sstablesToCorrupt' SSTables
        for (SSTableReader sstable : sstables)
        {
            if(currentSSTable + 1 > sstablesToCorrupt)
                break;

            RandomAccessFile raf = null;

            try
            {
                raf = new RandomAccessFile(sstable.getFilename(), "rw");
                assertNotNull(raf);
                raf.write(0xFFFFFF);
            }
            finally
            {
                FileUtils.closeQuietly(raf);
            }

            currentSSTable++;
        }

        int failures = 0;

        // close error output steam to avoid printing ton of useless RuntimeException
        System.err.close();

        try
        {
            // in case something will go wrong we don't want to loop forever using for (;;)
            for (int i = 0; i < sstables.size(); i++)
            {
                try
                {
                    cfs.forceMajorCompaction();
                }
                catch (Exception e)
                {
                    failures++;
                    continue;
                }

                assertEquals(sstablesToCorrupt + 1, cfs.getSSTables().size());
                break;
            }
        }
        finally
        {
            System.setErr(new PrintStream(new ByteArrayOutputStream()));
        }


        cfs.truncate();
        assertEquals(failures, sstablesToCorrupt);
    }
}<|MERGE_RESOLUTION|>--- conflicted
+++ resolved
@@ -33,12 +33,8 @@
 import org.apache.cassandra.db.columniterator.IdentityQueryFilter;
 import org.apache.cassandra.db.columniterator.OnDiskAtomIterator;
 import org.apache.cassandra.db.filter.QueryFilter;
-<<<<<<< HEAD
 import org.apache.cassandra.db.marshal.CompositeType;
-=======
-import org.apache.cassandra.db.filter.QueryPath;
 import org.apache.cassandra.io.sstable.Component;
->>>>>>> 1b41d6fe
 import org.apache.cassandra.io.sstable.SSTableReader;
 import org.apache.cassandra.io.sstable.SSTableScanner;
 import org.apache.cassandra.io.util.FileUtils;
@@ -253,7 +249,7 @@
         for (int i = 0; i < ROWS_PER_SSTABLE; i++) {
             DecoratedKey key = Util.dk(String.valueOf(i));
             RowMutation rm = new RowMutation(TABLE1, key.key);
-            rm.add(new QueryPath(cfname, null, ByteBufferUtil.bytes("col")),
+            rm.add(cfname, ByteBufferUtil.bytes("col"),
                    ByteBufferUtil.EMPTY_BYTE_BUFFER,
                    System.currentTimeMillis());
             rm.apply();

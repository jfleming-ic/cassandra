--- conflicted
+++ resolved
@@ -726,16 +726,12 @@
 
     protected com.datastax.driver.core.ResultSet executeNetWithPaging(String query, int pageSize) throws Throwable
     {
-<<<<<<< HEAD
+        return sessionNet().execute(new SimpleStatement(formatQuery(query)).setFetchSize(pageSize));
+    }
+
+    protected Session sessionNet()
+    {
         return sessionNet(getDefaultVersion());
-=======
-        return sessionNet().execute(new SimpleStatement(formatQuery(query)).setFetchSize(pageSize));
->>>>>>> e2445cfb
-    }
-
-    protected Session sessionNet()
-    {
-        return sessionNet(PROTOCOL_VERSIONS.get(PROTOCOL_VERSIONS.size() - 1));
     }
 
     protected Session sessionNet(ProtocolVersion protocolVersion)

/*
 * Licensed to the Apache Software Foundation (ASF) under one
 * or more contributor license agreements.  See the NOTICE file
 * distributed with this work for additional information
 * regarding copyright ownership.  The ASF licenses this file
 * to you under the Apache License, Version 2.0 (the
 * "License"); you may not use this file except in compliance
 * with the License.  You may obtain a copy of the License at
 *
 *     http://www.apache.org/licenses/LICENSE-2.0
 *
 * Unless required by applicable law or agreed to in writing, software
 * distributed under the License is distributed on an "AS IS" BASIS,
 * WITHOUT WARRANTIES OR CONDITIONS OF ANY KIND, either express or implied.
 * See the License for the specific language governing permissions and
 * limitations under the License.
 */

package org.apache.cassandra.distributed.impl;

import java.io.ByteArrayOutputStream;
import java.io.IOException;
import java.io.PrintStream;
import java.net.BindException;
import java.net.InetSocketAddress;
import java.nio.ByteBuffer;
import java.nio.file.FileSystem;
import java.security.Permission;
import java.util.ArrayList;
import java.util.Collections;
import java.util.List;
import java.util.Map;
import java.util.Objects;
import java.util.UUID;
import java.util.concurrent.CopyOnWriteArrayList;
import java.util.concurrent.ExecutorService;
import java.util.concurrent.Future;
import java.util.concurrent.TimeUnit;
import java.util.concurrent.TimeoutException;
import java.util.concurrent.atomic.AtomicLong;
import java.util.stream.Stream;
import javax.management.ListenerNotFoundException;
import javax.management.Notification;
import javax.management.NotificationListener;

import com.google.common.annotations.VisibleForTesting;

import org.slf4j.Logger;
import org.slf4j.LoggerFactory;

import io.netty.util.concurrent.GlobalEventExecutor;
import org.apache.cassandra.Util;
import org.apache.cassandra.auth.AuthCache;
import org.apache.cassandra.batchlog.Batch;
import org.apache.cassandra.batchlog.BatchlogManager;
import org.apache.cassandra.concurrent.ExecutorFactory;
import org.apache.cassandra.concurrent.ExecutorLocals;
import org.apache.cassandra.concurrent.ExecutorPlus;
import org.apache.cassandra.concurrent.ScheduledExecutors;
import org.apache.cassandra.concurrent.SharedExecutorPool;
import org.apache.cassandra.concurrent.Stage;
import org.apache.cassandra.config.Config;
import org.apache.cassandra.config.DatabaseDescriptor;
import org.apache.cassandra.config.YamlConfigurationLoader;
import org.apache.cassandra.cql3.CQLStatement;
import org.apache.cassandra.cql3.QueryHandler;
import org.apache.cassandra.cql3.QueryOptions;
import org.apache.cassandra.cql3.QueryProcessor;
import org.apache.cassandra.db.ColumnFamilyStore;
import org.apache.cassandra.db.Keyspace;
import org.apache.cassandra.db.SystemKeyspace;
import org.apache.cassandra.db.SystemKeyspaceMigrator41;
import org.apache.cassandra.db.commitlog.CommitLog;
import org.apache.cassandra.db.compaction.CompactionLogger;
import org.apache.cassandra.db.compaction.CompactionManager;
import org.apache.cassandra.db.memtable.AbstractAllocatorMemtable;
import org.apache.cassandra.distributed.Cluster;
import org.apache.cassandra.distributed.Constants;
import org.apache.cassandra.distributed.action.GossipHelper;
import org.apache.cassandra.distributed.api.ICluster;
import org.apache.cassandra.distributed.api.ICoordinator;
import org.apache.cassandra.distributed.api.IInstance;
import org.apache.cassandra.distributed.api.IInstanceConfig;
import org.apache.cassandra.distributed.api.IInvokableInstance;
import org.apache.cassandra.distributed.api.IListen;
import org.apache.cassandra.distributed.api.IMessage;
import org.apache.cassandra.distributed.api.LogAction;
import org.apache.cassandra.distributed.api.NodeToolResult;
import org.apache.cassandra.distributed.api.SimpleQueryResult;
import org.apache.cassandra.distributed.mock.nodetool.InternalNodeProbe;
import org.apache.cassandra.distributed.mock.nodetool.InternalNodeProbeFactory;
import org.apache.cassandra.distributed.shared.Metrics;
import org.apache.cassandra.distributed.shared.ThrowingRunnable;
import org.apache.cassandra.gms.Gossiper;
import org.apache.cassandra.hints.DTestSerializer;
import org.apache.cassandra.hints.HintsService;
import org.apache.cassandra.index.SecondaryIndexManager;
import org.apache.cassandra.io.IVersionedAsymmetricSerializer;
import org.apache.cassandra.io.sstable.IndexSummaryManager;
import org.apache.cassandra.io.sstable.format.SSTableReader;
import org.apache.cassandra.io.util.DataInputBuffer;
import org.apache.cassandra.io.util.DataOutputBuffer;
import org.apache.cassandra.io.util.DataOutputPlus;
import org.apache.cassandra.io.util.File;
import org.apache.cassandra.io.util.FileUtils;
import org.apache.cassandra.io.util.PathUtils;
import org.apache.cassandra.locator.InetAddressAndPort;
import org.apache.cassandra.metrics.CassandraMetricsRegistry;
import org.apache.cassandra.metrics.Sampler;
import org.apache.cassandra.net.Message;
import org.apache.cassandra.net.MessagingService;
import org.apache.cassandra.net.NoPayload;
import org.apache.cassandra.net.Verb;
import org.apache.cassandra.schema.MigrationCoordinator;
import org.apache.cassandra.schema.Schema;
import org.apache.cassandra.schema.SchemaConstants;
import org.apache.cassandra.service.ActiveRepairService;
import org.apache.cassandra.service.CassandraDaemon;
import org.apache.cassandra.service.ClientState;
import org.apache.cassandra.service.ClientWarn;
import org.apache.cassandra.service.DefaultFSErrorHandler;
import org.apache.cassandra.service.PendingRangeCalculatorService;
import org.apache.cassandra.service.QueryState;
import org.apache.cassandra.service.StorageService;
import org.apache.cassandra.service.StorageServiceMBean;
import org.apache.cassandra.service.paxos.PaxosRepair;
import org.apache.cassandra.service.paxos.PaxosState;
import org.apache.cassandra.service.reads.thresholds.CoordinatorWarnings;
import org.apache.cassandra.service.snapshot.SnapshotManager;
import org.apache.cassandra.streaming.StreamManager;
import org.apache.cassandra.service.paxos.uncommitted.UncommittedTableData;
import org.apache.cassandra.streaming.StreamReceiveTask;
import org.apache.cassandra.streaming.StreamTransferTask;
import org.apache.cassandra.streaming.async.NettyStreamingChannel;
import org.apache.cassandra.tools.NodeTool;
import org.apache.cassandra.tools.Output;
import org.apache.cassandra.tools.SystemExitException;
import org.apache.cassandra.tracing.TraceState;
import org.apache.cassandra.tracing.Tracing;
import org.apache.cassandra.transport.messages.ResultMessage;
import org.apache.cassandra.utils.ByteArrayUtil;
import org.apache.cassandra.utils.Closeable;
import org.apache.cassandra.utils.DiagnosticSnapshotService;
import org.apache.cassandra.utils.ExecutorUtils;
import org.apache.cassandra.utils.FBUtilities;
import org.apache.cassandra.utils.JVMStabilityInspector;
import org.apache.cassandra.utils.Throwables;
import org.apache.cassandra.utils.concurrent.Ref;
import org.apache.cassandra.utils.memory.BufferPools;
import org.apache.cassandra.utils.progress.jmx.JMXBroadcastExecutor;

import static java.util.concurrent.TimeUnit.MINUTES;
import static org.apache.cassandra.concurrent.ExecutorFactory.Global.executorFactory;
import static org.apache.cassandra.distributed.api.Feature.BLANK_GOSSIP;
import static org.apache.cassandra.distributed.api.Feature.GOSSIP;
import static org.apache.cassandra.distributed.api.Feature.NATIVE_PROTOCOL;
import static org.apache.cassandra.distributed.api.Feature.NETWORK;
import static org.apache.cassandra.distributed.impl.DistributedTestSnitch.fromCassandraInetAddressAndPort;
import static org.apache.cassandra.distributed.impl.DistributedTestSnitch.toCassandraInetAddressAndPort;
import static org.apache.cassandra.net.Verb.BATCH_STORE_REQ;
import static org.apache.cassandra.utils.Clock.Global.nanoTime;

/**
 * This class is instantiated on the relevant classloader, so its methods invoke the correct target classes automatically
 */
public class Instance extends IsolatedExecutor implements IInvokableInstance
{
    private Logger inInstancelogger; // Defer creation until running in the instance context
    public final IInstanceConfig config;
    private volatile boolean initialized = false;
    private volatile boolean internodeMessagingStarted = false;
    private final AtomicLong startedAt = new AtomicLong();

    @Deprecated
    Instance(IInstanceConfig config, ClassLoader classLoader)
    {
        this(config, classLoader, null);
    }

    Instance(IInstanceConfig config, ClassLoader classLoader, FileSystem fileSystem)
    {
        this(config, classLoader, fileSystem, null);
    }

    Instance(IInstanceConfig config, ClassLoader classLoader, FileSystem fileSystem, ShutdownExecutor shutdownExecutor)
    {
        super("node" + config.num(), classLoader, executorFactory().pooled("isolatedExecutor", Integer.MAX_VALUE), shutdownExecutor);
        this.config = config;
        if (fileSystem != null)
            File.unsafeSetFilesystem(fileSystem);
        Object clusterId = Objects.requireNonNull(config.get(Constants.KEY_DTEST_API_CLUSTER_ID), "cluster_id is not defined");
        ClusterIDDefiner.setId("cluster-" + clusterId);
        InstanceIDDefiner.setInstanceId(config.num());
        FBUtilities.setBroadcastInetAddressAndPort(InetAddressAndPort.getByAddressOverrideDefaults(config.broadcastAddress().getAddress(),
                                                                                                   config.broadcastAddress().getPort()));

        // Set the config at instance creation, possibly before startup() has run on all other instances.
        // setMessagingVersions below will call runOnInstance which will instantiate
        // the MessagingService and dependencies preventing later changes to network parameters.
        Config single = loadConfig(config);
        Config.setOverrideLoadConfig(() -> single);

        // Enable streaming inbound handler tracking so they can be closed properly without leaking
        // the blocking IO thread.
        NettyStreamingChannel.trackInboundHandlers();
    }

    @Override
    public boolean getLogsEnabled()
    {
        return true;
    }

    @Override
    public LogAction logs()
    {
        // the path used is defined by test/conf/logback-dtest.xml and looks like the following
        // ./build/test/logs/${cassandra.testtag}/${suitename}/${cluster_id}/${instance_id}/system.log
        String tag = System.getProperty("cassandra.testtag", "cassandra.testtag_IS_UNDEFINED");
        String suite = System.getProperty("suitename", "suitename_IS_UNDEFINED");
        String clusterId = ClusterIDDefiner.getId();
        String instanceId = InstanceIDDefiner.getInstanceId();
        File f = new File(String.format("build/test/logs/%s/%s/%s/%s/system.log", tag, suite, clusterId, instanceId));
        // when creating a cluster globally in a test class we get the logs without the suite, try finding those logs:
        if (!f.exists())
            f = new File(String.format("build/test/logs/%s/%s/%s/system.log", tag, clusterId, instanceId));
        if (!f.exists())
            throw new AssertionError("Unable to locate system.log under " + new File("build/test/logs").absolutePath() + "; make sure ICluster.setup() is called or extend TestBaseImpl and do not define a static beforeClass function with @BeforeClass");
        return new FileLogAction(f);
    }

    @Override
    public IInstanceConfig config()
    {
        return config;
    }

    @Override
    public ICoordinator coordinator()
    {
        return new Coordinator(this);
    }

    public IListen listen()
    {
        return new Listen(this);
    }

    @Override
    public InetSocketAddress broadcastAddress() { return config.broadcastAddress(); }

    @Override
    public SimpleQueryResult executeInternalWithResult(String query, Object... args)
    {
        return sync(() -> unsafeExecuteInternalWithResult(query, args)).call();
    }

    public static SimpleQueryResult unsafeExecuteInternalWithResult(String query, Object ... args)
    {
        ClientWarn.instance.captureWarnings();
        CoordinatorWarnings.init();
        try
        {
            QueryHandler.Prepared prepared = QueryProcessor.prepareInternal(query);
            ResultMessage result = prepared.statement.executeLocally(QueryProcessor.internalQueryState(),
                                                                     QueryProcessor.makeInternalOptions(prepared.statement, args));
            CoordinatorWarnings.done();

            if (result != null)
                result.setWarnings(ClientWarn.instance.getWarnings());
            return RowUtil.toQueryResult(result);
        }
        catch (Exception | Error e)
        {
            CoordinatorWarnings.done();
            throw e;
        }
        finally
        {
            CoordinatorWarnings.reset();
            ClientWarn.instance.resetWarnings();
        }
    }

    @Override
    public UUID schemaVersion()
    {
        // we do not use method reference syntax here, because we need to sync on the node-local schema instance
        //noinspection Convert2MethodRef
        return Schema.instance.getVersion();
    }

    public void startup()
    {
        throw new UnsupportedOperationException();
    }

    public boolean isShutdown()
    {
        return isolatedExecutor.isShutdown();
    }

    @Override
    public void schemaChangeInternal(String query)
    {
        sync(() -> {
            try
            {
                ClientState state = ClientState.forInternalCalls(SchemaConstants.SYSTEM_KEYSPACE_NAME);
                QueryState queryState = new QueryState(state);

                CQLStatement statement = QueryProcessor.parseStatement(query, queryState.getClientState());
                statement.validate(state);

                QueryOptions options = QueryOptions.forInternalCalls(Collections.emptyList());
                statement.executeLocally(queryState, options);
            }
            catch (Exception e)
            {
                throw new RuntimeException("Error setting schema for test (query was: " + query + ")", e);
            }
        }).run();
    }

    private void registerMockMessaging(ICluster<?> cluster)
    {
        MessagingService.instance().outboundSink.add((message, to) -> {
            if (!internodeMessagingStarted)
            {
                inInstancelogger.debug("Dropping outbound message {} to {} as internode messaging has not been started yet",
                                       message, to);
                return false;
            }
            cluster.deliverMessage(to, serializeMessage(message.from(), to, message));
            return false;
        });
    }

    private void registerInboundFilter(ICluster<?> cluster)
    {
        MessagingService.instance().inboundSink.add(message -> {
            if (!cluster.filters().hasInbound())
                return true;
            if (isShutdown())
                return false;
            IMessage serialized = serializeMessage(message.from(), toCassandraInetAddressAndPort(broadcastAddress()), message);
            IInstance from = cluster.get(serialized.from());
            if (from == null)
                return false;
            int fromNum = from.config().num();
            int toNum = config.num(); // since this instance is reciving the message, to will always be this instance
            return cluster.filters().permitInbound(fromNum, toNum, serialized);
        });
    }

    private void registerOutboundFilter(ICluster cluster)
    {
        MessagingService.instance().outboundSink.add((message, to) -> {
            if (isShutdown())
                return false; // TODO: Simulator needs this to trigger a failure
            IMessage serialzied = serializeMessage(message.from(), to, message);
            int fromNum = config.num(); // since this instance is sending the message, from will always be this instance
            IInstance toInstance = cluster.get(fromCassandraInetAddressAndPort(to));
            if (toInstance == null)
                return false; // TODO: Simulator needs this to trigger a failure
            int toNum = toInstance.config().num();
            return cluster.filters().permitOutbound(fromNum, toNum, serialzied);
        });
    }

    public void uncaughtException(Thread thread, Throwable throwable)
    {
        sync(JVMStabilityInspector::uncaughtException).accept(thread, throwable);
    }

    public static IMessage serializeMessage(InetAddressAndPort from, InetAddressAndPort to, Message<?> messageOut)
    {
        int fromVersion = MessagingService.instance().versions.get(from);
        int toVersion = MessagingService.instance().versions.get(to);

        // If we're re-serializing a pre-4.0 message for filtering purposes, take into account possible empty payload
        // See CASSANDRA-16157 for details.
        if (fromVersion < MessagingService.current_version &&
            ((messageOut.verb().serializer() == ((IVersionedAsymmetricSerializer) NoPayload.serializer) || messageOut.payload == null)))
        {
            return new MessageImpl(messageOut.verb().id,
                                   ByteArrayUtil.EMPTY_BYTE_ARRAY,
                                   messageOut.id(),
                                   toVersion,
                                   messageOut.expiresAtNanos(),
                                   fromCassandraInetAddressAndPort(from));
        }

        try (DataOutputBuffer out = new DataOutputBuffer(1024))
        {
            // On a 4.0+ node, C* makes a distinction between "local" and "remote" batches, where only the former can 
            // be serialized and sent to a remote node, where they are deserialized and written to the batch commitlog
            // without first being converted into mutation objects. Batch serialization is therfore not symmetric, and
            // we use a special procedure here that "re-serializes" a "remote" batch to build the message.
            if (fromVersion >= MessagingService.VERSION_40 && messageOut.verb().id == BATCH_STORE_REQ.id)
            {
                Object maybeBatch = messageOut.payload;

                if (maybeBatch instanceof Batch)
                {
                    Batch batch = (Batch) maybeBatch;

                    // If the batch is local, it can be serialized along the normal path.
                    if (!batch.isLocal())
                    {
                        reserialize(batch, out, toVersion);
                        byte[] bytes = out.toByteArray();
                        return new MessageImpl(messageOut.verb().id, bytes, messageOut.id(), toVersion, messageOut.expiresAtNanos(), fromCassandraInetAddressAndPort(from));
                    }
                }
            }
            
            Message.serializer.serialize(messageOut, out, toVersion);
            byte[] bytes = out.toByteArray();
            if (messageOut.serializedSize(toVersion) != bytes.length)
                throw new AssertionError(String.format("Message serializedSize(%s) does not match what was written with serialize(out, %s) for verb %s and serializer %s; " +
                                                       "expected %s, actual %s", toVersion, toVersion, messageOut.verb(), Message.serializer.getClass(),
                                                       messageOut.serializedSize(toVersion), bytes.length));
            return new MessageImpl(messageOut.verb().id, bytes, messageOut.id(), toVersion, messageOut.expiresAtNanos(), fromCassandraInetAddressAndPort(from));
        }
        catch (IOException e)
        {
            throw new RuntimeException(e);
        }
    }

    /**
     * Only "local" batches can be passed through {@link Batch.Serializer#serialize(Batch, DataOutputPlus, int)} and 
     * sent to a remote node during normal operation, but there are testing scenarios where we may intercept and 
     * forward a "remote" batch. This method allows us to put the already encoded mutations back onto a stream.
     */
    private static void reserialize(Batch batch, DataOutputPlus out, int version) throws IOException
    {
        assert !batch.isLocal() : "attempted to reserialize a 'local' batch";

        batch.id.serialize(out);
        out.writeLong(batch.creationTime);

        out.writeUnsignedVInt(batch.getEncodedMutations().size());

        for (ByteBuffer mutation : batch.getEncodedMutations())
        {
            out.write(mutation);
        }
    }

    @VisibleForTesting
    public static Message<?> deserializeMessage(IMessage message)
    {
        try (DataInputBuffer in = new DataInputBuffer(message.bytes()))
        {
            return Message.serializer.deserialize(in, toCassandraInetAddressAndPort(message.from()), message.version());
        }
        catch (Throwable t)
        {
            throw new RuntimeException("Can not deserialize message " + message, t);
        }
    }

    @Override
    public void receiveMessage(IMessage message)
    {
        sync(receiveMessageRunnable(message)).accept(false);
    }

    @Override
    public void receiveMessageWithInvokingThread(IMessage message)
    {
        if (classLoader != Thread.currentThread().getContextClassLoader())
            throw new IllegalStateException("Must be invoked by a Thread utilising the node's class loader");
        receiveMessageRunnable(message).accept(true);
    }

    private SerializableConsumer<Boolean> receiveMessageRunnable(IMessage message)
    {
        return runOnCaller -> {
            if (!internodeMessagingStarted)
            {
                inInstancelogger.debug("Dropping inbound message {} to {} as internode messaging has not been started yet",
                             message, config().broadcastAddress());
                return;
            }
            if (message.version() > MessagingService.current_version)
            {
                throw new IllegalStateException(String.format("Node%d received message version %d but current version is %d",
                                                              this.config.num(),
                                                              message.version(),
                                                              MessagingService.current_version));
            }

            Message<?> messageIn = deserializeMessage(message);
            Message.Header header = messageIn.header;
            TraceState state = Tracing.instance.initializeFromMessage(header);
            if (state != null)
                state.trace("{} message received from {}", header.verb, header.from);

            if (runOnCaller)
            {
                try (Closeable close = ExecutorLocals.create(state))
                {
                    MessagingService.instance().inboundSink.accept(messageIn);
                }
            }
            else
            {
                header.verb.stage.executor().execute(ExecutorLocals.create(state), () -> MessagingService.instance().inboundSink.accept(messageIn));
            }
        };
    }

    public int getMessagingVersion()
    {
        if (DatabaseDescriptor.isDaemonInitialized())
            return MessagingService.current_version;
        else
            return 0;
    }

    @Override
    public void setMessagingVersion(InetSocketAddress endpoint, int version)
    {
        if (DatabaseDescriptor.isDaemonInitialized())
            MessagingService.instance().versions.set(toCassandraInetAddressAndPort(endpoint), version);
        else
            inInstancelogger.warn("Skipped setting messaging version for {} to {} as daemon not initialized yet. Stacktrace attached for debugging.",
                        endpoint, version, new RuntimeException());
    }

    @Override
    public String getReleaseVersionString()
    {
        return FBUtilities.getReleaseVersionString();
    }

    public void flush(String keyspace)
    {
        Util.flushKeyspace(keyspace);
    }

    public void forceCompact(String keyspace, String table)
    {
        try
        {
            Keyspace.open(keyspace).getColumnFamilyStore(table).forceMajorCompaction();
        }
        catch (Exception e)
        {
            throw new RuntimeException(e);
        }
    }

    public ExecutorPlus executorFor(int verbId)
    {
        return Verb.fromId(verbId).stage.executor();
    }

    @Override
    public void startup(ICluster cluster)
    {
        // Defer initialisation of Clock.Global until cluster/instance identifiers are set.
        // Otherwise, the instance classloader's logging classes are setup ahead of time and
        // the patterns/file paths are not set correctly. This will be addressed in a subsequent
        // commit to extend the functionality of the @Shared annotation to app classes.
        assert startedAt.compareAndSet(0L, System.nanoTime()) : "startedAt uninitialized";

        sync(() -> {
            inInstancelogger = LoggerFactory.getLogger(Instance.class);
            try
            {
                // org.apache.cassandra.distributed.impl.AbstractCluster.startup sets the exception handler for the thread
                // so extract it to populate ExecutorFactory.Global
                ExecutorFactory.Global.tryUnsafeSet(new ExecutorFactory.Default(Thread.currentThread().getContextClassLoader(), null, Thread.getDefaultUncaughtExceptionHandler()));
                if (config.has(GOSSIP))
                {
                    // TODO: hacky
                    System.setProperty("cassandra.ring_delay_ms", "15000");
                    System.setProperty("cassandra.consistent.rangemovement", "false");
                    System.setProperty("cassandra.consistent.simultaneousmoves.allow", "true");
                }

                mkdirs();

                assert config.networkTopology().contains(config.broadcastAddress()) : String.format("Network topology %s doesn't contain the address %s",
                                                                                                    config.networkTopology(), config.broadcastAddress());
                DistributedTestSnitch.assign(config.networkTopology());

                DatabaseDescriptor.daemonInitialization();
                FileUtils.setFSErrorHandler(new DefaultFSErrorHandler());
                DatabaseDescriptor.createAllDirectories();
                CassandraDaemon.getInstanceForTesting().migrateSystemDataIfNeeded();
                CommitLog.instance.start();

                CassandraDaemon.getInstanceForTesting().runStartupChecks();

                // We need to persist this as soon as possible after startup checks.
                // This should be the first write to SystemKeyspace (CASSANDRA-11742)
                SystemKeyspace.persistLocalMetadata();
                SystemKeyspaceMigrator41.migrate();

                // Same order to populate tokenMetadata for the first time,
                // see org.apache.cassandra.service.CassandraDaemon.setup
                StorageService.instance.populateTokenMetadata();

                try
                {
                    // load schema from disk
                    Schema.instance.loadFromDisk();
                }
                catch (Exception e)
                {
                    throw e;
                }

                // Start up virtual table support
                CassandraDaemon.getInstanceForTesting().setupVirtualKeyspaces();

                Keyspace.setInitialized();

                // Replay any CommitLogSegments found on disk
                try
                {
                    CommitLog.instance.recoverSegmentsOnDisk();
                }
                catch (IOException e)
                {
                    throw new RuntimeException(e);
                }

                // Re-populate token metadata after commit log recover (new peers might be loaded onto system keyspace #10293)
                StorageService.instance.populateTokenMetadata();

                try
                {
                    PaxosState.maybeRebuildUncommittedState();
                }
                catch (IOException e)
                {
                    throw new RuntimeException(e);
                }

                Verb.HINT_REQ.unsafeSetSerializer(DTestSerializer::new);

                if (config.has(NETWORK))
                {
                    MessagingService.instance().listen();
                }
                else
                {
                    // Even though we don't use MessagingService, access the static SocketFactory
                    // instance here so that we start the static event loop state
//                    -- not sure what that means?  SocketFactory.instance.getClass();
                    registerMockMessaging(cluster);
                }
                registerInboundFilter(cluster);
                registerOutboundFilter(cluster);
                if (!config.has(NETWORK))
                {
                    propagateMessagingVersions(cluster); // fake messaging needs to know messaging version for filters
                }
                internodeMessagingStarted = true;
                JVMStabilityInspector.replaceKiller(new InstanceKiller(Instance.this::shutdown));

                // TODO: this is more than just gossip
                StorageService.instance.registerDaemon(CassandraDaemon.getInstanceForTesting());
                if (config.has(GOSSIP))
                {
                    MigrationCoordinator.setUptimeFn(() -> TimeUnit.NANOSECONDS.toMillis(nanoTime() - startedAt.get()));
                    try
                    {
                        StorageService.instance.initServer();
                    }
                    catch (Exception e)
                    {
                        // I am tired of looking up my notes for how to fix this... so why not tell the user?
                        Throwable cause = com.google.common.base.Throwables.getRootCause(e);
                        if (cause instanceof BindException && "Can't assign requested address".equals(cause.getMessage()))
                            throw new RuntimeException("Unable to bind, run the following in a termanl and try again:\nfor subnet in $(seq 0 5); do for id in $(seq 0 5); do sudo ifconfig lo0 alias \"127.0.$subnet.$id\"; done; done;", e);
                        throw e;
                    }
                    StorageService.instance.removeShutdownHook();

                    Gossiper.waitToSettle();
                }
                else
                {
                    Schema.instance.startSync();
                    Stream peers = cluster.stream().filter(instance -> ((IInstance) instance).isValid());
                    SystemKeyspace.setLocalHostId(config.hostId());
                    if (config.has(BLANK_GOSSIP))
                        peers.forEach(peer -> GossipHelper.statusToBlank((IInvokableInstance) peer).accept(this));
                    else if (cluster instanceof Cluster)
                        peers.forEach(peer -> GossipHelper.statusToNormal((IInvokableInstance) peer).accept(this));
                    else
                        peers.forEach(peer -> GossipHelper.unsafeStatusToNormal(this, (IInstance) peer));

                    StorageService.instance.setUpDistributedSystemKeyspaces();
                    StorageService.instance.setNormalModeUnsafe();
                    Gossiper.instance.register(StorageService.instance);
                }

                // Populate tokenMetadata for the second time,
                // see org.apache.cassandra.service.CassandraDaemon.setup
                StorageService.instance.populateTokenMetadata();

                CassandraDaemon.getInstanceForTesting().completeSetup();

                if (config.has(NATIVE_PROTOCOL))
                {
                    CassandraDaemon.getInstanceForTesting().initializeClientTransports();
                    CassandraDaemon.getInstanceForTesting().start();
                }

                if (!FBUtilities.getBroadcastAddressAndPort().getAddress().equals(broadcastAddress().getAddress()) ||
                    FBUtilities.getBroadcastAddressAndPort().getPort() != broadcastAddress().getPort())
                    throw new IllegalStateException(String.format("%s != %s", FBUtilities.getBroadcastAddressAndPort(), broadcastAddress()));

                ActiveRepairService.instance.start();
                StreamManager.instance.start();
                CassandraDaemon.getInstanceForTesting().completeSetup();
            }
            catch (Throwable t)
            {
                if (t instanceof RuntimeException)
                    throw (RuntimeException) t;
                throw new RuntimeException(t);
            }
        }).run();

        initialized = true;
    }

    // Update the messaging versions for all instances
    // that have initialized their configurations.
    private static void propagateMessagingVersions(ICluster cluster)
    {
        cluster.stream().forEach(reportToObj -> {
            IInstance reportTo = (IInstance) reportToObj;
            if (reportTo.isShutdown())
                return;

            int reportToVersion = reportTo.getMessagingVersion();
            if (reportToVersion == 0)
                return;

            cluster.stream().forEach(reportFromObj -> {
                IInstance reportFrom = (IInstance) reportFromObj;
                if (reportFrom == reportTo || reportFrom.isShutdown())
                    return;

                int reportFromVersion = reportFrom.getMessagingVersion();
                if (reportFromVersion == 0) // has not read configuration yet, no accessing messaging version
                    return;
                // TODO: decide if we need to take care of the minversion
                reportTo.setMessagingVersion(reportFrom.broadcastAddress(), reportFromVersion);
            });
        });
    }

    @Override
    public void postStartup()
    {
        StorageService.instance.doAuthSetup(false);
    }

    private void mkdirs()
    {
        new File(config.getString("saved_caches_directory")).tryCreateDirectories();
        new File(config.getString("hints_directory")).tryCreateDirectories();
        new File(config.getString("commitlog_directory")).tryCreateDirectories();
        for (String dir : (String[]) config.get("data_file_directories"))
            new File(dir).tryCreateDirectories();
    }

    private Config loadConfig(IInstanceConfig overrides)
    {
        Map<String, Object> params = overrides.getParams();
        boolean check = true;
        if (overrides.get(Constants.KEY_DTEST_API_CONFIG_CHECK) != null)
            check = (boolean) overrides.get(Constants.KEY_DTEST_API_CONFIG_CHECK);
        return YamlConfigurationLoader.fromMap(params, check, Config.class);
    }

    public Future<Void> shutdown()
    {
        return shutdown(true);
    }

    @Override
    public Future<Void> shutdown(boolean graceful)
    {
        Future<?> future = async((ExecutorService executor) -> {
            Throwable error = null;

            error = parallelRun(error, executor,
                    () -> StorageService.instance.setRpcReady(false),
                    CassandraDaemon.getInstanceForTesting()::destroyClientTransports);

            if (config.has(GOSSIP) || config.has(NETWORK))
            {
                StorageService.instance.shutdownServer();
            }

            error = parallelRun(error, executor, StorageService.instance::disableAutoCompaction);

            // trigger init early or else it could try to init and touch a thread pool that got shutdown
            HintsService hints = HintsService.instance;
            ThrowingRunnable shutdownHints = () -> {
                // this is to allow shutdown in the case hints were halted already
                try
                {
                    HintsService.instance.shutdownBlocking();
                }
                catch (IllegalStateException e)
                {
                    if (!"HintsService has already been shut down".equals(e.getMessage()))
                        throw e;
                }
            };
            error = parallelRun(error, executor,
                                () -> Gossiper.instance.stopShutdownAndWait(1L, MINUTES),
                                CompactionManager.instance::forceShutdown,
                                () -> BatchlogManager.instance.shutdownAndWait(1L, MINUTES),
                                shutdownHints,
                                () -> CompactionLogger.shutdownNowAndWait(1L, MINUTES),
                                () -> AuthCache.shutdownAllAndWait(1L, MINUTES),
                                () -> Sampler.shutdownNowAndWait(1L, MINUTES),
                                NettyStreamingChannel::shutdown,
                                () -> StreamReceiveTask.shutdownAndWait(1L, MINUTES),
                                () -> StreamTransferTask.shutdownAndWait(1L, MINUTES),
                                () -> StreamManager.instance.stop(),
                                () -> SecondaryIndexManager.shutdownAndWait(1L, MINUTES),
                                () -> IndexSummaryManager.instance.shutdownAndWait(1L, MINUTES),
                                () -> ColumnFamilyStore.shutdownExecutorsAndWait(1L, MINUTES),
                                () -> BufferPools.shutdownLocalCleaner(1L, MINUTES),
                                () -> PaxosRepair.shutdownAndWait(1L, MINUTES),
                                () -> Ref.shutdownReferenceReaper(1L, MINUTES),
                                () -> UncommittedTableData.shutdownAndWait(1L, MINUTES),
                                () -> AbstractAllocatorMemtable.MEMORY_POOL.shutdownAndWait(1L, MINUTES),
                                () -> DiagnosticSnapshotService.instance.shutdownAndWait(1L, MINUTES),
                                () -> SSTableReader.shutdownBlocking(1L, MINUTES),
                                () -> shutdownAndWait(Collections.singletonList(ActiveRepairService.repairCommandExecutor())),
                                () -> ScheduledExecutors.shutdownNowAndWait(1L, MINUTES),
                                () -> ActiveRepairService.instance.shutdownNowAndWait(1L, MINUTES),
                                () -> SnapshotManager.shutdownAndWait(1L, MINUTES)
            );

<<<<<<< HEAD
            error = parallelRun(error, executor, () -> ScheduledExecutors.shutdownNowAndWait(1L, MINUTES));

=======
>>>>>>> d51f9020
            internodeMessagingStarted = false;
            error = parallelRun(error, executor,
                                // can only shutdown message once, so if the test shutsdown an instance, then ignore the failure
                                (IgnoreThrowingRunnable) () -> MessagingService.instance().shutdown(1L, MINUTES, false, config.has(NETWORK))
            );

            error = parallelRun(error, executor,
<<<<<<< HEAD
                                () -> { if (config.has(NETWORK)) { try { GlobalEventExecutor.INSTANCE.awaitInactivity(1L, MINUTES); } catch (IllegalStateException ignore) {} } },
                                () -> Stage.shutdownAndWait(1L, MINUTES),
                                () -> SharedExecutorPool.SHARED.shutdownAndWait(1L, MINUTES)
            );
            error = parallelRun(error, executor,
                                () -> PendingRangeCalculatorService.instance.shutdownAndWait(1L, MINUTES),
                                () -> shutdownAndWait(Collections.singletonList(JMXBroadcastExecutor.executor))
            );
=======
                                () -> GlobalEventExecutor.INSTANCE.awaitInactivity(1L, MINUTES),
                                () -> Stage.shutdownAndWait(1L, MINUTES),
                                () -> SharedExecutorPool.SHARED.shutdownAndWait(1L, MINUTES)
            );

            // CommitLog must shut down after Stage, or threads from the latter may attempt to use the former.
            // (ex. A Mutation stage thread may attempt to add a mutation to the CommitLog.)
            error = parallelRun(error, executor, CommitLog.instance::shutdownBlocking);
            error = parallelRun(error, executor, () -> shutdownAndWait(Collections.singletonList(JMXBroadcastExecutor.executor)));
            
            // ScheduledExecutors shuts down after MessagingService, as MessagingService may issue tasks to it.
            error = parallelRun(error, executor, () -> ScheduledExecutors.shutdownAndWait(1L, MINUTES));
>>>>>>> d51f9020

            // Make sure any shutdown hooks registered for DeleteOnExit are released to prevent
            // references to the instance class loaders from being held
            if (graceful)
            {
                PathUtils.runOnExitThreadsAndClear();
            }
            else
            {
                PathUtils.clearOnExitThreads();
            }

            Throwables.maybeFail(error);
        }).apply(isolatedExecutor);

        return isolatedExecutor.submit(() -> {
            try
            {
                future.get();
                return null;
            }
            finally
            {
                super.shutdown();
                startedAt.set(0L);
            }
        });
    }

    @Override
    public int liveMemberCount()
    {
        if (!initialized || isShutdown())
            return 0;

        return sync(() -> {
            if (!DatabaseDescriptor.isDaemonInitialized() || !Gossiper.instance.isEnabled())
                return 0;
            return Gossiper.instance.getLiveMembers().size();
        }).call();
    }

    @Override
    public Metrics metrics()
    {
        return new InstanceMetrics(CassandraMetricsRegistry.Metrics);
    }

    @Override
    public NodeToolResult nodetoolResult(boolean withNotifications, String... commandAndArgs)
    {
        return sync(() -> {
            try (CapturingOutput output = new CapturingOutput())
            {
                DTestNodeTool nodetool = new DTestNodeTool(withNotifications, output.delegate);
                // install security manager to get informed about the exit-code
                System.setSecurityManager(new SecurityManager()
                {
                    public void checkExit(int status)
                    {
                        throw new SystemExitException(status);
                    }

                    public void checkPermission(Permission perm)
                    {
                    }

                    public void checkPermission(Permission perm, Object context)
                    {
                    }
                });
                int rc;
                try
                {
                    rc = nodetool.execute(commandAndArgs);
                }
                catch (SystemExitException e)
                {
                    rc = e.status;
                }
                finally
                {
                    System.setSecurityManager(null);
                }
                return new NodeToolResult(commandAndArgs, rc,
                                          new ArrayList<>(nodetool.notifications.notifications),
                                          nodetool.latestError,
                                          output.getOutString(),
                                          output.getErrString());
            }
        }).call();
    }

    @Override
    public String toString()
    {
        return "node" + config.num();
    }

    private static class CapturingOutput implements Closeable
    {
        @SuppressWarnings("resource")
        private final ByteArrayOutputStream outBase = new ByteArrayOutputStream();
        @SuppressWarnings("resource")
        private final ByteArrayOutputStream errBase = new ByteArrayOutputStream();

        public final PrintStream out;
        public final PrintStream err;
        private final Output delegate;

        public CapturingOutput()
        {
            PrintStream out = new PrintStream(outBase, true);
            PrintStream err = new PrintStream(errBase, true);
            this.delegate = new Output(out, err);
            this.out = out;
            this.err = err;
        }

        public String getOutString()
        {
            out.flush();
            return outBase.toString();
        }

        public String getErrString()
        {
            err.flush();
            return errBase.toString();
        }

        public void close()
        {
            out.close();
            err.close();
        }
    }

    public static class DTestNodeTool extends NodeTool {
        private final StorageServiceMBean storageProxy;
        private final CollectingNotificationListener notifications = new CollectingNotificationListener();

        private Throwable latestError;

        public DTestNodeTool(boolean withNotifications, Output output) {
            super(new InternalNodeProbeFactory(withNotifications), output);
            storageProxy = new InternalNodeProbe(withNotifications).getStorageService();
            storageProxy.addNotificationListener(notifications, null, null);
        }

        public List<Notification> getNotifications()
        {
            return new ArrayList<>(notifications.notifications);
        }

        public Throwable getLatestError()
        {
            return latestError;
        }

        public int execute(String... args)
        {
            try
            {
                return super.execute(args);
            }
            finally
            {
                try
                {
                    storageProxy.removeNotificationListener(notifications, null, null);
                }
                catch (ListenerNotFoundException e)
                {
                    // ignored
                }
            }
        }

        protected void badUse(Exception e)
        {
            super.badUse(e);
            latestError = e;
        }

        protected void err(Throwable e)
        {
            if (e instanceof SystemExitException)
                return;
            super.err(e);
            latestError = e;
        }
    }

    private static final class CollectingNotificationListener implements NotificationListener
    {
        private final List<Notification> notifications = new CopyOnWriteArrayList<>();

        public void handleNotification(Notification notification, Object handback)
        {
            notifications.add(notification);
        }
    }

    public long killAttempts()
    {
        return callOnInstance(InstanceKiller::getKillAttempts);
    }

    private static void shutdownAndWait(List<ExecutorService> executors) throws TimeoutException, InterruptedException
    {
        ExecutorUtils.shutdownNowAndWait(1L, MINUTES, executors);
    }

    private static Throwable parallelRun(Throwable accumulate, ExecutorService runOn, ThrowingRunnable ... runnables)
    {
        List<Future<Throwable>> results = new ArrayList<>();
        for (ThrowingRunnable runnable : runnables)
        {
            results.add(runOn.submit(() -> {
                try
                {
                    runnable.run();
                    return null;
                }
                catch (Throwable t)
                {
                    return t;
                }
            }));
        }
        for (Future<Throwable> future : results)
        {
            try
            {
                Throwable t = future.get();
                if (t != null)
                    throw t;
            }
            catch (Throwable t)
            {
                accumulate = Throwables.merge(accumulate, t);
            }
        }
        return accumulate;
    }

    @FunctionalInterface
    private interface IgnoreThrowingRunnable extends ThrowingRunnable
    {
        void doRun() throws Throwable;

        @Override
        default void run()
        {
            try
            {
                doRun();
            }
            catch (Throwable e)
            {
                JVMStabilityInspector.inspectThrowable(e);
            }
        }
    }
}<|MERGE_RESOLUTION|>--- conflicted
+++ resolved
@@ -844,46 +844,31 @@
                                 () -> DiagnosticSnapshotService.instance.shutdownAndWait(1L, MINUTES),
                                 () -> SSTableReader.shutdownBlocking(1L, MINUTES),
                                 () -> shutdownAndWait(Collections.singletonList(ActiveRepairService.repairCommandExecutor())),
-                                () -> ScheduledExecutors.shutdownNowAndWait(1L, MINUTES),
                                 () -> ActiveRepairService.instance.shutdownNowAndWait(1L, MINUTES),
                                 () -> SnapshotManager.shutdownAndWait(1L, MINUTES)
             );
 
-<<<<<<< HEAD
-            error = parallelRun(error, executor, () -> ScheduledExecutors.shutdownNowAndWait(1L, MINUTES));
-
-=======
->>>>>>> d51f9020
             internodeMessagingStarted = false;
             error = parallelRun(error, executor,
                                 // can only shutdown message once, so if the test shutsdown an instance, then ignore the failure
                                 (IgnoreThrowingRunnable) () -> MessagingService.instance().shutdown(1L, MINUTES, false, config.has(NETWORK))
             );
-
             error = parallelRun(error, executor,
-<<<<<<< HEAD
                                 () -> { if (config.has(NETWORK)) { try { GlobalEventExecutor.INSTANCE.awaitInactivity(1L, MINUTES); } catch (IllegalStateException ignore) {} } },
                                 () -> Stage.shutdownAndWait(1L, MINUTES),
                                 () -> SharedExecutorPool.SHARED.shutdownAndWait(1L, MINUTES)
             );
+
+            // CommitLog must shut down after Stage, or threads from the latter may attempt to use the former.
+            // (ex. A Mutation stage thread may attempt to add a mutation to the CommitLog.)
+            error = parallelRun(error, executor, CommitLog.instance::shutdownBlocking);
             error = parallelRun(error, executor,
                                 () -> PendingRangeCalculatorService.instance.shutdownAndWait(1L, MINUTES),
                                 () -> shutdownAndWait(Collections.singletonList(JMXBroadcastExecutor.executor))
             );
-=======
-                                () -> GlobalEventExecutor.INSTANCE.awaitInactivity(1L, MINUTES),
-                                () -> Stage.shutdownAndWait(1L, MINUTES),
-                                () -> SharedExecutorPool.SHARED.shutdownAndWait(1L, MINUTES)
-            );
-
-            // CommitLog must shut down after Stage, or threads from the latter may attempt to use the former.
-            // (ex. A Mutation stage thread may attempt to add a mutation to the CommitLog.)
-            error = parallelRun(error, executor, CommitLog.instance::shutdownBlocking);
-            error = parallelRun(error, executor, () -> shutdownAndWait(Collections.singletonList(JMXBroadcastExecutor.executor)));
-            
+
             // ScheduledExecutors shuts down after MessagingService, as MessagingService may issue tasks to it.
-            error = parallelRun(error, executor, () -> ScheduledExecutors.shutdownAndWait(1L, MINUTES));
->>>>>>> d51f9020
+            error = parallelRun(error, executor, () -> ScheduledExecutors.shutdownNowAndWait(1L, MINUTES));
 
             // Make sure any shutdown hooks registered for DeleteOnExit are released to prevent
             // references to the instance class loaders from being held

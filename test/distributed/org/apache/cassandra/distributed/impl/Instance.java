--- conflicted
+++ resolved
@@ -102,7 +102,7 @@
         FBUtilities.setBroadcastInetAddress(config.broadcastAddressAndPort().address);
         acceptsOnInstance((IInstanceConfig override) -> {
             Config.setOverrideLoadConfig(() -> loadConfig(override));
-            DatabaseDescriptor.setDaemonInitialized();
+            DatabaseDescriptor.daemonInitialization();
         }).accept(config);
     }
 
@@ -266,12 +266,6 @@
             try
             {
                 mkdirs();
-<<<<<<< HEAD
-                Config.setOverrideLoadConfig(() -> loadConfig(config));
-                DatabaseDescriptor.daemonInitialization();
-
-=======
->>>>>>> e4b5d981
                 DatabaseDescriptor.createAllDirectories();
 
                 // We need to  persist this as soon as possible after startup checks.
@@ -305,7 +299,7 @@
                 if (with.contains(Feature.GOSSIP) || with.contains(Feature.NETWORK))
                 {
                     StorageService.instance.prepareToJoin();
-                    StorageService.instance.joinTokenRing(1000);
+                    StorageService.instance.joinTokenRing(5000);
                 }
                 else
                 {

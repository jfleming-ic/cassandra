/*
 * Licensed to the Apache Software Foundation (ASF) under one
 * or more contributor license agreements.  See the NOTICE file
 * distributed with this work for additional information
 * regarding copyright ownership.  The ASF licenses this file
 * to you under the Apache License, Version 2.0 (the
 * "License"); you may not use this file except in compliance
 * with the License.  You may obtain a copy of the License at
 *
 *     http://www.apache.org/licenses/LICENSE-2.0
 *
 * Unless required by applicable law or agreed to in writing, software
 * distributed under the License is distributed on an "AS IS" BASIS,
 * WITHOUT WARRANTIES OR CONDITIONS OF ANY KIND, either express or implied.
 * See the License for the specific language governing permissions and
 * limitations under the License.
 */

package org.apache.cassandra.distributed.impl;

import java.io.File;
import java.io.IOException;
import java.net.InetAddress;
import java.io.ByteArrayOutputStream;
import java.io.Closeable;
import java.io.PrintStream;
import java.net.InetSocketAddress;
import java.nio.ByteBuffer;
import java.util.ArrayList;
import java.util.Collections;
import java.util.HashMap;
import java.util.List;
import java.util.Map;
import java.util.Objects;
import java.util.UUID;
import java.util.concurrent.CompletableFuture;
import java.util.concurrent.CopyOnWriteArrayList;
import java.util.concurrent.ExecutorService;
import java.util.concurrent.Future;
import java.util.concurrent.TimeoutException;
import java.util.function.BiConsumer;
import java.util.function.Function;
import javax.management.ListenerNotFoundException;
import javax.management.Notification;
import javax.management.NotificationListener;

import org.apache.cassandra.batchlog.BatchlogManager;
import org.apache.cassandra.concurrent.ScheduledExecutors;
import org.apache.cassandra.concurrent.SharedExecutorPool;
import org.apache.cassandra.concurrent.StageManager;
import org.apache.cassandra.config.Config;
import org.apache.cassandra.config.DatabaseDescriptor;
import org.apache.cassandra.config.Schema;
import org.apache.cassandra.config.SchemaConstants;
import org.apache.cassandra.config.YamlConfigurationLoader;
import org.apache.cassandra.cql3.CQLStatement;
import org.apache.cassandra.cql3.QueryOptions;
import org.apache.cassandra.cql3.QueryProcessor;
import org.apache.cassandra.cql3.statements.ParsedStatement;
import org.apache.cassandra.db.ColumnFamilyStore;
import org.apache.cassandra.db.Keyspace;
import org.apache.cassandra.db.Memtable;
import org.apache.cassandra.db.SystemKeyspace;
import org.apache.cassandra.db.commitlog.CommitLog;
import org.apache.cassandra.db.compaction.CompactionManager;
import org.apache.cassandra.db.monitoring.ApproximateTime;
import org.apache.cassandra.dht.IPartitioner;
import org.apache.cassandra.dht.Token;
import org.apache.cassandra.distributed.Constants;
import org.apache.cassandra.distributed.api.ICluster;
import org.apache.cassandra.distributed.api.ICoordinator;
import org.apache.cassandra.distributed.api.IInstance;
import org.apache.cassandra.distributed.api.IInstanceConfig;
import org.apache.cassandra.distributed.api.IInvokableInstance;
import org.apache.cassandra.distributed.api.IListen;
import org.apache.cassandra.distributed.api.IMessage;
import org.apache.cassandra.distributed.api.LogAction;
import org.apache.cassandra.distributed.api.NodeToolResult;
import org.apache.cassandra.distributed.api.SimpleQueryResult;
import org.apache.cassandra.distributed.mock.nodetool.InternalNodeProbe;
import org.apache.cassandra.distributed.mock.nodetool.InternalNodeProbeFactory;
import org.apache.cassandra.distributed.shared.NetworkTopology;
import org.apache.cassandra.distributed.shared.Metrics;
import org.apache.cassandra.gms.ApplicationState;
import org.apache.cassandra.gms.Gossiper;
import org.apache.cassandra.gms.VersionedValue;
import org.apache.cassandra.hints.DTestSerializer;
import org.apache.cassandra.hints.HintsService;
import org.apache.cassandra.index.SecondaryIndexManager;
import org.apache.cassandra.io.sstable.IndexSummaryManager;
import org.apache.cassandra.io.sstable.format.SSTableReader;
import org.apache.cassandra.io.util.DataInputBuffer;
import org.apache.cassandra.io.util.DataOutputBuffer;
import org.apache.cassandra.io.util.FileUtils;
import org.apache.cassandra.metrics.CassandraMetricsRegistry;
import org.apache.cassandra.net.IMessageSink;
import org.apache.cassandra.net.MessageIn;
import org.apache.cassandra.net.MessageOut;
import org.apache.cassandra.net.MessagingService;
import org.apache.cassandra.schema.LegacySchemaMigrator;
import org.apache.cassandra.service.CassandraDaemon;
import org.apache.cassandra.service.ClientState;
import org.apache.cassandra.service.DefaultFSErrorHandler;
import org.apache.cassandra.service.PendingRangeCalculatorService;
import org.apache.cassandra.service.QueryState;
import org.apache.cassandra.service.StorageService;
import org.apache.cassandra.service.StorageServiceMBean;
import org.apache.cassandra.streaming.StreamCoordinator;
import org.apache.cassandra.streaming.StreamSession;
import org.apache.cassandra.tools.Output;
import org.apache.cassandra.tools.NodeTool;
import org.apache.cassandra.tracing.TraceState;
import org.apache.cassandra.tracing.Tracing;
import org.apache.cassandra.transport.messages.ResultMessage;
import org.apache.cassandra.utils.DiagnosticSnapshotService;
import org.apache.cassandra.utils.ExecutorUtils;
import org.apache.cassandra.utils.FBUtilities;
import org.apache.cassandra.utils.JVMStabilityInspector;
import org.apache.cassandra.utils.Throwables;
import org.apache.cassandra.utils.UUIDGen;
import org.apache.cassandra.utils.concurrent.Ref;
import org.apache.cassandra.utils.memory.BufferPool;

import static java.util.concurrent.TimeUnit.MINUTES;
import static org.apache.cassandra.distributed.api.Feature.GOSSIP;
import static org.apache.cassandra.distributed.api.Feature.NATIVE_PROTOCOL;
import static org.apache.cassandra.distributed.api.Feature.NETWORK;

public class Instance extends IsolatedExecutor implements IInvokableInstance
{
    public final IInstanceConfig config;
    private volatile boolean initialized = false;

    // should never be invoked directly, so that it is instantiated on other class loader;
    // only visible for inheritance
    Instance(IInstanceConfig config, ClassLoader classLoader)
    {
        super("node" + config.num(), classLoader);
        this.config = config;
        Object clusterId = Objects.requireNonNull(config.get(Constants.KEY_DTEST_API_CLUSTER_ID), "cluster_id is not defined");
        ClusterIDDefiner.setId("cluster-" + clusterId);
        InstanceIDDefiner.setInstanceId(config.num());
        FBUtilities.setBroadcastInetAddress(config.broadcastAddress().getAddress());

        // Set the config at instance creation, possibly before startup() has run on all other instances.
        // setMessagingVersions below will call runOnInstance which will instantiate
        // the MessagingService and dependencies preventing later changes to network parameters.
        Config single = loadConfig(config);
        Config.setOverrideLoadConfig(() -> single);
    }

    @Override
    public boolean getLogsEnabled()
    {
        return true;
    }

    @Override
    public LogAction logs()
    {
        // the path used is defined by test/conf/logback-dtest.xml and looks like the following
        // ./build/test/logs/${cassandra.testtag}/${suitename}/${cluster_id}/${instance_id}/system.log
        String tag = System.getProperty("cassandra.testtag", "cassandra.testtag_IS_UNDEFINED");
        String suite = System.getProperty("suitename", "suitename_IS_UNDEFINED");
        String clusterId = ClusterIDDefiner.getId();
        String instanceId = InstanceIDDefiner.getInstanceId();
        return new FileLogAction(new File(String.format("build/test/logs/%s/%s/%s/%s/system.log", tag, suite, clusterId, instanceId)));
    }

    @Override
    public IInstanceConfig config()
    {
        return config;
    }

    @Override
    public ICoordinator coordinator()
    {
        return new Coordinator(this);
    }

    public IListen listen()
    {
        return new Listen(this);
    }

    @Override
    public InetSocketAddress broadcastAddress() { return config.broadcastAddress(); }

    @Override
    public SimpleQueryResult executeInternalWithResult(String query, Object... args)
    {
        return sync(() -> {
            ParsedStatement.Prepared prepared = QueryProcessor.prepareInternal(query);
            ResultMessage result = prepared.statement.executeInternal(QueryProcessor.internalQueryState(),
                                                                      QueryProcessor.makeInternalOptions(prepared, args));

            return RowUtil.toQueryResult(result);
        }).call();
    }

    @Override
    public UUID schemaVersion()
    {
        // we do not use method reference syntax here, because we need to sync on the node-local schema instance
        //noinspection Convert2MethodRef
        return Schema.instance.getVersion();
    }

    public void startup()
    {
        throw new UnsupportedOperationException();
    }

    public boolean isShutdown()
    {
        return isolatedExecutor.isShutdown();
    }

    @Override
    public void schemaChangeInternal(String query)
    {
        sync(() -> {
            try
            {
                ClientState state = ClientState.forInternalCalls();
                state.setKeyspace(SchemaConstants.SYSTEM_KEYSPACE_NAME);
                QueryState queryState = new QueryState(state);

                CQLStatement statement = QueryProcessor.parseStatement(query, queryState).statement;
                statement.validate(state);

                QueryOptions options = QueryOptions.forInternalCalls(Collections.emptyList());
                statement.executeInternal(queryState, options);
            }
            catch (Exception e)
            {
                throw new RuntimeException("Error setting schema for test (query was: " + query + ")", e);
            }
        }).run();
    }

    private void registerMockMessaging(ICluster<IInstance> cluster)
    {
        BiConsumer<InetSocketAddress, IMessage> deliverToInstance = (to, message) -> cluster.get(to).receiveMessage(message);
        BiConsumer<InetSocketAddress, IMessage> deliverToInstanceIfNotFiltered = (to, message) -> {
            int fromNum = config().num();
            int toNum = cluster.get(to).config().num();

            if (cluster.filters().permitOutbound(fromNum, toNum, message)
                && cluster.filters().permitInbound(fromNum, toNum, message))
                deliverToInstance.accept(to, message);
        };

        Map<InetAddress, InetSocketAddress> addressAndPortMap = new HashMap<>();
        cluster.stream().forEach(instance -> {
            InetSocketAddress addressAndPort = instance.broadcastAddress();
            if (!addressAndPort.equals(instance.config().broadcastAddress()))
                throw new IllegalStateException("addressAndPort mismatch: " + addressAndPort + " vs " + instance.config().broadcastAddress());
            InetSocketAddress prev = addressAndPortMap.put(addressAndPort.getAddress(),
                                                                        addressAndPort);
            if (null != prev)
                throw new IllegalStateException("This version of Cassandra does not support multiple nodes with the same InetAddress: " + addressAndPort + " vs " + prev);
        });

        MessagingService.instance().addMessageSink(new MessageDeliverySink(deliverToInstanceIfNotFiltered, addressAndPortMap::get));
    }

    // unnecessary if registerMockMessaging used
    private void registerFilters(ICluster cluster)
    {
        IInstance instance = this;
        MessagingService.instance().addMessageSink(new IMessageSink()
        {
            public boolean allowOutgoingMessage(MessageOut message, int id, InetAddress toAddress)
            {
                if (isShutdown())
                    return false;

                // Port is not passed in, so take a best guess at the destination port from this instance
                IInstance to = cluster.get(NetworkTopology.addressAndPort(toAddress,
                                                                          instance.config().broadcastAddress().getPort()));
                int fromNum = config().num();
                int toNum = to.config().num();
                return cluster.filters().permitOutbound(fromNum, toNum, serializeMessage(message, id,
                                                                                 broadcastAddress(),
                                                                                 to.config().broadcastAddress()));
            }

            public boolean allowIncomingMessage(MessageIn message, int id)
            {
                if (isShutdown())
                    return false;

                // Port is not passed in, so take a best guess at the destination port from this instance
                IInstance from = cluster.get(NetworkTopology.addressAndPort(message.from,
                                                                            instance.config().broadcastAddress().getPort()));
                int fromNum = from.config().num();
                int toNum = config().num();

                IMessage msg = serializeMessage(message, id, from.config().broadcastAddress(), broadcastAddress());

                return cluster.filters().permitInbound(fromNum, toNum, msg);
            }
        });
    }

    public static IMessage serializeMessage(MessageOut messageOut, int id, InetSocketAddress from, InetSocketAddress to)
    {
        try (DataOutputBuffer out = new DataOutputBuffer(1024))
        {
            int version = MessagingService.instance().getVersion(to.getAddress());

            out.writeInt(MessagingService.PROTOCOL_MAGIC);
            out.writeInt(id);
            long timestamp = System.currentTimeMillis();
            out.writeInt((int) timestamp);
            messageOut.serialize(out, version);
            byte[] bytes = out.toByteArray();
            if (messageOut.serializedSize(version) + 12 != bytes.length)
                throw new AssertionError(String.format("Message serializedSize(%s) does not match what was written with serialize(out, %s) for verb %s and serializer %s; " +
                                                       "expected %s, actual %s", version, version, messageOut.verb, messageOut.serializer.getClass(),
                                                       messageOut.serializedSize(version) + 12, bytes.length));
            return new MessageImpl(messageOut.verb.ordinal(), bytes, id, version, from);
        }
        catch (IOException e)
        {
            throw new RuntimeException(e);
        }
    }

    public static IMessage serializeMessage(MessageIn messageIn, int id, InetSocketAddress from, InetSocketAddress to)
    {
        try (DataOutputBuffer out = new DataOutputBuffer(1024))
        {
            int version = MessagingService.instance().getVersion(to.getAddress());

            out.writeInt(MessagingService.PROTOCOL_MAGIC);
            out.writeInt(id);
            long timestamp = System.currentTimeMillis();
            out.writeInt((int) timestamp);

            MessageOut.serialize(out,
                                 from.getAddress(),
                                 messageIn.verb,
                                 messageIn.parameters,
                                 messageIn.payload,
                                 version);

            return new MessageImpl(messageIn.verb.ordinal(), out.toByteArray(), id, version, from);
        }
        catch (IOException e)
        {
            throw new RuntimeException(e);
        }
    }

    private class MessageDeliverySink implements IMessageSink
    {
        private final BiConsumer<InetSocketAddress, IMessage> deliver;
        private final Function<InetAddress, InetSocketAddress> lookupAddressAndPort;

        MessageDeliverySink(BiConsumer<InetSocketAddress, IMessage> deliver,
                            Function<InetAddress, InetSocketAddress> lookupAddressAndPort)
        {
            this.deliver = deliver;
            this.lookupAddressAndPort = lookupAddressAndPort;
        }

        public boolean allowOutgoingMessage(MessageOut messageOut, int id, InetAddress to)
        {
            InetSocketAddress from = broadcastAddress();
            assert from.equals(lookupAddressAndPort.apply(messageOut.from));

            // Tracing logic - similar to org.apache.cassandra.net.OutboundTcpConnection.writeConnected
            byte[] sessionBytes = (byte[]) messageOut.parameters.get(Tracing.TRACE_HEADER);
            if (sessionBytes != null)
            {
                UUID sessionId = UUIDGen.getUUID(ByteBuffer.wrap(sessionBytes));
                TraceState state = Tracing.instance.get(sessionId);
                String message = String.format("Sending %s message to %s", messageOut.verb, to);
                // session may have already finished; see CASSANDRA-5668
                if (state == null)
                {
                    byte[] traceTypeBytes = (byte[]) messageOut.parameters.get(Tracing.TRACE_TYPE);
                    Tracing.TraceType traceType = traceTypeBytes == null ? Tracing.TraceType.QUERY : Tracing.TraceType.deserialize(traceTypeBytes[0]);
                    Tracing.instance.trace(ByteBuffer.wrap(sessionBytes), message, traceType.getTTL());
                }
                else
                {
                    state.trace(message);
                    if (messageOut.verb == MessagingService.Verb.REQUEST_RESPONSE)
                        Tracing.instance.doneWithNonLocalSession(state);
                }
            }

            InetSocketAddress toFull = lookupAddressAndPort.apply(to);
            deliver.accept(toFull,
                           serializeMessage(messageOut, id, broadcastAddress(), toFull));

            return false;
        }

        public boolean allowIncomingMessage(MessageIn message, int id)
        {
            // we can filter to our heart's content on the outgoing message; no need to worry about incoming
            return true;
        }
    }

    public static MessageIn<Object> deserializeMessage(IMessage imessage)
    {
        // Based on org.apache.cassandra.net.IncomingTcpConnection.receiveMessage
        try (DataInputBuffer input = new DataInputBuffer(imessage.bytes()))
        {
            int version = imessage.version();
            if (version > MessagingService.current_version)
            {
                throw new IllegalStateException(String.format("Received message version %d but current version is %d",
                                                              version,
                                                              MessagingService.current_version));
            }

            MessagingService.validateMagic(input.readInt());
            int id;
            if (version < MessagingService.VERSION_20)
                id = Integer.parseInt(input.readUTF());
            else
                id = input.readInt();
            long currentTime = ApproximateTime.currentTimeMillis();
            return MessageIn.read(input, version, id, MessageIn.readConstructionTime(imessage.from().getAddress(), input, currentTime));
        }
        catch (Throwable t)
        {
            throw new RuntimeException(t);
        }
    }

    public void receiveMessage(IMessage imessage)
    {
<<<<<<< HEAD
        sync(() -> {
            // Based on org.apache.cassandra.net.IncomingTcpConnection.receiveMessage
            try
            {
                MessageIn message = deserializeMessage(imessage);
                if (message == null)
                {
                    // callback expired; nothing to do
                    return;
                }
                if (message.version <= MessagingService.current_version)
                {
                    MessagingService.instance().receive(message, imessage.id());
                }
                // else ignore message
            }
            catch (Throwable t)
            {
                throw new RuntimeException("Exception occurred on node " + broadcastAddress(), t);
            }
        }).run();
=======
        sync(() -> receiveMessageWithInvokingThread(imessage)).run();
    }

    @Override
    public void receiveMessageWithInvokingThread(IMessage imessage)
    {
        Pair<MessageIn<Object>, Integer> deserialized = null;
        try
        {
            deserialized = deserializeMessage(imessage);
        }
        catch (Throwable t)
        {
            throw new RuntimeException("Exception occurred on node " + broadcastAddress(), t);
        }

        MessageIn<Object> message = deserialized.left;
        int partial = deserialized.right;

        long timestamp = System.currentTimeMillis();
        boolean isCrossNodeTimestamp = false;

        if (DatabaseDescriptor.hasCrossNodeTimeout())
        {
            long crossNodeTimestamp = (timestamp & 0xFFFFFFFF00000000L) | (((partial & 0xFFFFFFFFL) << 2) >> 2);
            isCrossNodeTimestamp = (timestamp != crossNodeTimestamp);
            timestamp = crossNodeTimestamp;
        }

        if (message == null)
        {
            // callback expired; nothing to do
            return;
        }
        if (message.version <= MessagingService.current_version)
        {
            MessagingService.instance().receive(message, imessage.id(), timestamp, isCrossNodeTimestamp);
        }
>>>>>>> e4d96721
    }

    public int getMessagingVersion()
    {
        return callsOnInstance(() -> MessagingService.current_version).call();
    }

    public void setMessagingVersion(InetSocketAddress endpoint, int version)
    {
        runOnInstance(() -> MessagingService.instance().setVersion(endpoint.getAddress(), version));
    }

    public String getReleaseVersionString()
    {
        return callsOnInstance(() -> FBUtilities.getReleaseVersionString()).call();
    }

    public void flush(String keyspace)
    {
        runOnInstance(() -> FBUtilities.waitOnFutures(Keyspace.open(keyspace).flush()));
    }

    public void forceCompact(String keyspace, String table)
    {
        runOnInstance(() -> {
            try
            {
                Keyspace.open(keyspace).getColumnFamilyStore(table).forceMajorCompaction();
            }
            catch (Exception e)
            {
                throw new RuntimeException(e);
            }
        });
    }

    @Override
    public void startup(ICluster cluster)
    {
        sync(() -> {
            try
            {
                mkdirs();

                assert config.networkTopology().contains(config.broadcastAddress());
                DistributedTestSnitch.assign(config.networkTopology());

                DatabaseDescriptor.daemonInitialization();
                FileUtils.setFSErrorHandler(new DefaultFSErrorHandler());
                DatabaseDescriptor.createAllDirectories();

                // We need to  persist this as soon as possible after startup checks.
                // This should be the first write to SystemKeyspace (CASSANDRA-11742)
                SystemKeyspace.persistLocalMetadata();
                LegacySchemaMigrator.migrate();

                MessagingService.instance().verbSerializers.put(MessagingService.Verb.HINT,
                                                                new DTestSerializer());
                try
                {
                    // load schema from disk
                    Schema.instance.loadFromDisk();
                }
                catch (Exception e)
                {
                    throw e;
                }

                Keyspace.setInitialized();

                // Replay any CommitLogSegments found on disk
                try
                {
                    CommitLog.instance.recoverSegmentsOnDisk();
                }
                catch (IOException e)
                {
                    throw new RuntimeException(e);
                }

                if (config.has(NETWORK))
                {
                    registerFilters(cluster);
                    MessagingService.instance().listen();
                }
                else
                {
                    // Even though we don't use MessagingService, access the static SocketFactory
                    // instance here so that we start the static event loop state
//                    -- not sure what that means?  SocketFactory.instance.getClass();
                    registerMockMessaging(cluster);
                }

                // TODO: this is more than just gossip
                StorageService.instance.registerDaemon(CassandraDaemon.getInstanceForTesting());
                if (config.has(GOSSIP))
                {
                    StorageService.instance.initServer();
                    StorageService.instance.removeShutdownHook();
                }
                else
                {
                    initializeRing(cluster);
                }

                StorageService.instance.ensureTraceKeyspace();

                SystemKeyspace.finishStartup();

                CassandraDaemon.getInstanceForTesting().setupCompleted();

                if (config.has(NATIVE_PROTOCOL))
                {
                    CassandraDaemon.getInstanceForTesting().initializeClientTransports();
                    CassandraDaemon.getInstanceForTesting().start();
                }

                if (!FBUtilities.getBroadcastAddress().equals(broadcastAddress().getAddress()))
                    throw new IllegalStateException();
                if (DatabaseDescriptor.getStoragePort() != broadcastAddress().getPort())
                    throw new IllegalStateException();
            }
            catch (Throwable t)
            {
                if (t instanceof RuntimeException)
                    throw (RuntimeException) t;
                throw new RuntimeException(t);
            }
        }).run();

        initialized = true;
    }

    private void mkdirs()
    {
        new File(config.getString("saved_caches_directory")).mkdirs();
        new File(config.getString("hints_directory")).mkdirs();
        new File(config.getString("commitlog_directory")).mkdirs();
        for (String dir : (String[]) config.get("data_file_directories"))
            new File(dir).mkdirs();
    }

    private static Config loadConfig(IInstanceConfig overrides)
    {
        Map<String,Object> params = overrides.getParams();
        boolean check = true;
        if (overrides.get(Constants.KEY_DTEST_API_CONFIG_CHECK) != null)
            check = (boolean) overrides.get(Constants.KEY_DTEST_API_CONFIG_CHECK);
        return YamlConfigurationLoader.fromMap(params, check, Config.class);
    }

    public static void addToRing(boolean bootstrapping, IInstance peer)
    {
        try
        {
            IInstanceConfig config = peer.config();
            IPartitioner partitioner = FBUtilities.newPartitioner(config.getString("partitioner"));
            Token token = partitioner.getTokenFactory().fromString(config.getString("initial_token"));
            InetAddress address = config.broadcastAddress().getAddress();

            UUID hostId = config.hostId();
            Gossiper.runInGossipStageBlocking(() -> {
                Gossiper.instance.initializeNodeUnsafe(address, hostId, 1);
                Gossiper.instance.injectApplicationState(address,
                        ApplicationState.TOKENS,
                        new VersionedValue.VersionedValueFactory(partitioner).tokens(Collections.singleton(token)));
                StorageService.instance.onChange(address,
                        ApplicationState.STATUS,
                        bootstrapping
                                ? new VersionedValue.VersionedValueFactory(partitioner).bootstrapping(Collections.singleton(token))
                                : new VersionedValue.VersionedValueFactory(partitioner).normal(Collections.singleton(token)));
                Gossiper.instance.realMarkAlive(address, Gossiper.instance.getEndpointStateForEndpoint(address));
            });
            int messagingVersion = peer.isShutdown()
                    ? MessagingService.current_version
                    : Math.min(MessagingService.current_version, peer.getMessagingVersion());
            MessagingService.instance().setVersion(address, messagingVersion);

            if (!bootstrapping)
                assert StorageService.instance.getTokenMetadata().isMember(address);
            PendingRangeCalculatorService.instance.blockUntilFinished();
        }
        catch (Throwable e) // UnknownHostException
        {
            throw new RuntimeException(e);
        }
    }

    public static void removeFromRing(IInstance peer)
    {
        try
        {
            IInstanceConfig config = peer.config();
            IPartitioner partitioner = FBUtilities.newPartitioner(config.getString("partitioner"));
            Token token = partitioner.getTokenFactory().fromString(config.getString("initial_token"));
            InetAddress address = config.broadcastAddress().getAddress();

            Gossiper.runInGossipStageBlocking(() -> {
                StorageService.instance.onChange(address,
                        ApplicationState.STATUS,
                        new VersionedValue.VersionedValueFactory(partitioner).left(Collections.singleton(token), 0L));
                Gossiper.instance.removeEndpoint(address);
            });
            PendingRangeCalculatorService.instance.blockUntilFinished();
        }
        catch (Throwable e) // UnknownHostException
        {
            throw new RuntimeException(e);
        }
    }

    public static void addToRingNormal(IInstance peer)
    {
        addToRing(false, peer);
        assert StorageService.instance.getTokenMetadata().isMember(peer.broadcastAddress().getAddress());
    }

    public static void addToRingBootstrapping(IInstance peer)
    {
        addToRing(true, peer);
    }

    private static void initializeRing(ICluster cluster)
    {
        for (int i = 1 ; i <= cluster.size() ; ++i)
            addToRing(false, cluster.get(i));

        for (int i = 1; i <= cluster.size(); ++i)
            assert StorageService.instance.getTokenMetadata().isMember(cluster.get(i).broadcastAddress().getAddress());

        StorageService.instance.setNormalModeUnsafe();
    }

    public Future<Void> shutdown()
    {
        return shutdown(true);
    }

    @Override
    public Future<Void> shutdown(boolean graceful)
    {
        if (!graceful)
            MessagingService.instance().shutdown(false);

        Future<?> future = async((ExecutorService executor) -> {
            Throwable error = null;

            error = parallelRun(error, executor,
                    () -> StorageService.instance.setRpcReady(false),
                    CassandraDaemon.getInstanceForTesting()::destroyClientTransports);

            if (config.has(GOSSIP) || config.has(NETWORK))
            {
                StorageService.instance.shutdownServer();
            }

            error = parallelRun(error, executor,
                                () -> Gossiper.instance.stopShutdownAndWait(1L, MINUTES),
                                CompactionManager.instance::forceShutdown,
                                () -> BatchlogManager.instance.shutdownAndWait(1L, MINUTES),
                                HintsService.instance::shutdownBlocking,
                                () -> StreamCoordinator.shutdownAndWait(1L, MINUTES),
                                () -> StreamSession.shutdownAndWait(1L, MINUTES),
                                () -> SecondaryIndexManager.shutdownAndWait(1L, MINUTES),
                                () -> IndexSummaryManager.instance.shutdownAndWait(1L, MINUTES),
                                () -> ColumnFamilyStore.shutdownExecutorsAndWait(1L, MINUTES),
                                () -> PendingRangeCalculatorService.instance.shutdownExecutor(1L, MINUTES),
                                () -> BufferPool.shutdownLocalCleaner(1L, MINUTES),
                                () -> Ref.shutdownReferenceReaper(1L, MINUTES),
                                () -> Memtable.MEMORY_POOL.shutdownAndWait(1L, MINUTES),
                                () -> SSTableReader.shutdownBlocking(1L, MINUTES),
                                () -> DiagnosticSnapshotService.instance.shutdownAndWait(1L, MINUTES)
            );
            error = parallelRun(error, executor,
                                () -> ScheduledExecutors.shutdownAndWait(1L, MINUTES),
                                (IgnoreThrowingRunnable) MessagingService.instance()::shutdown
            );
            error = parallelRun(error, executor,
                                () -> StageManager.shutdownAndWait(1L, MINUTES),
                                () -> SharedExecutorPool.SHARED.shutdownAndWait(1L, MINUTES)
            );
            error = parallelRun(error, executor,
                                CommitLog.instance::shutdownBlocking
            );

            Throwables.maybeFail(error);
        }).apply(isolatedExecutor);

        return CompletableFuture.runAsync(ThrowingRunnable.toRunnable(future::get), isolatedExecutor)
                                .thenRun(super::shutdown);
    }

    public int liveMemberCount()
    {
        if (!initialized || isShutdown())
            return 0;

        return sync(() -> {
            if (!DatabaseDescriptor.isDaemonInitialized() || !Gossiper.instance.isEnabled())
                return 0;
            return Gossiper.instance.getLiveMembers().size();
        }).call();
    }

    public Metrics metrics()
    {
        return callOnInstance(() -> new InstanceMetrics(CassandraMetricsRegistry.Metrics));
    }

    public NodeToolResult nodetoolResult(boolean withNotifications, String... commandAndArgs)
    {
        return sync(() -> {
            try (CapturingOutput output = new CapturingOutput())
            {
                DTestNodeTool nodetool = new DTestNodeTool(withNotifications, output.delegate);
                int rc = nodetool.execute(commandAndArgs);
                return new NodeToolResult(commandAndArgs, rc,
                                          new ArrayList<>(nodetool.notifications.notifications),
                                          nodetool.latestError,
                                          output.getOutString(),
                                          output.getErrString());
            }
        }).call();
    }

    private static class CapturingOutput implements Closeable
    {
        @SuppressWarnings("resource")
        private final ByteArrayOutputStream outBase = new ByteArrayOutputStream();
        @SuppressWarnings("resource")
        private final ByteArrayOutputStream errBase = new ByteArrayOutputStream();

        public final PrintStream out;
        public final PrintStream err;
        private final Output delegate;

        public CapturingOutput()
        {
            PrintStream out = new PrintStream(outBase, true);
            PrintStream err = new PrintStream(errBase, true);
            this.delegate = new Output(out, err);
            this.out = out;
            this.err = err;
        }

        public String getOutString()
        {
            out.flush();
            return outBase.toString();
        }

        public String getErrString()
        {
            err.flush();
            return errBase.toString();
        }

        public void close()
        {
            out.close();
            err.close();
        }
    }

    public static class DTestNodeTool extends NodeTool {
        private final StorageServiceMBean storageProxy;
        private final CollectingNotificationListener notifications = new CollectingNotificationListener();

        private Throwable latestError;

        public DTestNodeTool(boolean withNotifications, Output output) {
            super(new InternalNodeProbeFactory(withNotifications), output);
            storageProxy = new InternalNodeProbe(withNotifications).getStorageService();
            storageProxy.addNotificationListener(notifications, null, null);
        }

        public int execute(String... args)
        {
            try
            {
                return super.execute(args);
            }
            finally
            {
                try
                {
                    storageProxy.removeNotificationListener(notifications, null, null);
                }
                catch (ListenerNotFoundException e)
                {
                    // ignored
                }
            }
        }

        protected void badUse(Exception e)
        {
            super.badUse(e);
            latestError = e;
        }

        protected void err(Throwable e)
        {
            super.err(e);
            latestError = e;
        }
    }

    private static final class CollectingNotificationListener implements NotificationListener
    {
        private final List<Notification> notifications = new CopyOnWriteArrayList<>();

        public void handleNotification(Notification notification, Object handback)
        {
            notifications.add(notification);
        }
    }

    public void uncaughtException(Thread thread, Throwable throwable)
    {
        System.out.println(String.format("Exception %s occurred on thread %s", throwable.getMessage(), thread.getName()));
        throwable.printStackTrace();
    }

    public long killAttempts()
    {
        return callOnInstance(InstanceKiller::getKillAttempts);
    }

    private static void shutdownAndWait(List<ExecutorService> executors) throws TimeoutException, InterruptedException
    {
        ExecutorUtils.shutdownNow(executors);
        ExecutorUtils.awaitTermination(1L, MINUTES, executors);
    }

    private static Throwable parallelRun(Throwable accumulate, ExecutorService runOn, ThrowingRunnable ... runnables)
    {
        List<Future<Throwable>> results = new ArrayList<>();
        for (ThrowingRunnable runnable : runnables)
        {
            results.add(runOn.submit(() -> {
                try
                {
                    runnable.run();
                    return null;
                }
                catch (Throwable t)
                {
                    return t;
                }
            }));
        }
        for (Future<Throwable> future : results)
        {
            try
            {
                Throwable t = future.get();
                if (t != null)
                    throw t;
            }
            catch (Throwable t)
            {
                accumulate = Throwables.merge(accumulate, t);
            }
        }
        return accumulate;
    }

    @FunctionalInterface
    private interface IgnoreThrowingRunnable extends ThrowingRunnable
    {
        void doRun() throws Throwable;

        @Override
        default void run()
        {
            try
            {
                doRun();
            }
            catch (Throwable e)
            {
                JVMStabilityInspector.inspectThrowable(e);
            }
        }
    }
}<|MERGE_RESOLUTION|>--- conflicted
+++ resolved
@@ -438,68 +438,31 @@
 
     public void receiveMessage(IMessage imessage)
     {
-<<<<<<< HEAD
-        sync(() -> {
-            // Based on org.apache.cassandra.net.IncomingTcpConnection.receiveMessage
-            try
-            {
-                MessageIn message = deserializeMessage(imessage);
-                if (message == null)
-                {
-                    // callback expired; nothing to do
-                    return;
-                }
-                if (message.version <= MessagingService.current_version)
-                {
-                    MessagingService.instance().receive(message, imessage.id());
-                }
-                // else ignore message
-            }
-            catch (Throwable t)
-            {
-                throw new RuntimeException("Exception occurred on node " + broadcastAddress(), t);
-            }
-        }).run();
-=======
         sync(() -> receiveMessageWithInvokingThread(imessage)).run();
     }
 
     @Override
     public void receiveMessageWithInvokingThread(IMessage imessage)
     {
-        Pair<MessageIn<Object>, Integer> deserialized = null;
+        // Based on org.apache.cassandra.net.IncomingTcpConnection.receiveMessage
         try
         {
-            deserialized = deserializeMessage(imessage);
+            MessageIn message = deserializeMessage(imessage);
+            if (message == null)
+            {
+                // callback expired; nothing to do
+                return;
+            }
+            if (message.version <= MessagingService.current_version)
+            {
+                MessagingService.instance().receive(message, imessage.id());
+            }
+            // else ignore message
         }
         catch (Throwable t)
         {
             throw new RuntimeException("Exception occurred on node " + broadcastAddress(), t);
         }
-
-        MessageIn<Object> message = deserialized.left;
-        int partial = deserialized.right;
-
-        long timestamp = System.currentTimeMillis();
-        boolean isCrossNodeTimestamp = false;
-
-        if (DatabaseDescriptor.hasCrossNodeTimeout())
-        {
-            long crossNodeTimestamp = (timestamp & 0xFFFFFFFF00000000L) | (((partial & 0xFFFFFFFFL) << 2) >> 2);
-            isCrossNodeTimestamp = (timestamp != crossNodeTimestamp);
-            timestamp = crossNodeTimestamp;
-        }
-
-        if (message == null)
-        {
-            // callback expired; nothing to do
-            return;
-        }
-        if (message.version <= MessagingService.current_version)
-        {
-            MessagingService.instance().receive(message, imessage.id(), timestamp, isCrossNodeTimestamp);
-        }
->>>>>>> e4d96721
     }
 
     public int getMessagingVersion()

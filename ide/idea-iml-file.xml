--- conflicted
+++ resolved
@@ -28,11 +28,8 @@
             <sourceFolder url="file://$MODULE_DIR$/src/resources" type="java-resource" />
             <sourceFolder url="file://$MODULE_DIR$/interface/thrift/gen-java" isTestSource="false" />
             <sourceFolder url="file://$MODULE_DIR$/tools/stress/src" isTestSource="false" />
-<<<<<<< HEAD
             <sourceFolder url="file://$MODULE_DIR$/tools/stress/test/unit" isTestSource="true" />
-=======
             <sourceFolder url="file://$MODULE_DIR$/test/anttasks" isTestSource="true" />
->>>>>>> fd6ff03c
             <sourceFolder url="file://$MODULE_DIR$/test/unit" isTestSource="true" />
             <sourceFolder url="file://$MODULE_DIR$/test/long" isTestSource="true" />
             <sourceFolder url="file://$MODULE_DIR$/test/microbench" isTestSource="true" />
@@ -40,7 +37,6 @@
             <sourceFolder url="file://$MODULE_DIR$/test/conf" type="java-test-resource" />
             <sourceFolder url="file://$MODULE_DIR$/test/distributed" isTestSource="true" />
             <sourceFolder url="file://$MODULE_DIR$/test/resources" type="java-test-resource" />
-            <sourceFolder url="file://$MODULE_DIR$/test/conf" type="java-test-resource" />
             <excludeFolder url="file://$MODULE_DIR$/.idea" />
             <excludeFolder url="file://$MODULE_DIR$/.settings" />
             <excludeFolder url="file://$MODULE_DIR$/build" />
